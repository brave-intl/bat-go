--- conflicted
+++ resolved
@@ -272,14 +272,10 @@
 
 	httpResponse, err := c.client.Do(ctx, req, resp)
 	if err != nil {
-<<<<<<< HEAD
-		return nil, fmt.Errorf("failed to do status check request: %w", err)
-=======
 		resp.Error = err.Error()
 		if httpResponse != nil {
 			resp.Code = int64(httpResponse.StatusCode)
 		}
->>>>>>> ed745957
 	}
 
 	return resp, err
