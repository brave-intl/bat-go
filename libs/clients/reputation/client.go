package reputation

import (
	"context"
	"errors"
	"fmt"
	"net/http"
	"net/url"
	"os"

	"github.com/brave-intl/bat-go/libs/clients"
	appctx "github.com/brave-intl/bat-go/libs/context"
	"github.com/google/go-querystring/query"
	uuid "github.com/satori/go.uuid"
	"github.com/shopspring/decimal"
)

// Client abstracts over the underlying client
type Client interface {
	IsWalletReputable(ctx context.Context, id uuid.UUID, platform string) (bool, error)
	IsWalletAdsReputable(ctx context.Context, id uuid.UUID, platform string) (bool, error)
	IsDrainReputable(ctx context.Context, id, promotionID uuid.UUID, withdrawAmount decimal.Decimal) (bool, []int, error)
	IsLinkingReputable(ctx context.Context, id uuid.UUID, country string) (bool, []int, error)
	IsWalletOnPlatform(ctx context.Context, id uuid.UUID, platform string) (bool, error)
	UpsertReputationSummary(ctx context.Context, paymentID, geoCountry string) error
}

// HTTPClient wraps http.Client for interacting with the reputation server
type HTTPClient struct {
	client *clients.SimpleHTTPClient
}

// New returns a new HTTPClient, retrieving the base URL from the
// environment
func New() (Client, error) {
	serverEnvKey := "REPUTATION_SERVER"
	serverURL := os.Getenv(serverEnvKey)

	if len(serverURL) == 0 {
		if os.Getenv("ENV") != "local" {
			return nil, errors.New("REPUTATION_SERVER is missing in production environment")
		}
		return nil, errors.New(serverEnvKey + " was empty")
	}

	client, err := clients.New(serverURL, os.Getenv("REPUTATION_TOKEN"))
	if err != nil {
		return nil, err
	}

	return NewClientWithPrometheus(&HTTPClient{client}, "reputation_client"), nil
}

// IsDrainReputableOpts - the query string options for the is reputable api call
type IsDrainReputableOpts struct {
	WithdrawalAmount string `url:"withdrawal_amount"`
	PromotionID      string `url:"promotion_id"`
}

// GenerateQueryString - implement the QueryStringBody interface
func (iro *IsDrainReputableOpts) GenerateQueryString() (url.Values, error) {
	return query.Values(iro)
}

// IsReputableResponse is what the reputation server
// will send back when we ask if a wallet is reputable
type IsReputableResponse struct {
	Cohorts []int `json:"cohorts"`
}

var (
	// CohortNil - bad cohort
	CohortNil int
	// CohortOK - ok cohort
	CohortOK = 1
	// CohortTooYoung - too young cohort
	CohortTooYoung = 2
	// CohortWithdrawalLimits - limited cohort
	CohortWithdrawalLimits = 4
	// CohortGeoResetDifferent - different geo than orig
	CohortGeoResetDifferent = 7
)

// IsLinkingReputableRequestQSB - query string "body" for is linking reputable requests
type IsLinkingReputableRequestQSB struct {
	Country string `url:"country,omitempty"`
}

// GenerateQueryString - implement the QueryStringBody interface
func (ilrrqsb *IsLinkingReputableRequestQSB) GenerateQueryString() (url.Values, error) {
	return query.Values(ilrrqsb)
}

// IsLinkingReputable makes the request to the reputation server
// and returns whether a paymentId has enough reputation
// to claim a grant
func (c *HTTPClient) IsLinkingReputable(
	ctx context.Context,
	paymentID uuid.UUID,
	country string,
) (bool, []int, error) {

	req, err := c.client.NewRequest(
		ctx,
		"GET",
		"v2/reputation/"+paymentID.String()+"/grants",
		nil,
		&IsLinkingReputableRequestQSB{Country: country},
	)
	if err != nil {
		return false, []int{CohortNil}, err
	}

	var resp IsReputableResponse
	_, err = c.client.Do(ctx, req, &resp)
	if err != nil {
		return false, []int{CohortNil}, err
	}

	// okay to be too young for drain reputable
	// must also be ok

	for _, v := range resp.Cohorts {
		if v == CohortOK {
			return true, resp.Cohorts, nil
		}
	}
	return false, resp.Cohorts, nil
}

// IsDrainReputable makes the request to the reputation server
// and returns whether a paymentId has enough reputation
// to claim a grant
func (c *HTTPClient) IsDrainReputable(
	ctx context.Context,
	paymentID, promotionID uuid.UUID,
	withdrawalAmount decimal.Decimal,
) (bool, []int, error) {

	var body = IsDrainReputableOpts{
		WithdrawalAmount: withdrawalAmount.String(),
		PromotionID:      promotionID.String(),
	}

	req, err := c.client.NewRequest(
		ctx,
		"GET",
		"v2/reputation/"+paymentID.String()+"/grants",
		nil,
		&body,
	)
	if err != nil {
		return false, []int{CohortNil}, err
	}

	var resp IsReputableResponse
	_, err = c.client.Do(ctx, req, &resp)
	if err != nil {
		return false, []int{CohortNil}, err
	}

	// okay to be too young for drain reputable
	// must also be ok

	for _, v := range resp.Cohorts {
		if v == CohortOK {
			return true, resp.Cohorts, nil
		}
	}
	return false, resp.Cohorts, nil
}

// IsWalletReputableResponse is what the reputation server
// will send back when we ask if a wallet is reputable
type IsWalletReputableResponse struct {
	IsReputable bool `json:"isReputable"`
}

// IsReputableOpts - the query string options for the is reputable api call
type IsReputableOpts struct {
	Platform string `url:"platform"`
}

// GenerateQueryString - implement the QueryStringBody interface
func (iro *IsReputableOpts) GenerateQueryString() (url.Values, error) {
	return query.Values(iro)
}

// IsWalletAdsReputable makes the request to the reputation server
// and returns whether a paymentId has enough reputation
// to claim a grant
func (c *HTTPClient) IsWalletAdsReputable(
	ctx context.Context,
	paymentID uuid.UUID,
	platform string,
) (bool, error) {

	var body IsReputableOpts
	if platform != "" {
		// pass in query string "platform" into our request
		body = IsReputableOpts{
			Platform: platform,
		}
	}

	req, err := c.client.NewRequest(
		ctx,
		"GET",
		"v1/reputation/"+paymentID.String()+"/ads",
		nil,
		&body,
	)
	if err != nil {
		return false, err
	}

	var resp IsWalletReputableResponse
	_, err = c.client.Do(ctx, req, &resp)
	if err != nil {
		return false, err
	}

	return resp.IsReputable, nil
}

// IsWalletReputable makes the request to the reputation server
// and returns whether a paymentId has enough reputation
// to claim a grant
func (c *HTTPClient) IsWalletReputable(
	ctx context.Context,
	paymentID uuid.UUID,
	platform string,
) (bool, error) {

	var body IsReputableOpts
	if platform != "" {
		// pass in query string "platform" into our request
		body = IsReputableOpts{
			Platform: platform,
		}
	}

	req, err := c.client.NewRequest(
		ctx,
		"GET",
		"v1/reputation/"+paymentID.String(),
		nil,
		&body,
	)
	if err != nil {
		return false, err
	}

	var resp IsWalletReputableResponse
	_, err = c.client.Do(ctx, req, &resp)
	if err != nil {
		return false, err
	}

	return resp.IsReputable, nil
}

// IsWalletOnPlatformResponse - will send back indication if wallet is on said platform
type IsWalletOnPlatformResponse struct {
	IsOnPlatform bool `json:"isOnPlatform"`
}

// IsWalletOnPlatformOpts - the query string options for the is reputable api call
type IsWalletOnPlatformOpts struct {
	PriorTo string `url:"priorTo"`
}

// GenerateQueryString - implement the QueryStringBody interface
func (iwopo *IsWalletOnPlatformOpts) GenerateQueryString() (url.Values, error) {
	return query.Values(iwopo)
}

// IsWalletOnPlatform makes the request to the reputation server
// and returns whether a paymentId is on a given platform
func (c *HTTPClient) IsWalletOnPlatform(
	ctx context.Context,
	paymentID uuid.UUID,
	platform string,
) (bool, error) {

	if platform == "" {
		return false, errors.New("need to specify the platform")
	}

	req, err := c.client.NewRequest(
		ctx,
		"GET",
		fmt.Sprintf("v1/on-platform/%s/%s", platform, paymentID.String()),
		nil,
		&IsWalletOnPlatformOpts{
			PriorTo: ctx.Value(appctx.WalletOnPlatformPriorToCTXKey).(string),
		},
	)
	if err != nil {
		return false, err
	}

	var resp IsWalletOnPlatformResponse
	_, err = c.client.Do(ctx, req, &resp)
	if err != nil {
		return false, err
	}

	return resp.IsOnPlatform, nil
}

type reputationSummaryRequest struct {
	GeoCountry string `json:"geoCountry"`
}

<<<<<<< HEAD
// CreateReputationSummary - call reputation's create reputation summary for payment id
func (c *HTTPClient) CreateReputationSummary(ctx context.Context, paymentID, geoCountry string) error {
=======
// UpsertReputationSummary calls the reputation summary upsert endpoint and creates or updates the reputation
// summary identified by the paymentID with the given geo country.
func (c *HTTPClient) UpsertReputationSummary(ctx context.Context, paymentID, geoCountry string) error {
>>>>>>> 05716cb5
	b := reputationSummaryRequest{
		GeoCountry: geoCountry,
	}

	req, err := c.client.NewRequest(ctx, http.MethodPut, fmt.Sprintf("v1/reputation-summary/%s", paymentID), b, nil)
	if err != nil {
		return err
	}

	_, err = c.client.Do(ctx, req, nil)
	if err != nil {
		return err
	}

	return nil
}<|MERGE_RESOLUTION|>--- conflicted
+++ resolved
@@ -313,14 +313,9 @@
 	GeoCountry string `json:"geoCountry"`
 }
 
-<<<<<<< HEAD
-// CreateReputationSummary - call reputation's create reputation summary for payment id
-func (c *HTTPClient) CreateReputationSummary(ctx context.Context, paymentID, geoCountry string) error {
-=======
 // UpsertReputationSummary calls the reputation summary upsert endpoint and creates or updates the reputation
 // summary identified by the paymentID with the given geo country.
 func (c *HTTPClient) UpsertReputationSummary(ctx context.Context, paymentID, geoCountry string) error {
->>>>>>> 05716cb5
 	b := reputationSummaryRequest{
 		GeoCountry: geoCountry,
 	}
