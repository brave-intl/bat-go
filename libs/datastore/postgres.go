--- conflicted
+++ resolved
@@ -43,11 +43,7 @@
 	}
 	dbs = map[string]*sqlx.DB{}
 	// CurrentMigrationVersion holds the default migration version
-<<<<<<< HEAD
-	CurrentMigrationVersion = uint(46)
-=======
 	CurrentMigrationVersion = uint(49)
->>>>>>> 8b5a5e13
 	// MigrationTracks holds the migration version for a given track (eyeshade, promotion, wallet)
 	MigrationTracks = map[string]uint{
 		"eyeshade": 20,
