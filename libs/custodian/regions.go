package custodian

import (
	"context"
	"encoding/json"
	"errors"
	"fmt"
	"strings"

	"github.com/asaskevich/govalidator"
	"github.com/aws/aws-sdk-go-v2/service/s3"
	appaws "github.com/brave-intl/bat-go/libs/aws"
	"github.com/brave-intl/bat-go/libs/handlers"
	"github.com/brave-intl/bat-go/libs/inputs"
	"github.com/brave-intl/bat-go/libs/logging"
)

var (
	custodianRegionsObj = "custodian-regions.json"
	payoutStatusObj     = "payout-status.json"
)

// ExtractCustodianRegions - extract the custodian regions from the client
func ExtractCustodianRegions(ctx context.Context, client appaws.S3GetObjectAPI, bucket string) (*Regions, error) {
	logger := logging.Logger(ctx, "custodian.ExtractCustodianRegions")
	// get the object with the client
	out, err := client.GetObject(
		ctx, &s3.GetObjectInput{
			Bucket: &bucket,
			Key:    &custodianRegionsObj,
		})
	if err != nil {
		return nil, fmt.Errorf("failed to get custodian regions: %w", err)
	}
	defer func() {
		if err := out.Body.Close(); err != nil {
			logger.Error().Err(err).Msg("failed to close s3 result body")
		}
	}()
	var custodianRegions = new(Regions)

	// parse body json
	if err := inputs.DecodeAndValidateReader(ctx, custodianRegions, out.Body); err != nil {
		return nil, custodianRegions.HandleErrors(err)
	}

	return custodianRegions, nil
}

// ExtractPayoutStatus - extract the custodian payout status from the client
func ExtractPayoutStatus(ctx context.Context, client appaws.S3GetObjectAPI, bucket string) (*PayoutStatus, error) {
	logger := logging.Logger(ctx, "custodian.extractPayoutStatus")
	// get the object with the client
	out, err := client.GetObject(
		ctx, &s3.GetObjectInput{
			Bucket: &bucket,
			Key:    &payoutStatusObj,
		})
	if err != nil {
		return nil, fmt.Errorf("failed to get payout status: %w", err)
	}
	defer func() {
		if err := out.Body.Close(); err != nil {
			logger.Error().Err(err).Msg("failed to close s3 result body")
		}
	}()
	var payoutStatus = new(PayoutStatus)

	// parse body json
	if err := inputs.DecodeAndValidateReader(ctx, payoutStatus, out.Body); err != nil {
		return nil, payoutStatus.HandleErrors(err)
	}

	return payoutStatus, nil
}

// HandleErrors - handle any errors in input
func (ps *PayoutStatus) HandleErrors(err error) *handlers.AppError {
	return handlers.ValidationError("invalid payout status", err)
}

// Decode - implement decodable
func (ps *PayoutStatus) Decode(ctx context.Context, input []byte) error {
	return json.Unmarshal(input, ps)
}

// Validate - implement validatable
func (ps *PayoutStatus) Validate(ctx context.Context) error {
	isValid, err := govalidator.ValidateStruct(ps)
	if err != nil {
		return err
	}
	if !isValid {
		return errors.New("invalid input")
	}
	return nil
}

// PayoutStatus - current state of the payout status
type PayoutStatus struct {
	Unverified string `json:"unverified" valid:"in(off|processing|complete)"`
	Uphold     string `json:"uphold" valid:"in(off|processing|complete)"`
	Gemini     string `json:"gemini" valid:"in(off|processing|complete)"`
	Bitflyer   string `json:"bitflyer" valid:"in(off|processing|complete)"`
	Date       string `json:"payoutDate" valid:"-"`
}

// GeoAllowBlockMap - this is the allow / block list of geos for a custodian
type GeoAllowBlockMap struct {
	Allow []string `json:"allow" valid:"-"`
	Block []string `json:"block" valid:"-"`
}

// Verdict - get the verdict of the geo allow block map
func (gabm GeoAllowBlockMap) Verdict(countries ...string) bool {

	var (
		allow bool
		block bool
	)

OUTER_ALLOW:
	for _, ac := range gabm.Allow {
		for _, country := range countries {
			if strings.EqualFold(ac, country) {
				// in allow list
				allow = true
				break OUTER_ALLOW
			}
		}
	}
	if allow {
		return allow
	}

OUTER_BLOCK:
	for _, bc := range gabm.Block {
		for _, country := range countries {
			if strings.EqualFold(bc, country) {
				// in block list
				block = true
				break OUTER_BLOCK
			}
		}
	}
	return !block
}

<<<<<<< HEAD
// Regions - Supported Regions
type Regions struct {
	Uphold   GeoAllowBlockMap `json:"uphold"`
	Gemini   GeoAllowBlockMap `json:"gemini"`
	Bitflyer GeoAllowBlockMap `json:"bitflyer"`
=======
// CustodianRegions - Supported Regions
type CustodianRegions struct {
	Uphold   GeoAllowBlockMap `json:"uphold" valid:"-"`
	Gemini   GeoAllowBlockMap `json:"gemini" valid:"-"`
	Bitflyer GeoAllowBlockMap `json:"bitflyer" valid:"-"`
>>>>>>> 5e3d3ac0
}

// HandleErrors - handle any errors in input
func (cr *Regions) HandleErrors(err error) *handlers.AppError {
	return handlers.ValidationError("invalid custodian regions", err)
}

// Decode - implement decodable
func (cr *Regions) Decode(ctx context.Context, input []byte) error {
	return json.Unmarshal(input, cr)
}

// Validate - implement validatable
func (cr *Regions) Validate(ctx context.Context) error {
	isValid, err := govalidator.ValidateStruct(cr)
	if err != nil {
		return err
	}
	if !isValid {
		return errors.New("invalid input")
	}
	return nil
}<|MERGE_RESOLUTION|>--- conflicted
+++ resolved
@@ -146,19 +146,11 @@
 	return !block
 }
 
-<<<<<<< HEAD
 // Regions - Supported Regions
 type Regions struct {
-	Uphold   GeoAllowBlockMap `json:"uphold"`
-	Gemini   GeoAllowBlockMap `json:"gemini"`
-	Bitflyer GeoAllowBlockMap `json:"bitflyer"`
-=======
-// CustodianRegions - Supported Regions
-type CustodianRegions struct {
 	Uphold   GeoAllowBlockMap `json:"uphold" valid:"-"`
 	Gemini   GeoAllowBlockMap `json:"gemini" valid:"-"`
 	Bitflyer GeoAllowBlockMap `json:"bitflyer" valid:"-"`
->>>>>>> 5e3d3ac0
 }
 
 // HandleErrors - handle any errors in input
