package context

import "errors"

// CTXKey - a type for context keys
type CTXKey string

const (
	// MergeCustodialCTXKey - the context key for merge custodial
	MergeCustodialCTXKey CTXKey = "merge_custodial"
	// AWSClientCTXKey - the context key for an aws client
	AWSClientCTXKey CTXKey = "aws_client"
	// DatastoreCTXKey - the context key for getting the datastore
	DatastoreCTXKey CTXKey = "datastore"
	// DatabaseTransactionCTXKey - context key for database transactions
	DatabaseTransactionCTXKey CTXKey = "db_tx"
	// RODatastoreCTXKey - the context key for getting the datastore
	RODatastoreCTXKey CTXKey = "ro_datastore"
	// PaginationOrderOptionsCTXKey - this is the pagination options context key
	PaginationOrderOptionsCTXKey CTXKey = "pagination_order_options"
	// ServiceKey - the key used for service context
	ServiceKey CTXKey = "service"
	// EnvironmentCTXKey - the key used for service context
	EnvironmentCTXKey CTXKey = "environment"
	// RatiosServerCTXKey - the context key for getting the ratios server
	RatiosServerCTXKey CTXKey = "ratios_server"
	// RatiosAccessTokenCTXKey - the context key for getting the ratios server access token
	RatiosAccessTokenCTXKey CTXKey = "ratios_access_token"
	// BaseCurrencyCTXKey - the context key for getting the default base currency
	BaseCurrencyCTXKey CTXKey = "base_currency"
	// DefaultMonthlyChoicesCTXKey - the context key for getting the default monthly choices
	DefaultMonthlyChoicesCTXKey CTXKey = "default_monthly_choices"
	// DefaultTipChoicesCTXKey - the context key for getting the default tip choices
	DefaultTipChoicesCTXKey CTXKey = "default_tip_choices"
	// DefaultACChoicesCTXKey - the context key for getting the default ac choices
	DefaultACChoicesCTXKey CTXKey = "default_ac_choices"
	// DefaultACChoiceCTXKey - the context key for getting the default ac choice
	DefaultACChoiceCTXKey CTXKey = "default_ac_choice"
	// RatiosCacheExpiryDurationCTXKey - context key for ratios client cache expiry
	RatiosCacheExpiryDurationCTXKey CTXKey = "ratios_client_cache_expiry"
	// RatiosCachePurgeDurationCTXKey - context key for ratios client cache purge
	RatiosCachePurgeDurationCTXKey CTXKey = "ratios_client_cache_purge"
	// DebugLoggingCTXKey - context key for debug logging
	DebugLoggingCTXKey CTXKey = "debug_logging"
	// ProgressLoggingCTXKey - context key for progress logging
	ProgressLoggingCTXKey CTXKey = "progress_logging"

	// VersionCTXKey - context key for version of code
	VersionCTXKey CTXKey = "version"
	// CommitCTXKey - context key for the commit of the code
	CommitCTXKey CTXKey = "commit"
	// BuildTimeCTXKey - context key for the build time of code
	BuildTimeCTXKey CTXKey = "build_time"
	// ReputationClientCTXKey - context key for the build time of code
	ReputationClientCTXKey CTXKey = "reputation_client"

	// GeminiClientCTXKey - context key for the build time of code
	GeminiClientCTXKey CTXKey = "gemini_client"
	// GeminiBrowserClientIDCTXKey - context key for the gemini browser client id
	GeminiBrowserClientIDCTXKey CTXKey = "gemini_browser_client_id"
	// GeminiClientIDCTXKey - context key for the gemini client id
	GeminiClientIDCTXKey CTXKey = "gemini_client_id"
	// GeminiClientSecretCTXKey - context key for the gemini client secret
	GeminiClientSecretCTXKey CTXKey = "gemini_client_secret"
	// GeminiAPIKeyCTXKey - context key for the gemini api key
	GeminiAPIKeyCTXKey CTXKey = "gemini_api_key"
	// GeminiAPISecretCTXKey - context key for the gemini api secret
	GeminiAPISecretCTXKey CTXKey = "gemini_api_secret"
	// GeminiSettlementAddressCTXKey - context key for the gemini settlement address
	GeminiSettlementAddressCTXKey CTXKey = "gemini_settlement_address"
	// GeminiServerURLCTXKey - context key for gemini server url
	GeminiServerURLCTXKey CTXKey = "gemini_server_url"
	// GeminiProxyURLCTXKey - context key for gemini proxy url
	GeminiProxyURLCTXKey CTXKey = "gemini_proxy_url"
	// GeminiTokenCTXKey - context key for gemini token
	GeminiTokenCTXKey CTXKey = "gemini_token_url"

	// for skus ac validation

	// SkusGeminiClientCTXKey - context key for the build time of code
	SkusGeminiClientCTXKey CTXKey = "skus_gemini_client"
	// SkusGeminiBrowserClientIDCTXKey - context key for the gemini browser client id
	SkusGeminiBrowserClientIDCTXKey CTXKey = "skus_gemini_browser_client_id"
	// SkusGeminiClientIDCTXKey - context key for the gemini client id
	SkusGeminiClientIDCTXKey CTXKey = "skus_gemini_client_id"
	// SkusGeminiClientSecretCTXKey - context key for the gemini client secret
	SkusGeminiClientSecretCTXKey CTXKey = "skus_gemini_client_secret"
	// SkusGeminiAPIKeyCTXKey - context key for the gemini api key
	SkusGeminiAPIKeyCTXKey CTXKey = "skus_gemini_api_key"
	// SkusGeminiAPISecretCTXKey - context key for the gemini api secret
	SkusGeminiAPISecretCTXKey CTXKey = "skus_gemini_api_secret"
	// SkusGeminiSettlementAddressCTXKey - context key for the gemini settlement address
	SkusGeminiSettlementAddressCTXKey CTXKey = "skus_gemini_settlement_address"
	// SkusEnableStoreSignedOrderCredsConsumer enables the store sigend order creds consumers
	SkusEnableStoreSignedOrderCredsConsumer CTXKey = "skus_enable_store_signed_order_creds_consumer"
	// SkusNumberStoreSignedOrderCredsConsumer number of consumers to create for store signed order creds
	SkusNumberStoreSignedOrderCredsConsumer CTXKey = "skus_number_store_signed_order_creds_consumer"

	// Kafka509CertCTXKey - context key for the build time of code
	Kafka509CertCTXKey CTXKey = "kafka_x509_cert"
	// KafkaBrokersCTXKey - context key for the build time of code
	KafkaBrokersCTXKey CTXKey = "kafka_brokers"
	// BraveTransferPromotionIDCTXKey - context key for the build time of code
	BraveTransferPromotionIDCTXKey CTXKey = "brave_transfer_promotion_id"
	// WalletOnPlatformPriorToCTXKey - context key for the build time of code
	WalletOnPlatformPriorToCTXKey CTXKey = "wallet_on_platform_prior_to"
	// LogLevelCTXKey - context key for application logging level
	LogLevelCTXKey CTXKey = "log_level"

	// Bitflyer Keys

	// BitFlyerJWTKeyCTXKey - context key for the bitflyer jwt key
	BitFlyerJWTKeyCTXKey CTXKey = "bitflyer_jwt_key"
	// BitflyerExtraClientSecretCTXKey - context key for the extra client secret
	BitflyerExtraClientSecretCTXKey CTXKey = "bitflyer_extra_client_secret"
	// BitflyerClientSecretCTXKey - context key for the client secret
	BitflyerClientSecretCTXKey CTXKey = "bitflyer_client_secret"
	// BitflyerClientIDCTXKey - context key for the client secret
	BitflyerClientIDCTXKey CTXKey = "bitflyer_client_id"
	// BitflyerServerURLCTXKey - the service ctx key
	BitflyerServerURLCTXKey CTXKey = "bitflyer_server"
	// BitflyerProxyURLCTXKey - the service proxy ctx key
	BitflyerProxyURLCTXKey CTXKey = "bitflyer_proxy"
	// BitflyerTokenCTXKey - the service token ctx key
	BitflyerTokenCTXKey CTXKey = "bitflyer_token"
	// BitflyerSourceFromCTXKey - the source from for payouts
	BitflyerSourceFromCTXKey CTXKey = "bitflyer_source_from"

	// ReputationOnDrainCTXKey - context key for getting the reputation on drain feature flag
	ReputationOnDrainCTXKey CTXKey = "reputation_on_drain"
	// UseCustodianRegionsCTXKey - context key for getting the reputation on drain feature flag
	UseCustodianRegionsCTXKey CTXKey = "use-custodian-regions"
	// CustodianRegionsCTXKey - context key for getting the reputation on drain feature flag
	CustodianRegionsCTXKey CTXKey = "custodian-regions"
	// ReputationWithdrawalOnDrainCTXKey - context key for getting the reputation on drain feature flag
	ReputationWithdrawalOnDrainCTXKey CTXKey = "reputation_withdrawal_on_drain"
	// SkipRedeemCredentialsCTXKey - context key for getting the skip redeem credentials
	SkipRedeemCredentialsCTXKey CTXKey = "skip_redeem_credentials"

	// DisableUpholdLinkingCTXKey - this informs if uphold linking is enabled
	DisableUpholdLinkingCTXKey CTXKey = "disable_uphold_linking"
	// DisableGeminiLinkingCTXKey - this informs if gemini linking is enabled
	DisableGeminiLinkingCTXKey CTXKey = "disable_gemini_linking"
	// DisableBitflyerLinkingCTXKey - this informs if bitflyer linking is enabled
	DisableBitflyerLinkingCTXKey CTXKey = "disable_bitflyer_linking"

	// stripe related keys

	// StripeEnabledCTXKey - this informs if stripe is enabled
	StripeEnabledCTXKey CTXKey = "stripe_enabled"
	// StripeWebhookSecretCTXKey - the webhook secret key for stripe integration
	StripeWebhookSecretCTXKey CTXKey = "stripe_webhook_secret"
	// StripeSecretCTXKey - the secret key for stripe integration
	StripeSecretCTXKey CTXKey = "stripe_secret"
	// WhitelistSKUsCTXKey - context key for whitelisted skus
	WhitelistSKUsCTXKey CTXKey = "whitelist_skus"

	// RateLimiterBurstCTXKey - context key for allowing a bursting rate limiter
	RateLimiterBurstCTXKey CTXKey = "rate_limit_burst"
	// NoUnlinkPriorToDurationCTXKey - the iso duration of time that no unlinking must have happened
	NoUnlinkPriorToDurationCTXKey CTXKey = "no_unlinkings_prior_to"
	// CoingeckoServerCTXKey - the context key for getting the coingecko server
	CoingeckoServerCTXKey CTXKey = "coingecko_server"
	// CoingeckoAccessTokenCTXKey - the context key for getting the coingecko server access token
	CoingeckoAccessTokenCTXKey CTXKey = "coingecko_access_token"

	// CoingeckoIDToSymbolCTXKey - the context key for getting the mapping from coin id to symbol
	CoingeckoIDToSymbolCTXKey CTXKey = "coingecko_id_to_symbol"
	// CoingeckoSymbolToIDCTXKey - the context key for getting the mapping from coin symbol to id
	CoingeckoSymbolToIDCTXKey CTXKey = "coingecko_symbol_to_id"
	// CoingeckoContractToIDCTXKey - the context key for getting the mapping from coin contract to id
	CoingeckoContractToIDCTXKey CTXKey = "coingecko_contract_to_id"
	// CoingeckoSupportedVsCurrenciesCTXKey - the context key for getting the list of supported vs currencies
	CoingeckoSupportedVsCurrenciesCTXKey CTXKey = "coingecko_supported_vs_currencies"
	// CoingeckoCoinLimitCTXKey - the context key for getting the max number of coins
	CoingeckoCoinLimitCTXKey CTXKey = "coingecko_coin_limit"
	// CoingeckoVsCurrencyLimitCTXKey - the context key for getting the max number of vs currencies
	CoingeckoVsCurrencyLimitCTXKey CTXKey = "coingecko_vs_currency_limit"
	// RatiosRedisAddrCTXKey - the context key for getting the ratios redis address
	RatiosRedisAddrCTXKey CTXKey = "ratios_redis_addr"
	// BlacklistedCountryCodesCTXKey - the context key for getting the ratios redis address
	BlacklistedCountryCodesCTXKey CTXKey = "blacklisted_country_codes"
	// RateLimitPerMinuteCTXKey - the context key for getting the rate limit
	RateLimitPerMinuteCTXKey CTXKey = "rate_limit_per_min"
	// SecretsURICTXKey - the context key for getting the application secrets file location
	SecretsURICTXKey CTXKey = "secrets_uri"
<<<<<<< HEAD
	// PaymentsEncryptionKeyCTXKey - the context key for getting the application secrets file location
	PaymentsEncryptionKeyCTXKey CTXKey = "payments_encryption_key"
	// PaymentsSenderPublicKeyCTXKey - the context key for getting the application secrets file location
	PaymentsSenderPublicKeyCTXKey CTXKey = "payments_sender_public_key"
	// LogWriterKey - the context key for getting the zerolog writer
	LogWriterKey CTXKey = "log_writer_key"
	// PaymentsKMSWrapperCTXKey - the context key for getting the kms wrapper key
	PaymentsKMSWrapperCTXKey CTXKey = "payments_kms_wrapper"
	// AWSRegionCTXKey - reverse proxy address for egress traffic
	AWSRegionCTXKey CTXKey = "aws_region"
	// PaymentsQLDBRoleArnCTXKey - reverse proxy address for egress traffic
	PaymentsQLDBRoleArnCTXKey CTXKey = "qldb_role_arn"
	// PaymentsQLDBLedgerNameCTXKey - reverse proxy address for egress traffic
	PaymentsQLDBLedgerNameCTXKey CTXKey = "qldb_ledger_name"

=======
>>>>>>> ddd8c42c
	// ParametersMergeBucketCTXKey - the context key for getting the rate limit
	ParametersMergeBucketCTXKey CTXKey = "merge_param_bucket"

	// RequireUpholdCountryCTXKey - the context key for getting the rate limit
	RequireUpholdCountryCTXKey CTXKey = "require_uphold_country"

	// DisabledWalletGeoCountriesCTXKey context key used to retrieve the S3 object name for disabled wallet geo countries
	DisabledWalletGeoCountriesCTXKey CTXKey = "disabled_wallet_geo_countries"

	// PlaystoreJSONKeyCTXKey - the context key for playstore json key
	PlaystoreJSONKeyCTXKey CTXKey = "playstore_json_key"

	// AppleReceiptSharedKeyCTXKey - the context key for appstore key
	AppleReceiptSharedKeyCTXKey CTXKey = "apple_receipt_shared_key"

	// DisableDisconnectCTXKey - the context key for rewards wallet disconnect capability key
	DisableDisconnectCTXKey CTXKey = "disable_disconnect"

	// ParametersVBATDeadlineCTXKey - the context key for getting the vbat deadline
	ParametersVBATDeadlineCTXKey CTXKey = "parameters_vbat_deadline"
	// ParametersTransitionCTXKey - the context key for getting the vbat deadline
	ParametersTransitionCTXKey CTXKey = "parameters_transition"

	// Nitro
	// PaymentsEncryptionKeyCTXKey - the context key for getting the application secrets file location
	PaymentsEncryptionKeyCTXKey CTXKey = "payments_encryption_key"
	// PaymentsSenderPublicKeyCTXKey - the context key for getting the application secrets file location
	PaymentsSenderPublicKeyCTXKey CTXKey = "payments_sender_public_key"
	// LogWriterKey - the context key for getting the zerolog writer
	LogWriterKey CTXKey = "log_writer_key"
	// PaymentsKMSWrapperCTXKey - the context key for getting the kms wrapper key
	PaymentsKMSWrapperCTXKey CTXKey = "payments_kms_wrapper"
	// AWSRegionCTXKey - reverse proxy address for egress traffic
	AWSRegionCTXKey CTXKey = "aws_region"
	// PaymentsQLDBRoleArnCTXKey - reverse proxy address for egress traffic
	PaymentsQLDBRoleArnCTXKey CTXKey = "qldb_role_arn"
	// PaymentsQLDBLedgerNameCTXKey - reverse proxy address for egress traffic
	PaymentsQLDBLedgerNameCTXKey CTXKey = "qldb_ledger_name"

	// LogWriterCTXKey - the context key for getting the log writer
	LogWriterCTXKey CTXKey = "log_writer"
	// EgressProxyAddrCTXKey - the context key for getting the egress proxy address
	EgressProxyAddrCTXKey CTXKey = "egress_proxy_addr"
	// EnclaveDecryptKeyTemplateSecretIDCTXKey - the context key for getting the key template for key creation
	EnclaveDecryptKeyTemplateSecretIDCTXKey CTXKey = "enclave_decrypt_key_template_secret"
)

var (
	// ErrNotInContext - error you get when you ask for something not in the context.
	ErrNotInContext = errors.New("failed to get value from context")
	// ErrValueWrongType - error you get when you ask for something, and it is not the type you expected
	ErrValueWrongType = errors.New("context value of wrong type")
)<|MERGE_RESOLUTION|>--- conflicted
+++ resolved
@@ -184,24 +184,6 @@
 	RateLimitPerMinuteCTXKey CTXKey = "rate_limit_per_min"
 	// SecretsURICTXKey - the context key for getting the application secrets file location
 	SecretsURICTXKey CTXKey = "secrets_uri"
-<<<<<<< HEAD
-	// PaymentsEncryptionKeyCTXKey - the context key for getting the application secrets file location
-	PaymentsEncryptionKeyCTXKey CTXKey = "payments_encryption_key"
-	// PaymentsSenderPublicKeyCTXKey - the context key for getting the application secrets file location
-	PaymentsSenderPublicKeyCTXKey CTXKey = "payments_sender_public_key"
-	// LogWriterKey - the context key for getting the zerolog writer
-	LogWriterKey CTXKey = "log_writer_key"
-	// PaymentsKMSWrapperCTXKey - the context key for getting the kms wrapper key
-	PaymentsKMSWrapperCTXKey CTXKey = "payments_kms_wrapper"
-	// AWSRegionCTXKey - reverse proxy address for egress traffic
-	AWSRegionCTXKey CTXKey = "aws_region"
-	// PaymentsQLDBRoleArnCTXKey - reverse proxy address for egress traffic
-	PaymentsQLDBRoleArnCTXKey CTXKey = "qldb_role_arn"
-	// PaymentsQLDBLedgerNameCTXKey - reverse proxy address for egress traffic
-	PaymentsQLDBLedgerNameCTXKey CTXKey = "qldb_ledger_name"
-
-=======
->>>>>>> ddd8c42c
 	// ParametersMergeBucketCTXKey - the context key for getting the rate limit
 	ParametersMergeBucketCTXKey CTXKey = "merge_param_bucket"
 
