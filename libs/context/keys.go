package context

import "errors"

// CTXKey - a type for context keys
type CTXKey string

const (
	// MergeCustodialCTXKey - the context key for merge custodial
	MergeCustodialCTXKey CTXKey = "merge_custodial"
	// AWSClientCTXKey - the context key for an aws client
	AWSClientCTXKey CTXKey = "aws_client"
	// DatastoreCTXKey - the context key for getting the datastore
	DatastoreCTXKey CTXKey = "datastore"
	// DatabaseTransactionCTXKey - context key for database transactions
	DatabaseTransactionCTXKey CTXKey = "db_tx"
	// RODatastoreCTXKey - the context key for getting the datastore
	RODatastoreCTXKey CTXKey = "ro_datastore"
	// PaginationOrderOptionsCTXKey - this is the pagination options context key
	PaginationOrderOptionsCTXKey CTXKey = "pagination_order_options"
	// ServiceKey - the key used for service context
	ServiceKey CTXKey = "service"
	// EnvironmentCTXKey - the key used for service context
	EnvironmentCTXKey CTXKey = "environment"
	// RatiosServerCTXKey - the context key for getting the ratios server
	RatiosServerCTXKey CTXKey = "ratios_server"
	// RatiosAccessTokenCTXKey - the context key for getting the ratios server access token
	RatiosAccessTokenCTXKey CTXKey = "ratios_access_token"
	// BaseCurrencyCTXKey - the context key for getting the default base currency
	BaseCurrencyCTXKey CTXKey = "base_currency"
	// DefaultMonthlyChoicesCTXKey - the context key for getting the default monthly choices
	DefaultMonthlyChoicesCTXKey CTXKey = "default_monthly_choices"
	// DefaultTipChoicesCTXKey - the context key for getting the default tip choices
	DefaultTipChoicesCTXKey CTXKey = "default_tip_choices"
	// DefaultACChoicesCTXKey - the context key for getting the default ac choices
	DefaultACChoicesCTXKey CTXKey = "default_ac_choices"
	// DefaultACChoiceCTXKey - the context key for getting the default ac choice
	DefaultACChoiceCTXKey CTXKey = "default_ac_choice"
	// RatiosCacheExpiryDurationCTXKey - context key for ratios client cache expiry
	RatiosCacheExpiryDurationCTXKey CTXKey = "ratios_client_cache_expiry"
	// RatiosCachePurgeDurationCTXKey - context key for ratios client cache purge
	RatiosCachePurgeDurationCTXKey CTXKey = "ratios_client_cache_purge"
	// DebugLoggingCTXKey - context key for debug logging
	DebugLoggingCTXKey CTXKey = "debug_logging"
	// ProgressLoggingCTXKey - context key for progress logging
	ProgressLoggingCTXKey CTXKey = "progress_logging"

	// VersionCTXKey - context key for version of code
	VersionCTXKey CTXKey = "version"
	// CommitCTXKey - context key for the commit of the code
	CommitCTXKey CTXKey = "commit"
	// BuildTimeCTXKey - context key for the build time of code
	BuildTimeCTXKey CTXKey = "build_time"
	// ReputationClientCTXKey - context key for the build time of code
	ReputationClientCTXKey CTXKey = "reputation_client"
<<<<<<< HEAD

=======
	// XyzAbcLinkingKeyCTXKey - context key for the build time of code
	XyzAbcLinkingKeyCTXKey CTXKey = "xyzabc_linking_key"
	// DisableXyzAbcLinkingCTXKey - context key for the build time of code
	DisableXyzAbcLinkingCTXKey CTXKey = "disable_xyzabc_linking"
>>>>>>> 9308c5a3
	// GeminiClientCTXKey - context key for the build time of code
	GeminiClientCTXKey CTXKey = "gemini_client"
	// GeminiBrowserClientIDCTXKey - context key for the gemini browser client id
	GeminiBrowserClientIDCTXKey CTXKey = "gemini_browser_client_id"
	// GeminiClientIDCTXKey - context key for the gemini client id
	GeminiClientIDCTXKey CTXKey = "gemini_client_id"
	// GeminiClientSecretCTXKey - context key for the gemini client secret
	GeminiClientSecretCTXKey CTXKey = "gemini_client_secret"
	// GeminiAPIKeyCTXKey - context key for the gemini api key
	GeminiAPIKeyCTXKey CTXKey = "gemini_api_key"
	// GeminiAPISecretCTXKey - context key for the gemini api secret
	GeminiAPISecretCTXKey CTXKey = "gemini_api_secret"
	// GeminiSettlementAddressCTXKey - context key for the gemini settlement address
	GeminiSettlementAddressCTXKey CTXKey = "gemini_settlement_address"
	// GeminiServerURLCTXKey - context key for gemini server url
	GeminiServerURLCTXKey CTXKey = "gemini_server_url"
	// GeminiProxyURLCTXKey - context key for gemini proxy url
	GeminiProxyURLCTXKey CTXKey = "gemini_proxy_url"
	// GeminiTokenCTXKey - context key for gemini token
	GeminiTokenCTXKey CTXKey = "gemini_token_url"

	// for skus ac validation

	// SkusGeminiClientCTXKey - context key for the build time of code
	SkusGeminiClientCTXKey CTXKey = "skus_gemini_client"
	// SkusGeminiBrowserClientIDCTXKey - context key for the gemini browser client id
	SkusGeminiBrowserClientIDCTXKey CTXKey = "skus_gemini_browser_client_id"
	// SkusGeminiClientIDCTXKey - context key for the gemini client id
	SkusGeminiClientIDCTXKey CTXKey = "skus_gemini_client_id"
	// SkusGeminiClientSecretCTXKey - context key for the gemini client secret
	SkusGeminiClientSecretCTXKey CTXKey = "skus_gemini_client_secret"
	// SkusGeminiAPIKeyCTXKey - context key for the gemini api key
	SkusGeminiAPIKeyCTXKey CTXKey = "skus_gemini_api_key"
	// SkusGeminiAPISecretCTXKey - context key for the gemini api secret
	SkusGeminiAPISecretCTXKey CTXKey = "skus_gemini_api_secret"
	// SkusGeminiSettlementAddressCTXKey - context key for the gemini settlement address
	SkusGeminiSettlementAddressCTXKey CTXKey = "skus_gemini_settlement_address"
	// SkusEnableStoreSignedOrderCredsConsumer enables the store sigend order creds consumers
	SkusEnableStoreSignedOrderCredsConsumer CTXKey = "skus_enable_store_signed_order_creds_consumer"
	// SkusNumberStoreSignedOrderCredsConsumer number of consumers to create for store signed order creds
	SkusNumberStoreSignedOrderCredsConsumer CTXKey = "skus_number_store_signed_order_creds_consumer"

	// Kafka509CertCTXKey - context key for the build time of code
	Kafka509CertCTXKey CTXKey = "kafka_x509_cert"
	// KafkaBrokersCTXKey - context key for the build time of code
	KafkaBrokersCTXKey CTXKey = "kafka_brokers"
	// BraveTransferPromotionIDCTXKey - context key for the build time of code
	BraveTransferPromotionIDCTXKey CTXKey = "brave_transfer_promotion_id"
	// WalletOnPlatformPriorToCTXKey - context key for the build time of code
	WalletOnPlatformPriorToCTXKey CTXKey = "wallet_on_platform_prior_to"
	// LogLevelCTXKey - context key for application logging level
	LogLevelCTXKey CTXKey = "log_level"

	// Bitflyer Keys

	// BitFlyerJWTKeyCTXKey - context key for the bitflyer jwt key
	BitFlyerJWTKeyCTXKey CTXKey = "bitflyer_jwt_key"
	// BitflyerExtraClientSecretCTXKey - context key for the extra client secret
	BitflyerExtraClientSecretCTXKey CTXKey = "bitflyer_extra_client_secret"
	// BitflyerClientSecretCTXKey - context key for the client secret
	BitflyerClientSecretCTXKey CTXKey = "bitflyer_client_secret"
	// BitflyerClientIDCTXKey - context key for the client secret
	BitflyerClientIDCTXKey CTXKey = "bitflyer_client_id"
	// BitflyerServerURLCTXKey - the service ctx key
	BitflyerServerURLCTXKey CTXKey = "bitflyer_server"
	// BitflyerProxyURLCTXKey - the service proxy ctx key
	BitflyerProxyURLCTXKey CTXKey = "bitflyer_proxy"
	// BitflyerTokenCTXKey - the service token ctx key
	BitflyerTokenCTXKey CTXKey = "bitflyer_token"
	// BitflyerSourceFromCTXKey - the source from for payouts
	BitflyerSourceFromCTXKey CTXKey = "bitflyer_source_from"

	// ReputationOnDrainCTXKey - context key for getting the reputation on drain feature flag
	ReputationOnDrainCTXKey CTXKey = "reputation_on_drain"
	// UseCustodianRegionsCTXKey - context key for getting the reputation on drain feature flag
	UseCustodianRegionsCTXKey CTXKey = "use-custodian-regions"
	// CustodianRegionsCTXKey - context key for getting the reputation on drain feature flag
	CustodianRegionsCTXKey CTXKey = "custodian-regions"
	// ReputationWithdrawalOnDrainCTXKey - context key for getting the reputation on drain feature flag
	ReputationWithdrawalOnDrainCTXKey CTXKey = "reputation_withdrawal_on_drain"
	// SkipRedeemCredentialsCTXKey - context key for getting the skip redeem credentials
	SkipRedeemCredentialsCTXKey CTXKey = "skip_redeem_credentials"

	// DisableUpholdLinkingCTXKey - this informs if uphold linking is enabled
	DisableUpholdLinkingCTXKey CTXKey = "disable_uphold_linking"
	// DisableGeminiLinkingCTXKey - this informs if gemini linking is enabled
	DisableGeminiLinkingCTXKey CTXKey = "disable_gemini_linking"
	// DisableBitflyerLinkingCTXKey - this informs if bitflyer linking is enabled
	DisableBitflyerLinkingCTXKey CTXKey = "disable_bitflyer_linking"

	// stripe related keys

	// StripeEnabledCTXKey - this informs if stripe is enabled
	StripeEnabledCTXKey CTXKey = "stripe_enabled"
	// StripeWebhookSecretCTXKey - the webhook secret key for stripe integration
	StripeWebhookSecretCTXKey CTXKey = "stripe_webhook_secret"
	// StripeSecretCTXKey - the secret key for stripe integration
	StripeSecretCTXKey CTXKey = "stripe_secret"
	// WhitelistSKUsCTXKey - context key for whitelisted skus
	WhitelistSKUsCTXKey CTXKey = "whitelist_skus"

	// RateLimiterBurstCTXKey - context key for allowing a bursting rate limiter
	RateLimiterBurstCTXKey CTXKey = "rate_limit_burst"
	// NoUnlinkPriorToDurationCTXKey - the iso duration of time that no unlinking must have happened
	NoUnlinkPriorToDurationCTXKey CTXKey = "no_unlinkings_prior_to"
	// CoingeckoServerCTXKey - the context key for getting the coingecko server
	CoingeckoServerCTXKey CTXKey = "coingecko_server"
	// CoingeckoAccessTokenCTXKey - the context key for getting the coingecko server access token
	CoingeckoAccessTokenCTXKey CTXKey = "coingecko_access_token"

	// CoingeckoIDToSymbolCTXKey - the context key for getting the mapping from coin id to symbol
	CoingeckoIDToSymbolCTXKey CTXKey = "coingecko_id_to_symbol"
	// CoingeckoSymbolToIDCTXKey - the context key for getting the mapping from coin symbol to id
	CoingeckoSymbolToIDCTXKey CTXKey = "coingecko_symbol_to_id"
	// CoingeckoContractToIDCTXKey - the context key for getting the mapping from coin contract to id
	CoingeckoContractToIDCTXKey CTXKey = "coingecko_contract_to_id"
	// CoingeckoSupportedVsCurrenciesCTXKey - the context key for getting the list of supported vs currencies
	CoingeckoSupportedVsCurrenciesCTXKey CTXKey = "coingecko_supported_vs_currencies"
	// CoingeckoCoinLimitCTXKey - the context key for getting the max number of coins
	CoingeckoCoinLimitCTXKey CTXKey = "coingecko_coin_limit"
	// CoingeckoVsCurrencyLimitCTXKey - the context key for getting the max number of vs currencies
	CoingeckoVsCurrencyLimitCTXKey CTXKey = "coingecko_vs_currency_limit"
	// RatiosRedisAddrCTXKey - the context key for getting the ratios redis address
	RatiosRedisAddrCTXKey CTXKey = "ratios_redis_addr"
	// BlacklistedCountryCodesCTXKey - the context key for getting the ratios redis address
	BlacklistedCountryCodesCTXKey CTXKey = "blacklisted_country_codes"
	// RateLimitPerMinuteCTXKey - the context key for getting the rate limit
	RateLimitPerMinuteCTXKey CTXKey = "rate_limit_per_min"
	// SecretsURICTXKey - the context key for getting the application secrets file location
	SecretsURICTXKey CTXKey = "secrets_uri"
	// ParametersMergeBucketCTXKey - the context key for getting the rate limit
	ParametersMergeBucketCTXKey CTXKey = "merge_param_bucket"

	// RequireUpholdCountryCTXKey - the context key for getting the rate limit
	RequireUpholdCountryCTXKey CTXKey = "require_uphold_country"

	// DisabledWalletGeoCountriesCTXKey context key used to retrieve the S3 object name for disabled wallet geo countries
	DisabledWalletGeoCountriesCTXKey CTXKey = "disabled_wallet_geo_countries"

	// PlaystoreJSONKeyCTXKey - the context key for playstore json key
	PlaystoreJSONKeyCTXKey CTXKey = "playstore_json_key"

	// AppleReceiptSharedKeyCTXKey - the context key for appstore key
	AppleReceiptSharedKeyCTXKey CTXKey = "apple_receipt_shared_key"

	// DisableDisconnectCTXKey - the context key for rewards wallet disconnect capability key
	DisableDisconnectCTXKey CTXKey = "disable_disconnect"

	// ParametersVBATDeadlineCTXKey - the context key for getting the vbat deadline
	ParametersVBATDeadlineCTXKey CTXKey = "parameters_vbat_deadline"
	// ParametersTransitionCTXKey - the context key for getting the vbat deadline
	ParametersTransitionCTXKey CTXKey = "parameters_transition"

	// StripeAccessTokenCTXKey - the context key for the Stripe secret key
	StripeOnrampSecretKeyCTXKey CTXKey = "stripe_onramp_secret_key"

	// StripeServerCTXKey - the context key for the Stripe  server
	StripeOnrampServerCTXKey CTXKey = "stripe_onramp_server"

	// Nitro
	// PaymentsEncryptionKeyCTXKey - the context key for getting the application secrets file location
	PaymentsEncryptionKeyCTXKey CTXKey = "payments_encryption_key"
	// PaymentsSenderPublicKeyCTXKey - the context key for getting the application secrets file location
	PaymentsSenderPublicKeyCTXKey CTXKey = "payments_sender_public_key"
	// PaymentsKMSWrapperCTXKey - the context key for getting the kms wrapper key
	PaymentsKMSWrapperCTXKey CTXKey = "payments_kms_wrapper"
	// AWSRegionCTXKey - reverse proxy address for egress traffic
	AWSRegionCTXKey CTXKey = "aws_region"
	// PaymentsQLDBRoleArnCTXKey - reverse proxy address for egress traffic
	PaymentsQLDBRoleArnCTXKey CTXKey = "qldb_role_arn"
	// PaymentsQLDBLedgerNameCTXKey - reverse proxy address for egress traffic
	PaymentsQLDBLedgerNameCTXKey CTXKey = "qldb_ledger_name"

	// LogWriterCTXKey - the context key for getting the log writer
	LogWriterCTXKey CTXKey = "log_writer"
	// EgressProxyAddrCTXKey - the context key for getting the egress proxy address
	EgressProxyAddrCTXKey CTXKey = "egress_proxy_addr"
	// EnclaveDecryptKeyTemplateSecretIDCTXKey - the context key for getting the key template for key creation
	EnclaveDecryptKeyTemplateSecretIDCTXKey CTXKey = "enclave_decrypt_key_template_secret"
)

var (
	// ErrNotInContext - error you get when you ask for something not in the context.
	ErrNotInContext = errors.New("failed to get value from context")
	// ErrValueWrongType - error you get when you ask for something, and it is not the type you expected
	ErrValueWrongType = errors.New("context value of wrong type")
)<|MERGE_RESOLUTION|>--- conflicted
+++ resolved
@@ -53,14 +53,10 @@
 	BuildTimeCTXKey CTXKey = "build_time"
 	// ReputationClientCTXKey - context key for the build time of code
 	ReputationClientCTXKey CTXKey = "reputation_client"
-<<<<<<< HEAD
-
-=======
 	// XyzAbcLinkingKeyCTXKey - context key for the build time of code
 	XyzAbcLinkingKeyCTXKey CTXKey = "xyzabc_linking_key"
 	// DisableXyzAbcLinkingCTXKey - context key for the build time of code
 	DisableXyzAbcLinkingCTXKey CTXKey = "disable_xyzabc_linking"
->>>>>>> 9308c5a3
 	// GeminiClientCTXKey - context key for the build time of code
 	GeminiClientCTXKey CTXKey = "gemini_client"
 	// GeminiBrowserClientIDCTXKey - context key for the gemini browser client id
