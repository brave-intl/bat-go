--- conflicted
+++ resolved
@@ -19,11 +19,7 @@
       - uses: actions/checkout@5a4ac9002d0be2fb38bd78e4b4dbde5606d7042f
       - uses: actions/setup-go@v2
         with:
-<<<<<<< HEAD
-          go-version: '1.16'
-=======
           go-version: '1.17'
->>>>>>> 941ee9cd
       - name: golangci-lint
         uses: golangci/golangci-lint-action@v2
         with:
