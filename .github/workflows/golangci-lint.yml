--- conflicted
+++ resolved
@@ -24,13 +24,8 @@
         uses: golangci/golangci-lint-action@v3
         with:
           working-directory: libs
-<<<<<<< HEAD
-          version: v1.49.0
-          args: --timeout 2m
-=======
           version: v1.50.1
           args: --timeout 3m
->>>>>>> 8b5a5e13
 
   golangci-services:
     name: lint
@@ -44,13 +39,8 @@
         uses: golangci/golangci-lint-action@v3
         with:
           working-directory: services
-<<<<<<< HEAD
-          version: v1.49.0
-          args: --timeout 2m
-=======
           version: v1.50.1
           args: --timeout 3m
->>>>>>> 8b5a5e13
 
   golangci-tools:
     name: lint
@@ -64,13 +54,8 @@
         uses: golangci/golangci-lint-action@v3
         with:
           working-directory: tools
-<<<<<<< HEAD
-          version: v1.49.0
-          args: --timeout 2m
-=======
           version: v1.50.1
           args: --timeout 3m
->>>>>>> 8b5a5e13
 
   golangci-cmd:
     name: lint
@@ -84,13 +69,8 @@
         uses: golangci/golangci-lint-action@v3
         with:
           working-directory: cmd
-<<<<<<< HEAD
-          version: v1.49.0
-          args: --timeout 2m
-=======
           version: v1.50.1
           args: --timeout 3m
->>>>>>> 8b5a5e13
 
   golangci-main:
     name: lint
@@ -104,10 +84,5 @@
         uses: golangci/golangci-lint-action@v3
         with:
           working-directory: main
-<<<<<<< HEAD
-          version: v1.49.0
-          args: --timeout 2m
-=======
           version: v1.50.1
-          args: --timeout 3m
->>>>>>> 8b5a5e13
+          args: --timeout 3m