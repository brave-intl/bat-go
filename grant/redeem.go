--- conflicted
+++ resolved
@@ -11,11 +11,7 @@
 	"github.com/brave-intl/bat-go/wallet"
 	"github.com/brave-intl/bat-go/wallet/provider"
 	"github.com/brave-intl/bat-go/wallet/provider/uphold"
-<<<<<<< HEAD
 	"github.com/getsentry/sentry-go"
-=======
-	raven "github.com/getsentry/raven-go"
->>>>>>> 0ef56aea
 	"github.com/prometheus/client_golang/prometheus"
 	"github.com/rs/zerolog/log"
 	uuid "github.com/satori/go.uuid"
@@ -67,11 +63,7 @@
 	// 1. Sort grants, closest expiration to furthest, short circuit if no grants
 	unredeemedGrants, err := service.datastore.GetGrantsOrderedByExpiry(walletInfo, promotionType)
 	if err != nil {
-<<<<<<< HEAD
-		return nil, fmt.Errorf("could not fetch grants ordered by expiration date: %w", err)
-=======
 		return nil, errorutils.Wrap(err, "could not fetch grants ordered by expiration date")
->>>>>>> 0ef56aea
 	}
 
 	if len(unredeemedGrants) == 0 {
