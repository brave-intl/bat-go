package grant

import (
	"encoding/hex"
	"errors"
<<<<<<< HEAD
	"fmt"
=======
>>>>>>> 0ef56aea
	"os"

	"github.com/brave-intl/bat-go/utils/altcurrency"
	errorutils "github.com/brave-intl/bat-go/utils/errors"
	"github.com/brave-intl/bat-go/utils/httpsignature"
	"github.com/brave-intl/bat-go/wallet"
	"github.com/brave-intl/bat-go/wallet/provider/uphold"
<<<<<<< HEAD
	"github.com/getsentry/sentry-go"
=======
	raven "github.com/getsentry/raven-go"
>>>>>>> 0ef56aea
	"github.com/prometheus/client_golang/prometheus"
	"golang.org/x/crypto/ed25519"
)

const (
	lowerTxLimit = 0.25
	upperTxLimit = 120.0
	localEnv     = "local"
)

var (
	// GrantSignatorPublicKeyHex is the hex encoded public key of the keypair used to sign grants
	GrantSignatorPublicKeyHex    = os.Getenv("GRANT_SIGNATOR_PUBLIC_KEY")
	grantWalletPublicKeyHex      = os.Getenv("GRANT_WALLET_PUBLIC_KEY")
	grantWalletPrivateKeyHex     = os.Getenv("GRANT_WALLET_PRIVATE_KEY")
	grantWalletCardID            = os.Getenv("GRANT_WALLET_CARD_ID")
	grantWallet                  *uphold.Wallet
	refreshBalance               = true  // for testing we can disable balance refresh
	testSubmit                   = true  // for testing we can disable testing tx submit
	registerGrantInstrumentation = true  // for testing we can disable grant claim / redeem instrumentation registration
	safeMode                     = false // if set true disables grant redemption
	claimedGrantsCounter         = prometheus.NewCounterVec(
		prometheus.CounterOpts{
			Name: "claimed_grants_total",
			Help: "Number of grants claimed since start.",
		},
		[]string{},
	)
	redeemedGrantsCounter = prometheus.NewCounterVec(
		prometheus.CounterOpts{
			Name: "redeemed_grants_total",
			Help: "Number of grants redeemed since start.",
		},
		[]string{"promotionId"},
	)
)

// Service contains datastore as well as prometheus metrics
type Service struct {
	datastore              Datastore
	roDatastore            ReadOnlyDatastore
	grantWalletBalanceDesc *prometheus.Desc
}

// InitService initializes the grant service
func InitService(datastore Datastore, roDatastore ReadOnlyDatastore) (*Service, error) {
	gs := &Service{
		datastore:   datastore,
		roDatastore: roDatastore,
		grantWalletBalanceDesc: prometheus.NewDesc(
			"grant_wallet_balance",
			"A gauge of the grant wallet remaining balance.",
			[]string{},
			prometheus.Labels{},
		),
	}

	if os.Getenv("ENV") != localEnv && !refreshBalance {
		return nil, errors.New("refreshBalance must be true in production")
	}
	if os.Getenv("ENV") != localEnv && !testSubmit {
		return nil, errors.New("testSubmit must be true in production")
	}

	if len(grantWalletCardID) > 0 {
		var info wallet.Info
		info.Provider = "uphold"
		info.ProviderID = grantWalletCardID
		{
			tmp := altcurrency.BAT
			info.AltCurrency = &tmp
		}

		var pubKey httpsignature.Ed25519PubKey
		var privKey ed25519.PrivateKey
		var err error

		pubKey, err = hex.DecodeString(grantWalletPublicKeyHex)
		if err != nil {
<<<<<<< HEAD
			return nil, fmt.Errorf("grantWalletPublicKeyHex is invalid: %w", err)
		}
		privKey, err = hex.DecodeString(grantWalletPrivateKeyHex)
		if err != nil {
			return nil, fmt.Errorf("grantWalletPrivateKeyHex is invalid: %w", err)
=======
			return nil, errorutils.Wrap(err, "grantWalletPublicKeyHex is invalid")
		}
		privKey, err = hex.DecodeString(grantWalletPrivateKeyHex)
		if err != nil {
			return nil, errorutils.Wrap(err, "grantWalletPrivateKeyHex is invalid")
>>>>>>> 0ef56aea
		}

		grantWallet, err = uphold.New(info, privKey, pubKey)
		if err != nil {
			return nil, err
		}
	} else if os.Getenv("ENV") != localEnv {
		return nil, errors.New("GRANT_WALLET_CARD_ID must be set in production")
	}

	if registerGrantInstrumentation {
		if datastore != nil {
			prometheus.MustRegister(gs)
		}

		prometheus.MustRegister(claimedGrantsCounter)
		prometheus.MustRegister(redeemedGrantsCounter)
	}

	return gs, nil
}

// ReadableDatastore returns a read only datastore if available, otherwise a normal datastore
func (service *Service) ReadableDatastore() ReadOnlyDatastore {
	if service.roDatastore != nil {
		return service.roDatastore
	}
	return service.datastore
}

// Describe returns all descriptions of the collector.
// We implement this and the Collect function to fulfill the prometheus.Collector interface
func (service *Service) Describe(ch chan<- *prometheus.Desc) {
	ch <- service.grantWalletBalanceDesc
}

// Collect returns the current state of all metrics of the collector.
// We implement this and the Describe function to fulfill the prometheus.Collector interface
func (service *Service) Collect(ch chan<- prometheus.Metric) {
	balance, err := grantWallet.GetBalance(true)
	if err != nil {
		sentry.CaptureException(err)
		return
	}

	spendable, _ := grantWallet.GetWalletInfo().AltCurrency.FromProbi(balance.SpendableProbi).Float64()

	ch <- prometheus.MustNewConstMetric(
		service.grantWalletBalanceDesc,
		prometheus.GaugeValue,
		spendable,
	)
}<|MERGE_RESOLUTION|>--- conflicted
+++ resolved
@@ -3,10 +3,6 @@
 import (
 	"encoding/hex"
 	"errors"
-<<<<<<< HEAD
-	"fmt"
-=======
->>>>>>> 0ef56aea
 	"os"
 
 	"github.com/brave-intl/bat-go/utils/altcurrency"
@@ -14,11 +10,7 @@
 	"github.com/brave-intl/bat-go/utils/httpsignature"
 	"github.com/brave-intl/bat-go/wallet"
 	"github.com/brave-intl/bat-go/wallet/provider/uphold"
-<<<<<<< HEAD
 	"github.com/getsentry/sentry-go"
-=======
-	raven "github.com/getsentry/raven-go"
->>>>>>> 0ef56aea
 	"github.com/prometheus/client_golang/prometheus"
 	"golang.org/x/crypto/ed25519"
 )
@@ -98,19 +90,11 @@
 
 		pubKey, err = hex.DecodeString(grantWalletPublicKeyHex)
 		if err != nil {
-<<<<<<< HEAD
-			return nil, fmt.Errorf("grantWalletPublicKeyHex is invalid: %w", err)
-		}
-		privKey, err = hex.DecodeString(grantWalletPrivateKeyHex)
-		if err != nil {
-			return nil, fmt.Errorf("grantWalletPrivateKeyHex is invalid: %w", err)
-=======
 			return nil, errorutils.Wrap(err, "grantWalletPublicKeyHex is invalid")
 		}
 		privKey, err = hex.DecodeString(grantWalletPrivateKeyHex)
 		if err != nil {
 			return nil, errorutils.Wrap(err, "grantWalletPrivateKeyHex is invalid")
->>>>>>> 0ef56aea
 		}
 
 		grantWallet, err = uphold.New(info, privKey, pubKey)
