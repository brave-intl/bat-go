--- conflicted
+++ resolved
@@ -2,7 +2,6 @@
 
 import (
 	"context"
-	"fmt"
 
 	promotion "github.com/brave-intl/bat-go/promotion"
 	errorutils "github.com/brave-intl/bat-go/utils/errors"
@@ -28,20 +27,12 @@
 func (service *Service) ClaimPromotion(ctx context.Context, wallet wallet.Info, promotionID uuid.UUID) (*promotion.Claim, error) {
 	err := service.datastore.UpsertWallet(&wallet)
 	if err != nil {
-<<<<<<< HEAD
-		return nil, fmt.Errorf("error saving wallet: %w", err)
-=======
-		return nil, errorutils.Wrap(err, "Error saving wallet")
->>>>>>> 0ef56aea
+		return nil, errorutils.Wrap(err, "error saving wallet")
 	}
 
 	promotion, err := service.datastore.GetPromotion(promotionID)
 	if err != nil {
-<<<<<<< HEAD
-		return nil, fmt.Errorf("could not find promotion: %w", err)
-=======
-		return nil, errorutils.Wrap(err, "Could not find promotion")
->>>>>>> 0ef56aea
+		return nil, errorutils.Wrap(err, "could not find promotion")
 	}
 
 	// No reputation check as this endpoint requires authorization
