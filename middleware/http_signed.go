package middleware

import (
	"context"
	"crypto"
	"errors"
	"net/http"
	"time"

	"github.com/brave-intl/bat-go/utils/contains"
	"github.com/brave-intl/bat-go/utils/httpsignature"
	"github.com/brave-intl/bat-go/utils/logging"
)

type httpSignedKeyID struct{}

//AddKeyID - Helpful for test cases
func AddKeyID(ctx context.Context, id string) context.Context {
	return context.WithValue(ctx, httpSignedKeyID{}, id)
}

// GetKeyID retrieves the http signing keyID from the context
func GetKeyID(ctx context.Context) (string, error) {
	keyID, ok := ctx.Value(httpSignedKeyID{}).(string)
	if !ok {
		return "", errors.New("keyID was missing from context")
	}
	return keyID, nil
}

// HTTPSignedOnly is a middleware that requires an HTTP request to be signed
func HTTPSignedOnly(ks httpsignature.Keystore) func(http.Handler) http.Handler {
	verifier := httpsignature.ParameterizedKeystoreVerifier{
		SignatureParams: httpsignature.SignatureParams{
			Algorithm: httpsignature.ED25519,
			Headers:   []string{"digest", "(request-target)"},
		},
		Keystore: ks,
		Opts:     crypto.Hash(0),
	}

	return VerifyHTTPSignedOnly(verifier)
}

// VerifyHTTPSignedOnly is a middleware that requires an HTTP request to be signed
// which takes a parameterized http signature verifier
func VerifyHTTPSignedOnly(verifier httpsignature.ParameterizedKeystoreVerifier) func(http.Handler) http.Handler {
	return func(next http.Handler) http.Handler {
		return http.HandlerFunc(func(w http.ResponseWriter, r *http.Request) {
			logger := logging.Logger(r.Context(), "VerifyHTTPSignedOnly")

			if len(r.Header.Get("Signature")) == 0 {
				logger.Warn().Msg("signature must be present for signed middleware")
				http.Error(w, http.StatusText(http.StatusUnauthorized), http.StatusUnauthorized)
				return
			}

			ctx, keyID, err := verifier.VerifyRequest(r)

			if err != nil {
<<<<<<< HEAD
				logger.Error().Err(err).Msg("failed to verify request")
				http.Error(w, http.StatusText(http.StatusForbidden), http.StatusForbidden)
=======
				http.Error(w, err.Error(), http.StatusForbidden)
>>>>>>> b6510287
				return
			}

			if contains.Str(verifier.SignatureParams.Headers, "date") {
				// Date: Wed, 21 Oct 2015 07:28:00 GMT
				dateStr := r.Header.Get("date")
				date, err := time.Parse(time.RFC1123, dateStr)
				if err != nil {
					logger.Error().Err(err).Msg("failed to parse the date header")
					http.Error(w, "Invalid date header", http.StatusBadRequest)
					return
				}

				if time.Now().Add(10 * time.Minute).Before(date) {
					logger.Error().Err(err).Msg("date is invalid")
					http.Error(w, "Request date is invalid", http.StatusTooEarly)
					return
				}
				if time.Now().Add(-10 * time.Minute).After(date) {
					logger.Error().Err(err).Msg("date is invalid")
					http.Error(w, "Request date is too old", http.StatusRequestTimeout)
					return
				}
			}

			ctx = context.WithValue(ctx, httpSignedKeyID{}, keyID)
			next.ServeHTTP(w, r.WithContext(ctx))
		})
	}
}<|MERGE_RESOLUTION|>--- conflicted
+++ resolved
@@ -58,12 +58,10 @@
 			ctx, keyID, err := verifier.VerifyRequest(r)
 
 			if err != nil {
-<<<<<<< HEAD
+
 				logger.Error().Err(err).Msg("failed to verify request")
 				http.Error(w, http.StatusText(http.StatusForbidden), http.StatusForbidden)
-=======
-				http.Error(w, err.Error(), http.StatusForbidden)
->>>>>>> b6510287
+
 				return
 			}
 
