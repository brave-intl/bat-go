package wallet

import (
	"context"
	"database/sql"
	"errors"
	"fmt"
	"net/http"
	"os"
	"strconv"
	"time"

	"github.com/brave-intl/bat-go/datastore/grantserver"
	"github.com/brave-intl/bat-go/utils/altcurrency"
	appctx "github.com/brave-intl/bat-go/utils/context"
	errorutils "github.com/brave-intl/bat-go/utils/errors"
	"github.com/brave-intl/bat-go/utils/handlers"
	"github.com/brave-intl/bat-go/utils/logging"
	timeutils "github.com/brave-intl/bat-go/utils/time"
	walletutils "github.com/brave-intl/bat-go/utils/wallet"
	"github.com/getsentry/sentry-go"
	"github.com/jmoiron/sqlx"
	"github.com/prometheus/client_golang/prometheus"
	"github.com/rs/zerolog"
	"github.com/rs/zerolog/log"
	uuid "github.com/satori/go.uuid"

	// needed for magic migration
	_ "github.com/golang-migrate/migrate/v4/source/file"
)

var (
	tooManyCardsCounter = prometheus.NewCounter(
		prometheus.CounterOpts{
			Name:        "too_many_linked_cards",
			Help:        "A counter for too many linked cards",
			ConstLabels: prometheus.Labels{"service": "wallet"},
		})
)

func init() {
	prometheus.MustRegister(tooManyCardsCounter)
}

// Datastore holds the interface for the wallet datastore
type Datastore interface {
	grantserver.Datastore
	LinkWallet(ctx context.Context, ID string, providerID string, providerLinkingID uuid.UUID, anonymousAddress *uuid.UUID, depositProvider string) error
	IncreaseLinkingLimit(ctx context.Context, providerLinkingID uuid.UUID) error
	UnlinkWallet(ctx context.Context, walletID uuid.UUID, custodian string) error
	GetLinkingLimitInfo(ctx context.Context, providerLinkingID string) (map[string]LinkingInfo, error)
	// GetByProviderLinkingID gets the wallet by provider linking id
	GetByProviderLinkingID(ctx context.Context, providerLinkingID uuid.UUID) (*[]walletutils.Info, error)
	// GetWallet by ID
	GetWallet(ctx context.Context, ID uuid.UUID) (*walletutils.Info, error)
	// GetWalletByPublicKey by ID
	GetWalletByPublicKey(context.Context, string) (*walletutils.Info, error)
	// InsertWallet inserts the given wallet
	InsertWallet(ctx context.Context, wallet *walletutils.Info) error
	// InsertBitFlyerRequestID - attempt an insert on a request id
	InsertBitFlyerRequestID(ctx context.Context, requestID string) error
	// UpsertWallets inserts a wallet if it does not already exist
	UpsertWallet(ctx context.Context, wallet *walletutils.Info) error
	// ConnectCustodialWallet - connect the wallet's custodial verified wallet.
	ConnectCustodialWallet(ctx context.Context, cl *CustodianLink, depositDest string) error
	// DisconnectCustodialWallet - disconnect the wallet's custodial id
	DisconnectCustodialWallet(ctx context.Context, walletID uuid.UUID) error
	// GetCustodianLinkByWalletID - get the custodian link by ID
	GetCustodianLinkByWalletID(ctx context.Context, ID uuid.UUID) (*CustodianLink, error)
	// GetCustodianLinkCount - get the wallet custodian link count across all wallets
	GetCustodianLinkCount(ctx context.Context, linkingID uuid.UUID) (int, int, error)
}

// ReadOnlyDatastore includes all database methods that can be made with a read only db connection
type ReadOnlyDatastore interface {
	grantserver.Datastore
	// GetByProviderLinkingID gets a wallet by provider linking id
	GetByProviderLinkingID(ctx context.Context, providerLinkingID uuid.UUID) (*[]walletutils.Info, error)
	// GetWallet by ID
	GetWallet(ctx context.Context, ID uuid.UUID) (*walletutils.Info, error)
	// GetWalletByPublicKey
	GetWalletByPublicKey(context.Context, string) (*walletutils.Info, error)
	// GetCustodianLinkByWalletID - get the current custodian link by wallet id
	GetCustodianLinkByWalletID(ctx context.Context, ID uuid.UUID) (*CustodianLink, error)
	// GetCustodianLinkCount - get the wallet custodian link count across all wallets
	GetCustodianLinkCount(ctx context.Context, linkingID uuid.UUID) (int, int, error)
}

// Postgres is a Datastore wrapper around a postgres database
type Postgres struct {
	grantserver.Postgres
}

// NewWritablePostgres creates a new Postgres Datastore
func NewWritablePostgres(databaseURL string, performMigration bool, migrationTrack string, dbStatsPrefix ...string) (Datastore, error) {
	pg, err := grantserver.NewPostgres(databaseURL, performMigration, migrationTrack, dbStatsPrefix...)
	if pg != nil {
		return &DatastoreWithPrometheus{
			base: &Postgres{*pg}, instanceName: "wallet_datastore",
		}, err
	}
	return nil, err
}

// NewReadOnlyPostgres creates a new Postgres RO Datastore
func NewReadOnlyPostgres(databaseURL string, performMigration bool, migrationTrack string, dbStatsPrefix ...string) (ReadOnlyDatastore, error) {
	pg, err := grantserver.NewPostgres(databaseURL, performMigration, migrationTrack, dbStatsPrefix...)
	if pg != nil {
		return &ReadOnlyDatastoreWithPrometheus{
			base: &Postgres{*pg}, instanceName: "wallet_ro_datastore",
		}, err
	}
	return nil, err
}

// NewPostgres creates postgres connections
func NewPostgres() (Datastore, ReadOnlyDatastore, error) {
	var walletRODB ReadOnlyDatastore
	walletDB, err := NewWritablePostgres("", true, "wallet")
	if err != nil {
		sentry.CaptureException(err)
		log.Panic().Err(err).Msg("Must be able to init postgres connection to start")
		return nil, nil, err
	}
	roDB := os.Getenv("RO_DATABASE_URL")
	if len(roDB) > 0 {
		walletRODB, err = NewReadOnlyPostgres(roDB, false, "wallet")
		if err != nil {
			sentry.CaptureException(err)
			log.Error().Err(err).Msg("Could not start reader postgres connection")
			return nil, nil, err
		}
	}
	return walletDB, walletRODB, nil
}

var (
	// ErrTooManyCardsLinked denotes when more than 3 cards have been linked to a single wallet
	ErrTooManyCardsLinked = errors.New("unable to add too many wallets to a single user")
)

// UpsertWallet upserts the given wallet
func (pg *Postgres) UpsertWallet(ctx context.Context, wallet *walletutils.Info) error {
	statement := `
	insert into wallets
		(
			id, provider, provider_id, public_key, provider_linking_id, anonymous_address,
			user_deposit_account_provider, user_deposit_destination
		)
	values
		($1, $2, $3, $4, $5, $6, $7, $8)
	on conflict (id) do
	update set
		provider = $2,
		provider_id = $3,
		provider_linking_id = $5,
		anonymous_address = $6,
		user_deposit_account_provider = $7,
		user_deposit_destination = $8
	returning *`
	_, err := pg.RawDB().ExecContext(ctx, statement, wallet.ID, wallet.Provider, wallet.ProviderID, wallet.PublicKey, wallet.ProviderLinkingID, wallet.AnonymousAddress, wallet.UserDepositAccountProvider, wallet.UserDepositDestination)
	if err != nil {
		return err
	}

	return nil
}

// GetWallet by ID
func (pg *Postgres) GetWallet(ctx context.Context, ID uuid.UUID) (*walletutils.Info, error) {
	statement := `
	select
		id, provider, provider_id, public_key, provider_linking_id, anonymous_address,
		user_deposit_account_provider, user_deposit_destination
	from
		wallets
	where
		id = $1`
	wallets := []walletutils.Info{}
	err := pg.RawDB().SelectContext(ctx, &wallets, statement, ID)
	if err != nil {
		return nil, err
	}

	if len(wallets) > 0 {
		// FIXME currently assumes BAT
		{
			tmp := altcurrency.BAT
			wallets[0].AltCurrency = &tmp
		}
		return &wallets[0], nil
	}

	return nil, nil
}

// GetWalletByPublicKey gets a wallet by a public key
func (pg *Postgres) GetWalletByPublicKey(ctx context.Context, pk string) (*walletutils.Info, error) {
	statement := `
	select
		id, provider, provider_id, public_key, provider_linking_id, anonymous_address,
		user_deposit_account_provider, user_deposit_destination
	from
		wallets
	WHERE public_key = $1
	`
	var wallet walletutils.Info
	err := pg.RawDB().GetContext(ctx, &wallet, statement, pk)
	return &wallet, err
}

// GetByProviderLinkingID gets a wallet by a provider address
func (pg *Postgres) GetByProviderLinkingID(ctx context.Context, providerLinkingID uuid.UUID) (*[]walletutils.Info, error) {
	statement := `
	select
		id, provider, provider_id, public_key, provider_linking_id, anonymous_address,
		user_deposit_account_provider, user_deposit_destination
	from
		wallets
	WHERE provider_linking_id = $1
	`
	var wallets []walletutils.Info
	err := pg.RawDB().SelectContext(ctx, &wallets, statement, providerLinkingID)
	return &wallets, err
}

// InsertBitFlyerRequestID - attempts to insert a request id
func (pg *Postgres) InsertBitFlyerRequestID(ctx context.Context, requestID string) error {
	statement := `insert into bf_req_ids(id) values ($1)`
	_, err := pg.RawDB().ExecContext(ctx, statement, requestID)
	if err != nil {
		return err
	}

	return nil

}

// InsertWallet inserts the given wallet
func (pg *Postgres) InsertWallet(ctx context.Context, wallet *walletutils.Info) error {
	// NOTE on conflict do nothing because none of the wallet information is updateable
	statement := `
	INSERT INTO wallets (id, provider, provider_id, public_key)
	VALUES ($1, $2, $3, $4)
	ON CONFLICT DO NOTHING`
	_, err := pg.RawDB().ExecContext(ctx,
		statement,
		wallet.ID,
		wallet.Provider,
		wallet.ProviderID,
		wallet.PublicKey,
	)
	if err != nil {
		return err
	}

	return nil
}

type custodianLinkingID struct {
	Custodian string     `db:"custodian"`
	LinkingID *uuid.UUID `db:"linking_id"`
}

func txGetCustodianLinkingIDs(ctx context.Context, tx *sqlx.Tx, providerLinkingID string) (map[string]string, error) {
	var (
		custodianLinkingIDs = []custodianLinkingID{}
		resp                = map[string]string{}
	)
	statement := `
		select wc1.custodian, wc1.linking_id from wallet_custodian wc1 join wallet_custodian wc2 on
		(wc1.wallet_id=wc2.wallet_id) where wc2.linking_id = $1 and wc1.unlinked_at is null and wc2.unlinked_at is null
	`
	err := tx.Select(&custodianLinkingIDs, statement, providerLinkingID)
	if err != nil {
		return nil, fmt.Errorf("failed to associate linking id to custodians: %w", err)
	}

	for _, v := range custodianLinkingIDs {
		resp[v.Custodian] = v.LinkingID.String()
	}

	return resp, nil
}

func txGetMaxLinkingSlots(ctx context.Context, tx *sqlx.Tx, providerLinkingID string) (int, error) {
	var (
		max int
	)
	statement := `
		select ($2 + count(1)) as max from linking_limit_adjust where provider_linking_id = $1
	`
	err := tx.Get(&max, statement, providerLinkingID, getEnvMaxCards())
	return max, err
}

func txGetUsedLinkingSlots(ctx context.Context, tx *sqlx.Tx, providerLinkingID string) (int, error) {
	var (
		used int
	)
	// we need to exclude `this` wallet from the used computation in the event we are attempting
	// to re-link the 4th slot
	statement := `
		select count(distinct(wallet_id)) as used from wallet_custodian where linking_id = $1 and unlinked_at is null
	`
	err := tx.Get(&used, statement, providerLinkingID)
	return used, err
}

func bitFlyerRequestIDSpent(ctx context.Context, requestID string) bool {
	logger, err := appctx.GetLogger(ctx)
	if err != nil {
		// no logger, setup
		ctx, logger = logging.SetupLogger(ctx)
	}
	// get pg from context
	db, ok := ctx.Value(appctx.DatastoreCTXKey).(Datastore)
	if !ok {
		// if we cant check the db consider "spent"
		logger.Error().Msg("bitFlyerRequestIDSpent: unable to get datastore from context")
		return true
	}

	// attempt an insert into the spent bf request id table
	// if duplicate error, false
	if err := db.InsertBitFlyerRequestID(ctx, requestID); err != nil {
		// check error, consider "spent" if error
		logger.Error().Err(err).Msg("bitFlyerRequestIDSpent: database error attempting to insert")
		return true
	}
	// else not spent if successfully inserted
	return false
}

func getEnvMaxCards() int {
	if v, err := strconv.Atoi(os.Getenv("UPHOLD_WALLET_LINKING_LIMIT")); err == nil {
		return v
	}
	return 4
}

// LinkingInfo - a structure for wallet linking information
type LinkingInfo struct {
	LinkingID          *uuid.UUID   `json:"-"`
	WalletsLinked      int          `json:"walletsLinked"`
	OpenLinkingSlots   int          `json:"openLinkingSlots"`
	OtherWalletsLinked []*uuid.UUID `json:"otherWalletsLinked"`
}

// GetLinkingLimitInfo - get some basic info about linking limit
func (pg *Postgres) GetLinkingLimitInfo(ctx context.Context, providerLinkingID string) (map[string]LinkingInfo, error) {
	var infos = map[string]LinkingInfo{}

	// get tx
	_, tx, rollback, commit, err := getTx(ctx, pg)
	if err != nil {
		return nil, fmt.Errorf("failed to create db transaction GetLinkingLimitInfo: %w", err)
	}
	// will rollback if tx created at this scope
	defer rollback()

	// find all custodians that have been linked to this wallet based on providerLinkingID
	custodianLinkingIDs, err := txGetCustodianLinkingIDs(ctx, tx, providerLinkingID)
	if err != nil {
		return nil, fmt.Errorf("failed to get custodian linking ids: %w", err)
	}

	// for each custodian linking id found, get the max/used
	for custodian, linkingID := range custodianLinkingIDs {
		maxLinkings, err := txGetMaxLinkingSlots(ctx, tx, linkingID)
		if err != nil {
			return nil, errorutils.Wrap(err, "error looking up max linkings for wallet")
		}

		usedLinkings, err := txGetUsedLinkingSlots(ctx, tx, linkingID)
		if err != nil {
			return nil, errorutils.Wrap(err, "error looking up used linkings for wallet")
		}

		// convert linking id to uuid
		lID, err := uuid.FromString(linkingID)
		if err != nil {
			return nil, fmt.Errorf("failed to parse linking id: %w", err)
		}

		// lookup other linked wallets
		w, err := pg.GetByProviderLinkingID(ctx, lID)
		if err != nil {
			return nil, fmt.Errorf("failed to get other wallets by linking id: %w", err)
		}

		wIDs := []*uuid.UUID{}

		for _, v := range *w {
			u, err := uuid.FromString(v.ID)
			if err != nil {
				return nil, fmt.Errorf("failed to parse wallet id from datastore: %w", err)
			}
			wIDs = append(wIDs, &u)
		}

		// add to result
		infos[custodian] = LinkingInfo{
			LinkingID:          &lID,
			WalletsLinked:      usedLinkings,
			OpenLinkingSlots:   maxLinkings - usedLinkings,
			OtherWalletsLinked: wIDs,
		}
	}

	// if the tx was created in this scope we will commit here
	if err := commit(); err != nil {
		return nil, fmt.Errorf("failed to commit GetLinkingLimitInfo transaction: %w", err)
	}

	return infos, nil
}

// ErrUnlinkingsExceeded - the number of custodian wallet unlinkings attempts have exceeded
var ErrUnlinkingsExceeded = errors.New("custodian unlinking limit reached")

// UnlinkWallet - unlink the wallet from the custodian completely
func (pg *Postgres) UnlinkWallet(ctx context.Context, walletID uuid.UUID, custodian string) error {
	// get tx
	ctx, tx, rollback, commit, err := getTx(ctx, pg)
	if err != nil {
		return fmt.Errorf("failed to create db transaction UnlinkWallet: %w", err)
	}
	// will rollback if tx created at this scope
	defer rollback()

	// lower bound based
	lbDur, ok := ctx.Value(appctx.NoUnlinkPriorToDurationCTXKey).(string)
	if !ok {
		return fmt.Errorf("misconfigured service, no unlink prior to duration configured")
	}

	d, err := timeutils.ParseDuration(lbDur)
	if err != nil {
		return fmt.Errorf("misconfigured service, invalid no unlink prior to duration configured")
	}

	notBefore, err := d.FromNow()
	if err != nil {
		return fmt.Errorf("unable to get not before time from duration: %w", err)
	}

	// validate that no other linkages were unlinked in the duration specified
	stmt := `
		select
			count(wc2.*)
		from
			wallet_custodian wc1 join wallet_custodian wc2 on wc1.linking_id=wc2.linking_id
		where
			wc1.wallet_id=$1 and wc1.custodian=$2 and wc2.unlinked_at>$3
	`
	var count int
	err = tx.Get(&count, stmt, walletID, custodian, notBefore)
	if err != nil {
		return err
	}

	if count > 0 {
		return ErrUnlinkingsExceeded
	}

	statement := `update wallet_custodian set unlinked_at=now() where wallet_id = $1 and custodian = $2`
	_, err = tx.ExecContext(ctx, statement, walletID, custodian)
	if err != nil {
		return err
	}

	// remove the user_deposit_destination, user_account_deposit_provider from the wallets table
<<<<<<< HEAD
	statement = `update wallets set user_deposit_destination='',user_deposit_account_provider=null where id = $1`
=======
	statement = `update wallets set user_deposit_destination='',user_account_deposit_provider=null where id = $1`
>>>>>>> 2e00be1b
	_, err = tx.ExecContext(ctx, statement, walletID)
	if err != nil {
		return err
	}

	if err := commit(); err != nil {
		return fmt.Errorf("failed to commit tx: %w", err)
	}
	return nil
}

// IncreaseLinkingLimit - increase the linking limit for the given walletID by one
func (pg *Postgres) IncreaseLinkingLimit(ctx context.Context, providerLinkingID uuid.UUID) error {
	statement := `INSERT INTO linking_limit_adjust (provider_linking_id) VALUES ($1)`
	_, err := pg.RawDB().ExecContext(ctx, statement, providerLinkingID)
	if err != nil {
		return err
	}
	return nil
}

// LinkWallet links a wallet together
func (pg *Postgres) LinkWallet(ctx context.Context, ID string, userDepositDestination string, providerLinkingID uuid.UUID, anonymousAddress *uuid.UUID, depositProvider string) error {
	sublogger := logger(ctx).With().
		Str("wallet_id", ID).
		Logger()

	// create tx
	tx, err := createTx(ctx, pg)
	if err != nil || tx == nil {
		sublogger.Error().Err(err).
			Msg("error creating tx for wallet linking")
		return fmt.Errorf("failed to create tx for wallet linking: %w", err)
	}
	// add tx to ctx for future
	ctx = context.WithValue(ctx, appctx.DatabaseTransactionCTXKey, tx)
	defer pg.RollbackTx(tx)

	id, err := uuid.FromString(ID)
	if err != nil {
		return errorutils.Wrap(err, "invalid id")
	}

	// connect custodian link (does the link limit checking in insert)
	if err = pg.ConnectCustodialWallet(ctx, &CustodianLink{
		WalletID:  &id,
		Custodian: depositProvider,
		LinkingID: &providerLinkingID,
	}, userDepositDestination); err != nil {
		sublogger.Error().Err(err).
			Msg("failed to insert new custodian link")
		return fmt.Errorf("failed to insert new custodian link: %w", err)
	}

	err = tx.Commit()
	if err != nil {
		return err
	}
	return nil
}

// CustodianLink - representation of wallet_custodian record
type CustodianLink struct {
	WalletID           *uuid.UUID `json:"wallet_id" db:"wallet_id" valid:"uuidv4"`
	Custodian          string     `json:"custodian" db:"custodian" valid:"in(uphold,brave,gemini,bitflyer)"`
	CreatedAt          time.Time  `json:"created_at" db:"created_at" valid:"-"`
	LinkedAt           time.Time  `json:"linked_at" db:"linked_at" valid:"-"`
	DisconnectedAt     *time.Time `json:"disconnected_at" db:"disconnected_at" valid:"-"`
	DepositDestination string     `json:"deposit_destination" db:"deposit_destination" valid:"-"`
	LinkingID          *uuid.UUID `json:"linking_id" db:"linking_id" valid:"uuid"`
	UnlinkedAt         *time.Time `json:"unlinked_at" db:"unlinked_at" valid:"-"`
}

// GetWalletIDString - get string version of the WalletID
func (cl *CustodianLink) GetWalletIDString() string {
	if cl.WalletID != nil {
		return cl.WalletID.String()
	}
	return ""
}

// GetLinkingIDString - get string version of the LinkingID
func (cl *CustodianLink) GetLinkingIDString() string {
	if cl.LinkingID != nil {
		return cl.LinkingID.String()
	}
	return ""
}

// GetCustodianLinkCount - get the wallet custodian link count across all wallets
func (pg *Postgres) GetCustodianLinkCount(ctx context.Context, linkingID uuid.UUID) (int, int, error) {
	// the count of linked wallets
	var err error

	// create a sublogger
	sublogger := logger(ctx).With().
		Str("linking_id", linkingID.String()).
		Logger()

	sublogger.Debug().
		Msg("starting GetCustodianLinkCount")

	// get tx
	ctx, _, rollback, commit, err := getTx(ctx, pg)
	if err != nil {
		return 0, 0, fmt.Errorf("failed to create db transaction GetCustodianLinkByWalletID: %w", err)
	}
	// will rollback if tx created at this scope
	defer rollback()

	li, err := pg.GetLinkingLimitInfo(ctx, linkingID.String())
	if err != nil {
		sublogger.Error().Err(err).
			Msg("failed to get CustodianLinkCount from DB")
		return 0, 0, fmt.Errorf("failed to get CustodianLinkCount from DB: %w", err)
	}

	// if the tx was created in this scope we will commit here
	if err := commit(); err != nil {
		return 0, 0, fmt.Errorf("failed to commit GetCustodianByWalletID transaction: %w", err)
	}

	for _, linkingInfo := range li {
		// find the right linking id
		if linkingInfo.LinkingID.String() == linkingID.String() {
			// max is wallets linked + open slots
			return linkingInfo.WalletsLinked, linkingInfo.WalletsLinked + linkingInfo.OpenLinkingSlots, nil
		}
	}
	// wallets linked/ open linking slots not found
	// this is the case where there is no prior linkages
	// 0 linked, get max from environment
	return 0, getEnvMaxCards(), nil

}

func rollbackFn(ctx context.Context, pg *Postgres, tx *sqlx.Tx) func() {
	return func() {
		logger(ctx).Debug().Msg("rolling back transaction")
		pg.RollbackTx(tx)
	}
}

func commitFn(ctx context.Context, tx *sqlx.Tx) func() error {
	return func() error {
		logger(ctx).Debug().Msg("committing transaction")
		if err := tx.Commit(); err != nil {
			logger(ctx).Error().Err(err).Msg("failed to commit transaction")
			return err
		}
		return nil
	}
}

// getTx will get or create a tx on the context, if created hands back rollback and commit functions
func getTx(ctx context.Context, pg *Postgres) (context.Context, *sqlx.Tx, func(), func() error, error) {
	// create a sublogger
	sublogger := logger(ctx)
	sublogger.Debug().Msg("getting tx from context")
	// get tx
	tx, noContextTx := ctx.Value(appctx.DatabaseTransactionCTXKey).(*sqlx.Tx)
	if !noContextTx {
		sublogger.Debug().Msg("no tx in context")
		tx, err := createTx(ctx, pg)
		if err != nil || tx == nil {
			sublogger.Error().Err(err).Msg("error creating tx")
			return ctx, nil, func() {}, func() error { return nil }, fmt.Errorf("failed to create tx: %w", err)
		}
		ctx = context.WithValue(ctx, appctx.DatabaseTransactionCTXKey, tx)
		return ctx, tx, rollbackFn(ctx, pg, tx), commitFn(ctx, tx), nil
	}
	return ctx, tx, func() {}, func() error { return nil }, nil
}

// GetCustodianLinkByWalletID - get the wallet custodian record by id
func (pg *Postgres) GetCustodianLinkByWalletID(ctx context.Context, ID uuid.UUID) (*CustodianLink, error) {
	var (
		cl  = new(CustodianLink)
		err error
	)
	// create a sublogger
	sublogger := logger(ctx).With().
		Str("wallet_id", ID.String()).
		Logger()

	sublogger.Debug().
		Msg("starting GetCustodianLinkByWalletID")

	// get tx
	_, tx, rollback, commit, err := getTx(ctx, pg)
	if err != nil {
		return nil, fmt.Errorf("failed to create db transaction GetCustodianLinkByWalletID: %w", err)
	}
	// will rollback if tx created at this scope
	defer rollback()

	// query
	stmt := `
		select
			wc.wallet_id, wc.custodian, wc.linking_id,
			wc.created_at, wc.disconnected_at, wc.linked_at
		from
			wallet_custodian wc
		where
			wc.wallet_id = $1 and
			wc.disconnected_at is null and
			wc.unlinked_at is null
	`
	err = tx.Get(cl, stmt, ID)
	if err != nil {
		sublogger.Error().Err(err).
			Msg("failed to get CustodianLink from DB")
		return nil, fmt.Errorf("failed to get CustodianLink from DB: %w", err)
	}

	// if the tx was created in this scope we will commit here
	if err := commit(); err != nil {
		return nil, fmt.Errorf("failed to commit GetCustodianByWalletID transaction: %w", err)
	}
	return cl, nil
}

// DisconnectCustodialWallet - disconnect the wallet's custodial id
func (pg *Postgres) DisconnectCustodialWallet(ctx context.Context, walletID uuid.UUID) error {
	// create a sublogger
	sublogger := logger(ctx).With().
		Str("wallet_id", walletID.String()).
		Logger()

	sublogger.Debug().
		Msg("disconnecting custodial wallet")

	// get tx
	ctx, tx, rollback, commit, err := getTx(ctx, pg)
	if err != nil {
		return fmt.Errorf("failed to create db transaction DisconnectCustodialWallet: %w", err)
	}
	// will rollback if tx created at this scope
	defer rollback()

	// sql query to perform unlinking
	stmt := `
		update
			wallets
		set
			user_deposit_destination=''
		where
			id=$1
	`
	// perform query
	if _, err := tx.ExecContext(
		ctx,
		stmt,
		walletID,
	); err != nil {
		sublogger.Error().Err(err).Msg("failed to update wallet_custodian_id for wallet")
		return err
	}

	// set disconnected on the custodian link
	stmt = `
		update
			wallet_custodian
		set
			disconnected_at=now()
		where
			wallet_id=$1 and
			disconnected_at is null and
			unlinked_at is null
	`
	// perform query
	if _, err := tx.ExecContext(
		ctx,
		stmt,
		walletID,
	); err != nil {
		sublogger.Error().Err(err).Msg("failed to update wallet_custodian_id for wallet")
		return err
	}

	// if the tx was created in this scope we will commit here
	if err := commit(); err != nil {
		return fmt.Errorf("failed to commit DisconnectCustodialWallet transaction: %w", err)
	}

	// done
	return nil
}

// ConnectCustodialWallet - create a record of a custodian wallet
func (pg *Postgres) ConnectCustodialWallet(ctx context.Context, cl *CustodianLink, depositDest string) error {
	var err error
	// create a sublogger
	sublogger := logger(ctx).With().
		Str("wallet_id", cl.GetWalletIDString()).
		Str("custodian", cl.Custodian).
		Str("linking_id", cl.GetLinkingIDString()).
		Logger()

	sublogger.Debug().
		Msg("creating linking of wallet custodian")

	// get tx
	ctx, tx, rollback, commit, err := getTx(ctx, pg)
	if err != nil {
		return fmt.Errorf("failed to create db transaction ConnectCustodialWallet: %w", err)
	}
	// will rollback if tx created at this scope
	defer rollback()

	var existingLinkingID uuid.UUID
	// get the custodial provider's linking id from db
	stmt := `
		select linking_id from wallet_custodian
		where wallet_id=$1 and custodian=$2 and
		unlinked_at is null
	`
	err = tx.Get(&existingLinkingID, stmt, cl.WalletID, cl.Custodian)
	if err != nil && !errors.Is(err, sql.ErrNoRows) {
		sublogger.Error().Err(err).
			Msg("failed to get linking id from wallet_custodian")
		return fmt.Errorf("failed to get linking id from custodian record: %w", err)
	}

	if !uuid.Equal(existingLinkingID, *new(uuid.UUID)) {
		// check if the member matches the associated member
		if !uuid.Equal(*cl.LinkingID, existingLinkingID) {
			return handlers.WrapError(errors.New("wallets do not match"), "unable to match wallets", http.StatusForbidden)
		}
	} else {
		// if the existingLinkingID is null then we need to check the linking limits

		// get the count
		used, max, err := pg.GetCustodianLinkCount(ctx, *cl.LinkingID)
		if err != nil {
			sublogger.Error().Err(err).
				Msg("failed to insert wallet_custodian due to db err checking linking limits")
			return fmt.Errorf("failed to insert wallet custodian record due to db err checking linking limits: %w", err)
		}

		// check for linking limit
		if used >= max {
			sentry.WithScope(func(scope *sentry.Scope) {
				scope.SetTags(map[string]string{
					"wallet_id":  cl.WalletID.String(),
					"linking_id": cl.LinkingID.String(),
				})
				tooManyCardsCounter.Inc()
			})
			return ErrTooManyCardsLinked
		}

		// check the linking limit does not exceed what is appropriate
		if err != nil {
			sublogger.Error().Err(err).
				Msg("failed to insert wallet_custodian due to db err checking linking limits")
			return fmt.Errorf("failed to insert wallet custodian record due to db err checking linking limits: %w", err)
		}
	}

	stmt = `
		insert into wallet_custodian (
			wallet_id, custodian, linking_id
		) values (
			$1, $2, $3
		)
		on conflict (wallet_id, custodian, linking_id) 
		do update set disconnected_at=null, linked_at=now()
		returning *
	`

	err = tx.Get(cl, stmt, cl.WalletID, cl.Custodian, cl.LinkingID)
	if err != nil {
		sublogger.Error().Err(err).
			Msg("failed to insert wallet_custodian")
		return fmt.Errorf("failed to insert wallet custodian record: %w", err)
	}
	// update wallets with new deposit destination
	stmt = `
		update wallets set
			user_deposit_destination=$1,provider_linking_id=$2,user_deposit_account_provider=$3
		where id=$4
	`
	// perform query
	if r, err := tx.ExecContext(
		ctx,
		stmt,
		depositDest,
		cl.LinkingID,
		cl.Custodian,
		cl.WalletID,
	); err != nil {
		sublogger.Error().Err(err).
			Msg("failed to update wallets with new deposit destination")
		return fmt.Errorf("error updating wallets with new deposit desintation: %w", err)
	} else if r != nil {
		count, _ := r.RowsAffected()
		if count < 1 {
			sublogger.Error().Msg("at least one record should be updated for connecting a verified wallet")
			return errors.New("should have updated at least one wallet for connecting a verified wallet")
		}
	}

	// if the tx was created in this scope we will commit here
	if err := commit(); err != nil {
		return fmt.Errorf("failed to commit ConnectCustodialWallet transaction: %w", err)
	}
	return nil
}

// helper to make logger easier
func logger(ctx context.Context) *zerolog.Logger {
	// get logger
	logger, err := appctx.GetLogger(ctx)
	if err != nil {
		// no logger, setup
		_, logger = logging.SetupLogger(ctx)
	}
	return logger
}

// helper to create a tx
func createTx(ctx context.Context, pg *Postgres) (tx *sqlx.Tx, err error) {
	logger(ctx).Debug().
		Msg("creating transaction")
	tx, err = pg.RawDB().Beginx()
	if err != nil {
		logger(ctx).Error().Err(err).
			Msg("error creating transaction")
		return tx, fmt.Errorf("failed to create transaction: %w", err)
	}
	return tx, nil
}<|MERGE_RESOLUTION|>--- conflicted
+++ resolved
@@ -471,11 +471,9 @@
 	}
 
 	// remove the user_deposit_destination, user_account_deposit_provider from the wallets table
-<<<<<<< HEAD
+
 	statement = `update wallets set user_deposit_destination='',user_deposit_account_provider=null where id = $1`
-=======
-	statement = `update wallets set user_deposit_destination='',user_account_deposit_provider=null where id = $1`
->>>>>>> 2e00be1b
+
 	_, err = tx.ExecContext(ctx, statement, walletID)
 	if err != nil {
 		return err
