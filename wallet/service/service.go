package service

import (
	"context"
<<<<<<< HEAD
	"fmt"

=======
>>>>>>> 0ef56aea
	"errors"

	"github.com/brave-intl/bat-go/utils/clients/ledger"
	errorutils "github.com/brave-intl/bat-go/utils/errors"
	"github.com/brave-intl/bat-go/wallet"
	"github.com/brave-intl/bat-go/wallet/provider"
	"github.com/brave-intl/bat-go/wallet/provider/uphold"
	uuid "github.com/satori/go.uuid"
)

// Service contains datastore and ledger client connections
type Service struct {
	Datastore    Datastore
	RoDatastore  ReadOnlyDatastore
	LedgerClient ledger.Client
}

// InitService creates a service using the passed datastore and clients configured from the environment
func InitService(datastore Datastore, roDatastore ReadOnlyDatastore) (*Service, error) {
	ledgerClient, err := ledger.New()
	if err != nil {
		return nil, err
	}

	service := &Service{
		Datastore:    datastore,
		RoDatastore:  roDatastore,
		LedgerClient: ledgerClient,
	}
	return service, nil
}

// ReadableDatastore returns a read only datastore if available, otherwise a normal datastore
func (service *Service) ReadableDatastore() ReadOnlyDatastore {
	if service.RoDatastore != nil {
		return service.RoDatastore
	}
	return service.Datastore
}

// GetOrCreateWallet attempts to retrieve wallet info from the local datastore, falling back to the ledger
func (service *Service) GetOrCreateWallet(ctx context.Context, walletID uuid.UUID) (*wallet.Info, error) {
	wallet, err := service.ReadableDatastore().GetWallet(walletID)
	if err != nil {
<<<<<<< HEAD
		return nil, fmt.Errorf("error looking up wallet: %w", err)
=======
		return nil, errorutils.Wrap(err, "Error looking up wallet")
>>>>>>> 0ef56aea
	}

	if wallet == nil {
		wallet, err = service.LedgerClient.GetWallet(ctx, walletID)
		if err != nil {
<<<<<<< HEAD
			return nil, fmt.Errorf("error looking up wallet: %w", err)
=======
			return nil, errorutils.Wrap(err, "Error looking up wallet")
>>>>>>> 0ef56aea
		}
		if wallet != nil {
			err = service.Datastore.UpsertWallet(wallet)
			if err != nil {
<<<<<<< HEAD
				return nil, fmt.Errorf("error saving wallet: %w", err)
=======
				return nil, errorutils.Wrap(err, "Error saving wallet")
>>>>>>> 0ef56aea
			}
		}
	}
	return wallet, nil
}

// UpsertWallet retrieves the latest wallet info from the ledger service, upserting the local database copy
func (service *Service) UpsertWallet(ctx context.Context, walletID uuid.UUID) (*wallet.Info, error) {
	wallet, err := service.LedgerClient.GetWallet(ctx, walletID)
	if err != nil {
<<<<<<< HEAD
		return nil, fmt.Errorf("error looking up wallet: %w", err)
=======
		return nil, errorutils.Wrap(err, "Error looking up wallet")
>>>>>>> 0ef56aea
	}
	if wallet != nil {
		err = service.Datastore.UpsertWallet(wallet)
		if err != nil {
<<<<<<< HEAD
			return nil, fmt.Errorf("error saving wallet: %w", err)
=======
			return nil, errorutils.Wrap(err, "Error saving wallet")
>>>>>>> 0ef56aea
		}
	}
	return wallet, nil
}

// SubmitAnonCardTransaction validates and submits a transaction on behalf of an anonymous card
func (service *Service) SubmitAnonCardTransaction(ctx context.Context, walletID uuid.UUID, transaction string) (*wallet.TransactionInfo, error) {
	walletInfo, err := service.GetOrCreateWallet(ctx, walletID)
	if err != nil {
<<<<<<< HEAD
		return nil, fmt.Errorf("error getting wallet: %w", err)
=======
		return nil, errorutils.Wrap(err, "Error getting wallet")
>>>>>>> 0ef56aea
	}
	providerWallet, err := provider.GetWallet(*walletInfo)
	if err != nil {
		return nil, err
	}
	anonCard, ok := providerWallet.(*uphold.Wallet)
	if !ok {
		return nil, errors.New("Only uphold wallets are supported")
	}

	// FIXME needs to require the idempotency key
	_, err = anonCard.VerifyAnonCardTransaction(transaction)
	if err != nil {
		return nil, err
	}

	// Submit and confirm since we are requiring the idempotency key
	return anonCard.SubmitTransaction(transaction, true)
}<|MERGE_RESOLUTION|>--- conflicted
+++ resolved
@@ -2,11 +2,6 @@
 
 import (
 	"context"
-<<<<<<< HEAD
-	"fmt"
-
-=======
->>>>>>> 0ef56aea
 	"errors"
 
 	"github.com/brave-intl/bat-go/utils/clients/ledger"
@@ -51,30 +46,18 @@
 func (service *Service) GetOrCreateWallet(ctx context.Context, walletID uuid.UUID) (*wallet.Info, error) {
 	wallet, err := service.ReadableDatastore().GetWallet(walletID)
 	if err != nil {
-<<<<<<< HEAD
-		return nil, fmt.Errorf("error looking up wallet: %w", err)
-=======
-		return nil, errorutils.Wrap(err, "Error looking up wallet")
->>>>>>> 0ef56aea
+		return nil, errorutils.Wrap(err, "error looking up wallet")
 	}
 
 	if wallet == nil {
 		wallet, err = service.LedgerClient.GetWallet(ctx, walletID)
 		if err != nil {
-<<<<<<< HEAD
-			return nil, fmt.Errorf("error looking up wallet: %w", err)
-=======
-			return nil, errorutils.Wrap(err, "Error looking up wallet")
->>>>>>> 0ef56aea
+			return nil, errorutils.Wrap(err, "error looking up wallet")
 		}
 		if wallet != nil {
 			err = service.Datastore.UpsertWallet(wallet)
 			if err != nil {
-<<<<<<< HEAD
-				return nil, fmt.Errorf("error saving wallet: %w", err)
-=======
-				return nil, errorutils.Wrap(err, "Error saving wallet")
->>>>>>> 0ef56aea
+				return nil, errorutils.Wrap(err, "error saving wallet")
 			}
 		}
 	}
@@ -85,20 +68,12 @@
 func (service *Service) UpsertWallet(ctx context.Context, walletID uuid.UUID) (*wallet.Info, error) {
 	wallet, err := service.LedgerClient.GetWallet(ctx, walletID)
 	if err != nil {
-<<<<<<< HEAD
-		return nil, fmt.Errorf("error looking up wallet: %w", err)
-=======
-		return nil, errorutils.Wrap(err, "Error looking up wallet")
->>>>>>> 0ef56aea
+		return nil, errorutils.Wrap(err, "error looking up wallet")
 	}
 	if wallet != nil {
 		err = service.Datastore.UpsertWallet(wallet)
 		if err != nil {
-<<<<<<< HEAD
-			return nil, fmt.Errorf("error saving wallet: %w", err)
-=======
-			return nil, errorutils.Wrap(err, "Error saving wallet")
->>>>>>> 0ef56aea
+			return nil, errorutils.Wrap(err, "error saving wallet")
 		}
 	}
 	return wallet, nil
@@ -108,11 +83,7 @@
 func (service *Service) SubmitAnonCardTransaction(ctx context.Context, walletID uuid.UUID, transaction string) (*wallet.TransactionInfo, error) {
 	walletInfo, err := service.GetOrCreateWallet(ctx, walletID)
 	if err != nil {
-<<<<<<< HEAD
-		return nil, fmt.Errorf("error getting wallet: %w", err)
-=======
-		return nil, errorutils.Wrap(err, "Error getting wallet")
->>>>>>> 0ef56aea
+		return nil, errorutils.Wrap(err, "error getting wallet")
 	}
 	providerWallet, err := provider.GetWallet(*walletInfo)
 	if err != nil {
