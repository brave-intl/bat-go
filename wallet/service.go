package wallet

import (
	"context"
	"encoding/hex"
	"errors"
	"fmt"
	"net/http"
	"os"

	"github.com/brave-intl/bat-go/middleware"
	"github.com/brave-intl/bat-go/utils/clients/reputation"
	appctx "github.com/brave-intl/bat-go/utils/context"
	errorutils "github.com/brave-intl/bat-go/utils/errors"
	"github.com/brave-intl/bat-go/utils/handlers"
	"github.com/brave-intl/bat-go/utils/logging"
	walletutils "github.com/brave-intl/bat-go/utils/wallet"
	"github.com/brave-intl/bat-go/utils/wallet/provider"
	"github.com/brave-intl/bat-go/utils/wallet/provider/uphold"
	"github.com/go-chi/chi"
	uuid "github.com/satori/go.uuid"
	"github.com/shopspring/decimal"
	"github.com/spf13/viper"
)

var (
	// WalletClaimNamespace uuidv5 namespace for provider linking - exported for tests
	WalletClaimNamespace = uuid.Must(uuid.FromString("c39b298b-b625-42e9-a463-69c7726e5ddc"))
)

// Service contains datastore connections
type Service struct {
	Datastore   Datastore
	RoDatastore ReadOnlyDatastore
	repClient   reputation.Client
}

// InitService creates a service using the passed datastore and clients configured from the environment
func InitService(ctx context.Context, datastore Datastore, roDatastore ReadOnlyDatastore) (*Service, error) {
	service := &Service{
		Datastore:   datastore,
		RoDatastore: roDatastore,
	}
	return service, nil
}

// ReadableDatastore returns a read only datastore if available, otherwise a normal datastore
func (service *Service) ReadableDatastore() ReadOnlyDatastore {
	if service.RoDatastore != nil {
		return service.RoDatastore
	}
	return service.Datastore
}

// SubmitAnonCardTransaction validates and submits a transaction on behalf of an anonymous card
func (service *Service) SubmitAnonCardTransaction(
	ctx context.Context,
	walletID uuid.UUID,
	transaction string,
	destination string,
) (*walletutils.TransactionInfo, error) {
	info, err := service.Datastore.GetWallet(ctx, walletID)
	if err != nil {
		return nil, errorutils.Wrap(err, "error getting wallet")
	}
	return service.SubmitCommitableAnonCardTransaction(ctx, info, transaction, destination, true)
}

// GetWallet - get a wallet by id
func (service *Service) GetWallet(ctx context.Context, ID uuid.UUID) (*walletutils.Info, error) {
	return service.Datastore.GetWallet(ctx, ID)
}

// SubmitCommitableAnonCardTransaction submits a transaction
func (service *Service) SubmitCommitableAnonCardTransaction(
	ctx context.Context,
	info *walletutils.Info,
	transaction string,
	destination string,
	confirm bool,
) (*walletutils.TransactionInfo, error) {
	providerWallet, err := provider.GetWallet(ctx, *info)
	if err != nil {
		return nil, err
	}
	anonCard, ok := providerWallet.(*uphold.Wallet)
	if !ok {
		return nil, errors.New("only uphold wallets are supported")
	}

	// FIXME needs to require the idempotency key
	_, err = anonCard.VerifyAnonCardTransaction(transaction, destination)
	if err != nil {
		return nil, err
	}

	// Submit and confirm since we are requiring the idempotency key
	return anonCard.SubmitTransaction(transaction, confirm)
}

// IncreaseLinkingLimit - increase this wallet's linking limit
func (service *Service) IncreaseLinkingLimit(ctx context.Context, custodianID string) error {
	// convert to provider id
	providerLinkingID := uuid.NewV5(WalletClaimNamespace, custodianID)

	if err := service.Datastore.IncreaseLinkingLimit(ctx, providerLinkingID); err != nil {
		return fmt.Errorf("unable to increase linking limit: %w", err)
	}
	return nil
}

// GetLinkingInfo - Get data about the linking info
func (service *Service) GetLinkingInfo(ctx context.Context, providerLinkingID, custodianID string) (LinkingInfo, error) {
	// compute the provider linking id based on custodian id if there is one

	if custodianID != "" {
		// generate a provider linking id
		providerLinkingID = uuid.NewV5(WalletClaimNamespace, custodianID).String()
	}

	info, err := service.Datastore.GetLinkingLimitInfo(ctx, providerLinkingID)
	if err != nil {
		return info, fmt.Errorf("unable to increase linking limit: %w", err)
	}
	return info, nil
}

// LinkBitFlyerWallet links a wallet and transfers funds to newly linked wallet
func (service *Service) LinkBitFlyerWallet(ctx context.Context, info *walletutils.Info, depositID, accountHash string) error {
	// during validation we verified that the account hash and deposit id were signed by bitflyer
	// we also validated that this "info" signed the request to perform the linking with http signature
	// we assume that since we got linkingInfo signed from BF that they are KYC
	providerLinkingID := uuid.NewV5(WalletClaimNamespace, accountHash)
	if info.ProviderLinkingID != nil {
		// check if the member matches the associated member
		if !uuid.Equal(*info.ProviderLinkingID, providerLinkingID) {
			return handlers.WrapError(errors.New("wallets do not match"), "unable to match wallets", http.StatusForbidden)
		}
	} else {
		// tx.Destination will be stored as UserDepositDestination in the wallet info upon linking
		err := service.Datastore.LinkWallet(ctx, info.ID, depositID, providerLinkingID, nil, "bitflyer")
		if err != nil {
			status := http.StatusInternalServerError
			if err == ErrTooManyCardsLinked {
				status = http.StatusConflict
			}
			return handlers.WrapError(err, "unable to link wallets", status)
		}
	}
	return nil
}

// LinkGeminiWallet links a wallet and transfers funds to newly linked wallet
func (service *Service) LinkGeminiWallet(ctx context.Context, info *walletutils.Info, depositID, accountID string) error {
	// during validation we verified that the account hash and deposit id were signed by gemini
	// we also validated that this "info" signed the request to perform the linking with http signature
	// we assume that since we got linkingInfo signed from BF that they are KYC
	providerLinkingID := uuid.NewV5(WalletClaimNamespace, accountID)
	if info.ProviderLinkingID != nil {
		// check if the member matches the associated member
		if !uuid.Equal(*info.ProviderLinkingID, providerLinkingID) {
			return handlers.WrapError(errors.New("wallets do not match"), "unable to match wallets", http.StatusForbidden)
		}
	} else {
		// tx.Destination will be stored as UserDepositDestination in the wallet info upon linking
		err := service.Datastore.LinkWallet(ctx, info.ID, depositID, providerLinkingID, nil, "gemini")
		if err != nil {
			status := http.StatusInternalServerError
			if err == ErrTooManyCardsLinked {
				status = http.StatusConflict
			}
			return handlers.WrapError(err, "unable to link wallets", status)
		}
	}
	return nil
}

// LinkWallet links a wallet and transfers funds to newly linked wallet
func (service *Service) LinkWallet(
	ctx context.Context,
	wallet uphold.Wallet,
	transaction string,
	anonymousAddress *uuid.UUID,
) error {
	// do not confirm this transaction yet
	info := wallet.GetWalletInfo()

	var (
		userID          string
		depositProvider string
		probi           decimal.Decimal
	)

	tx, err := wallet.VerifyTransaction(transaction)
	if err != nil {
		return handlers.WrapError(errors.New("failed to verify transaction"), "failed to verify transaction", http.StatusForbidden)
	}

	// verify that the user is kyc from uphold. (for all wallet provider cases)
	if uID, ok, err := wallet.IsUserKYC(ctx, tx.Destination); err != nil {
		// there was an error
		return handlers.WrapError(err,
			"wallet could not be kyc checked",
			http.StatusInternalServerError,
		)
	} else if !ok {
		// fail
		return &handlers.AppError{
			Cause: errors.New("user kyc did not pass"),
			Code:  http.StatusForbidden,
		}
	} else {
		userID = uID
	}

	// check kyc user id validity
	if userID == "" {
		err := errors.New("user id not provided")
		return handlers.WrapError(err, "unable to link wallet", http.StatusBadRequest)
	}

	probi = tx.Probi
	depositProvider = "uphold"

	providerLinkingID := uuid.NewV5(WalletClaimNamespace, userID)
	if info.ProviderLinkingID != nil {
		// check if the member matches the associated member
		if !uuid.Equal(*info.ProviderLinkingID, providerLinkingID) {
			return handlers.WrapError(errors.New("wallets do not match"), "unable to match wallets", http.StatusForbidden)
		}
	} else {
		// tx.Destination will be stored as UserDepositDestination in the wallet info upon linking
		err := service.Datastore.LinkWallet(ctx, info.ID, tx.Destination, providerLinkingID, anonymousAddress, depositProvider)
		if err != nil {
			status := http.StatusInternalServerError
			if err == ErrTooManyCardsLinked {
				status = http.StatusConflict
			}
			return handlers.WrapError(err, "unable to link wallets", status)
		}
	}

	// if this wallet is linking a deposit account do not submit a transaction
	if decimal.NewFromFloat(0).LessThan(probi) {
		_, err := service.SubmitCommitableAnonCardTransaction(ctx, &info, transaction, "", true)
		if err != nil {
			return handlers.WrapError(err, "unable to transfer tokens", http.StatusBadRequest)
		}
	}
	return nil
}

// SetupService - setup the wallet microservice
func SetupService(ctx context.Context, r *chi.Mux) (*chi.Mux, context.Context, *Service) {
	logger, err := appctx.GetLogger(ctx)
	if err != nil {
		// no logger, setup
		ctx, logger = logging.SetupLogger(ctx)
	}

	// setup the service now
	db, err := NewWritablePostgres(viper.GetString("datastore"), false, "wallet_db")
	if err != nil {
		logger.Panic().Err(err).Msg("unable connect to wallet db")
	}
	roDB, err := NewReadOnlyPostgres(viper.GetString("ro-datastore"), false, "wallet_ro_db")
	if err != nil {
		logger.Panic().Err(err).Msg("unable connect to wallet db")
	}

	ctx = context.WithValue(ctx, appctx.RODatastoreCTXKey, roDB)
	ctx = context.WithValue(ctx, appctx.DatastoreCTXKey, db)

	// add our command line params to context
	ctx = context.WithValue(ctx, appctx.EnvironmentCTXKey, viper.Get("environment"))

	// jwt key is hex encoded string
	decodedBitFlyerJWTKey, err := hex.DecodeString(viper.GetString("bitflyer-jwt-key"))
	if err != nil {
		logger.Error().Err(err).Msg("invalid bitflyer jwt key")
	}
	ctx = context.WithValue(ctx, appctx.BitFlyerJWTKeyCTXKey, decodedBitFlyerJWTKey)

	s, err := InitService(ctx, db, roDB)
	if err != nil {
		logger.Fatal().Err(err).Msg("failed to initialize wallet service")
	}

	// setup reputation client
	s.repClient, err = reputation.New()
	// its okay to not fatally fail if this environment is local and we cant make a rep client
	if err != nil && os.Getenv("ENV") != "local" {
		logger.Fatal().Err(err).Msg("failed to initialize wallet service")
	}

	ctx = context.WithValue(ctx, appctx.ReputationClientCTXKey, s.repClient)

<<<<<<< HEAD
	// if feature is enabled, setup the routes
	if viper.GetBool("wallets-feature-flag") {
		// setup our wallet routes
		r.Route("/v3/wallet", func(r chi.Router) {
			// rate limited to 2 per minute...
			// create wallet routes for our wallet providers
			r.Post("/uphold", middleware.RateLimiter(ctx, 2)(middleware.InstrumentHandlerFunc(
				"CreateUpholdWallet", CreateUpholdWalletV3)).ServeHTTP)
			r.Post("/brave", middleware.RateLimiter(ctx, 2)(middleware.InstrumentHandlerFunc(
				"CreateBraveWallet", CreateBraveWalletV3)).ServeHTTP)

			// if wallets are being migrated we do not want to over claim, we might go over the limit
			if viper.GetBool("enable-link-drain-flag") {
				// create wallet claim routes for our wallet providers
				r.Post("/uphold/{paymentID}/claim", middleware.InstrumentHandlerFunc(
					"LinkUpholdDepositAccount", LinkUpholdDepositAccountV3(s)))
				r.Post("/bitflyer/{paymentID}/claim", middleware.HTTPSignedOnly(s)(middleware.InstrumentHandlerFunc(
					"LinkBitFlyerDepositAccount", LinkBitFlyerDepositAccountV3(s))).ServeHTTP)
				r.Post("/gemini/{paymentID}/claim", middleware.HTTPSignedOnly(s)(middleware.InstrumentHandlerFunc(
					"LinkGeminiDepositAccount", LinkGeminiDepositAccountV3(s))).ServeHTTP)
				r.Post("/brave/{paymentID}/claim", middleware.HTTPSignedOnly(s)(middleware.InstrumentHandlerFunc(
					"LinkBraveDepositAccount", LinkBraveDepositAccountV3(s))).ServeHTTP)
			}

			// get wallet routes
			r.Get("/{paymentID}", middleware.InstrumentHandlerFunc(
				"GetWallet", GetWalletV3))
			r.Get("/recover/{publicKey}", middleware.InstrumentHandlerFunc(
				"RecoverWallet", RecoverWalletV3))

			// get wallet balance routes
			r.Get("/uphold/{paymentID}", middleware.InstrumentHandlerFunc(
				"GetUpholdWalletBalance", GetUpholdWalletBalanceV3))
		})
	}
=======
	// setup our wallet routes
	r.Route("/v3/wallet", func(r chi.Router) {
		// rate limited to 2 per minute...
		// create wallet routes for our wallet providers
		r.Post("/uphold", middleware.RateLimiter(ctx, 2)(middleware.InstrumentHandlerFunc(
			"CreateUpholdWallet", CreateUpholdWalletV3)).ServeHTTP)
		r.Post("/brave", middleware.RateLimiter(ctx, 2)(middleware.InstrumentHandlerFunc(
			"CreateBraveWallet", CreateBraveWalletV3)).ServeHTTP)

		// if wallets are being migrated we do not want to over claim, we might go over the limit
		if viper.GetBool("enable-link-drain-flag") {
			// create wallet claim routes for our wallet providers
			r.Post("/uphold/{paymentID}/claim", middleware.InstrumentHandlerFunc(
				"LinkUpholdDepositAccount", LinkUpholdDepositAccountV3(s)))
			r.Post("/bitflyer/{paymentID}/claim", middleware.HTTPSignedOnly(s)(middleware.InstrumentHandlerFunc(
				"LinkBitFlyerDepositAccount", LinkBitFlyerDepositAccountV3(s))).ServeHTTP)
			r.Post("/brave/{paymentID}/claim", middleware.HTTPSignedOnly(s)(middleware.InstrumentHandlerFunc(
				"LinkBraveDepositAccount", LinkBraveDepositAccountV3(s))).ServeHTTP)
		}
		// support only APIs to assist in linking limit issues
		/*
			TODO: currently commented out due to concerns about how to enable/disable particular
			people from accessing this endpoint.
			r.Post("/{custodian}/increase-limit/{custodian_id}", middleware.SimpleTokenAuthorizedOnly(
				middleware.InstrumentHandlerFunc("IncreaseLinkingLimit", IncreaseLinkingLimitV3(s))).ServeHTTP)
		*/

		// linking info api is okay to expose publically
		r.Get("/linking-info",
			middleware.InstrumentHandlerFunc("GetLinkingInfo", GetLinkingInfoV3(s)).ServeHTTP)

		// get wallet routes
		r.Get("/{paymentID}", middleware.InstrumentHandlerFunc(
			"GetWallet", GetWalletV3))
		r.Get("/recover/{publicKey}", middleware.InstrumentHandlerFunc(
			"RecoverWallet", RecoverWalletV3))

		// get wallet balance routes
		r.Get("/uphold/{paymentID}", middleware.InstrumentHandlerFunc(
			"GetUpholdWalletBalance", GetUpholdWalletBalanceV3))
	})
>>>>>>> aeb3dcb5
	return r, ctx, s
}

// LinkBraveWallet links a wallet and transfers funds to newly linked wallet
func (service *Service) LinkBraveWallet(ctx context.Context, from, to uuid.UUID) error {

	// get reputation client from context
	repClient, ok := ctx.Value(appctx.ReputationClientCTXKey).(reputation.Client)
	if !ok {
		return fmt.Errorf("server misconfigured: no reputation client")
	}

	// is this from wallet reputable as an iOS device?
	isFromOnPlatform, err := repClient.IsWalletOnPlatform(ctx, from, "ios")
	if err != nil {
		return fmt.Errorf("invalid device: %w", err)
	}

	if !isFromOnPlatform {
		// wallet is not reputable, decline
		return fmt.Errorf("unable to link wallet: invalid device")
	}

	// get the from wallet from the database, so that we can check that the fromInfo.ProviderLinkingID matches
	// if it is not null later
	fromInfo, err := service.GetWallet(ctx, from)
	if err != nil {
		return fmt.Errorf("failed to get to wallet: %w", err)
	}

	// link the wallet in our datastore, provider linking id will be on the deposit wallet (to wallet)
	providerLinkingID := uuid.NewV5(WalletClaimNamespace, to.String())

	if fromInfo.ProviderLinkingID != nil { // if the from wallet already has a provider linking id
		if !uuid.Equal(*fromInfo.ProviderLinkingID, providerLinkingID) {
			// make sure that the providerLinking id from the database matches.
			return handlers.WrapError(errors.New("wallets do not match"), "unable to match wallets", http.StatusForbidden)
		}
	}

	// "to" will be stored as UserDepositDestination in the wallet info upon linking
	if err := service.Datastore.LinkWallet(ctx, from.String(), to.String(), providerLinkingID, nil, "brave"); err != nil {
		status := http.StatusInternalServerError
		if err == ErrTooManyCardsLinked {
			// we are not allowing draining to wallets that exceed the linking limits
			// this will cause an error in the client prior to attempting draining
			status = http.StatusTeapot
		}
		return handlers.WrapError(err, "unable to link wallets", status)
	}

	return nil
}<|MERGE_RESOLUTION|>--- conflicted
+++ resolved
@@ -295,43 +295,6 @@
 
 	ctx = context.WithValue(ctx, appctx.ReputationClientCTXKey, s.repClient)
 
-<<<<<<< HEAD
-	// if feature is enabled, setup the routes
-	if viper.GetBool("wallets-feature-flag") {
-		// setup our wallet routes
-		r.Route("/v3/wallet", func(r chi.Router) {
-			// rate limited to 2 per minute...
-			// create wallet routes for our wallet providers
-			r.Post("/uphold", middleware.RateLimiter(ctx, 2)(middleware.InstrumentHandlerFunc(
-				"CreateUpholdWallet", CreateUpholdWalletV3)).ServeHTTP)
-			r.Post("/brave", middleware.RateLimiter(ctx, 2)(middleware.InstrumentHandlerFunc(
-				"CreateBraveWallet", CreateBraveWalletV3)).ServeHTTP)
-
-			// if wallets are being migrated we do not want to over claim, we might go over the limit
-			if viper.GetBool("enable-link-drain-flag") {
-				// create wallet claim routes for our wallet providers
-				r.Post("/uphold/{paymentID}/claim", middleware.InstrumentHandlerFunc(
-					"LinkUpholdDepositAccount", LinkUpholdDepositAccountV3(s)))
-				r.Post("/bitflyer/{paymentID}/claim", middleware.HTTPSignedOnly(s)(middleware.InstrumentHandlerFunc(
-					"LinkBitFlyerDepositAccount", LinkBitFlyerDepositAccountV3(s))).ServeHTTP)
-				r.Post("/gemini/{paymentID}/claim", middleware.HTTPSignedOnly(s)(middleware.InstrumentHandlerFunc(
-					"LinkGeminiDepositAccount", LinkGeminiDepositAccountV3(s))).ServeHTTP)
-				r.Post("/brave/{paymentID}/claim", middleware.HTTPSignedOnly(s)(middleware.InstrumentHandlerFunc(
-					"LinkBraveDepositAccount", LinkBraveDepositAccountV3(s))).ServeHTTP)
-			}
-
-			// get wallet routes
-			r.Get("/{paymentID}", middleware.InstrumentHandlerFunc(
-				"GetWallet", GetWalletV3))
-			r.Get("/recover/{publicKey}", middleware.InstrumentHandlerFunc(
-				"RecoverWallet", RecoverWalletV3))
-
-			// get wallet balance routes
-			r.Get("/uphold/{paymentID}", middleware.InstrumentHandlerFunc(
-				"GetUpholdWalletBalance", GetUpholdWalletBalanceV3))
-		})
-	}
-=======
 	// setup our wallet routes
 	r.Route("/v3/wallet", func(r chi.Router) {
 		// rate limited to 2 per minute...
@@ -350,6 +313,8 @@
 				"LinkBitFlyerDepositAccount", LinkBitFlyerDepositAccountV3(s))).ServeHTTP)
 			r.Post("/brave/{paymentID}/claim", middleware.HTTPSignedOnly(s)(middleware.InstrumentHandlerFunc(
 				"LinkBraveDepositAccount", LinkBraveDepositAccountV3(s))).ServeHTTP)
+			r.Post("/gemini/{paymentID}/claim", middleware.HTTPSignedOnly(s)(middleware.InstrumentHandlerFunc(
+				"LinkGeminiDepositAccount", LinkGeminiDepositAccountV3(s))).ServeHTTP)
 		}
 		// support only APIs to assist in linking limit issues
 		/*
@@ -373,7 +338,6 @@
 		r.Get("/uphold/{paymentID}", middleware.InstrumentHandlerFunc(
 			"GetUpholdWalletBalance", GetUpholdWalletBalanceV3))
 	})
->>>>>>> aeb3dcb5
 	return r, ctx, s
 }
 
