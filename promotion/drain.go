--- conflicted
+++ resolved
@@ -31,16 +31,12 @@
 )
 
 var (
-<<<<<<< HEAD
 	errMissingTransferPromotion     = errors.New("missing configuration: BraveTransferPromotionID")
 	errMissingEnvGeminiClientID     = errors.New("missing env for gemini redemption `GEMINI_CLIENT_ID`")
 	errMissingEnvGeminiClientKey    = errors.New("missing env for gemini redemption `GEMINI_CLIENT_KEY`")
 	errMissingEnvGeminiClientSecret = errors.New("missing env for gemini redemption `GEMINI_CLIENT_SECRET`")
-=======
-	errMissingTransferPromotion = errors.New("missing configuration: BraveTransferPromotionID")
-	errReputationServiceFailure = errors.New("failed to call reputation service")
-	errWalletNotReputable       = errors.New("wallet is not reputable")
->>>>>>> aeb3dcb5
+	errReputationServiceFailure     = errors.New("failed to call reputation service")
+	errWalletNotReputable           = errors.New("wallet is not reputable")
 )
 
 // Drain ad suggestions into verified wallet
@@ -272,8 +268,6 @@
 
 		totalF64, _ := total.Float64()
 
-<<<<<<< HEAD
-=======
 		// get quote, make sure we dont go over 100K JPY
 		quote, err := service.bfClient.FetchQuote(ctx, "BAT_JPY", false)
 		if err != nil {
@@ -291,7 +285,6 @@
 			overLimitErr = fmt.Errorf("transfer is over 100K JPY by %s; BAT_JPY rate: %v; BAT: %v", over, quote.Rate, total)
 		}
 
->>>>>>> aeb3dcb5
 		tx := new(walletutils.TransactionInfo)
 
 		tx.ID = transferID
