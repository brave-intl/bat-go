--- conflicted
+++ resolved
@@ -124,11 +124,6 @@
 		// Skip already drained promotions for idempotency
 		if !claim.Drained {
 			// Mark corresponding claim as drained
-<<<<<<< HEAD
-			claims = append(claims, claim)
-			total = total.Add(v.Amount)
-			creds = append(creds, v.Credentials...)
-=======
 			err := service.Datastore.DrainClaim(&batchID, claim, v.Credentials, wallet, v.Amount)
 			if err != nil {
 				return nil, fmt.Errorf("error draining claim: %w", err)
@@ -157,44 +152,12 @@
 					sentry.CaptureException(err)
 				}
 			}()
->>>>>>> 71a71ad2
 		}
 	}
 	if depositProvider == "brave" && wallet.UserDepositDestination != "" {
 		asyncCtx, asyncCancel := context.WithTimeout(context.Background(), 90*time.Second)
 		scopedCtx := appctx.Wrap(ctx, asyncCtx)
 
-<<<<<<< HEAD
-	err = service.Datastore.DrainClaims(claims, creds, wallet, total)
-	if err != nil {
-		return fmt.Errorf("error draining claim: %w", err)
-	}
-
-	// the original request context will be cancelled as soon as the dialer closes the connection.
-	// this will setup a new context with the same values and a minute timeout
-	asyncCtx, asyncCancel := context.WithTimeout(context.Background(), time.Minute)
-	ctx = contextutil.Wrap(ctx, asyncCtx)
-
-	go func() {
-		defer asyncCancel()
-		defer middleware.ConcurrentGoRoutines.With(
-			prometheus.Labels{
-				"method": "NextDrainJob",
-			}).Dec()
-
-		middleware.ConcurrentGoRoutines.With(
-			prometheus.Labels{
-				"method": "NextDrainJob",
-			}).Inc()
-
-		_, err := service.RunNextDrainJob(ctx)
-		if err != nil {
-			sentry.CaptureException(err)
-		}
-	}()
-
-	return nil
-=======
 		go func() {
 			defer asyncCancel()
 			defer middleware.ConcurrentGoRoutines.With(
@@ -220,7 +183,6 @@
 type DrainPoll struct {
 	ID     *uuid.UUID `db:"id"`
 	Status string     `db:"status"`
->>>>>>> 71a71ad2
 }
 
 // DrainWorker attempts to work on a drain job by redeeming the credentials and transferring funds
