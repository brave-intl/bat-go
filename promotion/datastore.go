package promotion

import (
	"context"
	"database/sql"
	"encoding/json"
	"errors"
	"fmt"
	"os"
	"strings"
	"time"

	"github.com/jmoiron/sqlx"
	"github.com/prometheus/client_golang/prometheus"

	"github.com/brave-intl/bat-go/settlement"
	"github.com/brave-intl/bat-go/utils/clients/gemini"
	"github.com/brave-intl/bat-go/utils/ptr"

	"github.com/brave-intl/bat-go/datastore/grantserver"
	"github.com/brave-intl/bat-go/utils/clients"
	"github.com/brave-intl/bat-go/utils/clients/cbr"
	appctx "github.com/brave-intl/bat-go/utils/context"
	errorutils "github.com/brave-intl/bat-go/utils/errors"
	"github.com/brave-intl/bat-go/utils/jsonutils"
	"github.com/brave-intl/bat-go/utils/logging"
	walletutils "github.com/brave-intl/bat-go/utils/wallet"
	"github.com/getsentry/sentry-go"
	"github.com/lib/pq"
	"github.com/rs/zerolog/log"
	uuid "github.com/satori/go.uuid"
	"github.com/shopspring/decimal"
)

var desktopPlatforms = [...]string{"linux", "osx", "windows"}

var (
	// metric for claim drains status
	// custodians are gemini, bitflyer, uphold and unknown
	// status are complete and failed
	countClaimDrainStatus = prometheus.NewCounterVec(
		prometheus.CounterOpts{
			Name: "count_claim_drain_status",
			Help: "provides a count of the complete and failed claim drains partitioned by custodian and status",
		},
		[]string{"custodian", "status"},
	)
)

func init() {
	prometheus.MustRegister(countClaimDrainStatus)
}

// ClobberedCreds holds data of claims that have been clobbered and when they were first reported
type ClobberedCreds struct {
	ID        uuid.UUID `db:"id"`
	CreatedAt time.Time `db:"created_at"`
	Version   int       `db:"version"`
}

// BATLossEvent holds info about wallet events
type BATLossEvent struct {
	ID       uuid.UUID       `db:"id" json:"id"`
	WalletID uuid.UUID       `db:"wallet_id" json:"walletId"`
	ReportID int             `db:"report_id" json:"reportId"`
	Amount   decimal.Decimal `db:"amount" json:"amount"`
	Platform string          `db:"platform" json:"platform"`
}

// DrainClaim holds drain claim data
type DrainClaim struct {
	BatchID     *uuid.UUID
	Claim       *Claim
	Credentials []cbr.CredentialRedemption
	Wallet      *walletutils.Info
	Total       decimal.Decimal
	CodedErr    errorutils.DrainCodified
}

// Datastore abstracts over the underlying datastore
type Datastore interface {
	grantserver.Datastore
	// ActivatePromotion marks a particular promotion as active
	ActivatePromotion(promotion *Promotion) error
	// DeactivatePromotion marks a particular promotion as inactive
	DeactivatePromotion(promotion *Promotion) error
	// ClaimForWallet is used to either create a new claim or convert a preregistered claim for a particular promotion
	ClaimForWallet(promotion *Promotion, issuer *Issuer, wallet *walletutils.Info, blindedCreds jsonutils.JSONStringArray) (*Claim, error)
	// CreateClaim is used to "pre-register" an unredeemed claim for a particular wallet
	CreateClaim(promotionID uuid.UUID, walletID string, value decimal.Decimal, bonus decimal.Decimal, legacy bool) (*Claim, error)
	// GetPreClaim is used to fetch a "pre-registered" claim for a particular wallet
	GetPreClaim(promotionID uuid.UUID, walletID string) (*Claim, error)
	// CreatePromotion given the promotion type, initial number of grants and the desired value of those grants
	CreatePromotion(promotionType string, numGrants int, value decimal.Decimal, platform string) (*Promotion, error)
	// GetAvailablePromotionsForWallet returns the list of available promotions for the wallet
	GetAvailablePromotionsForWallet(wallet *walletutils.Info, platform string) ([]Promotion, error)
	// GetAvailablePromotionsV2ForWallet returns the list of available promotions for the wallet
	GetAvailablePromotionsV2ForWallet(wallet *walletutils.Info, platform string) ([]PromotionV2, error)
	// GetAvailablePromotions returns the list of available promotions for all wallets
	GetAvailablePromotions(platform string) ([]Promotion, error)
<<<<<<< HEAD
	// GetAvailablePromotionsV2 returns the list of available promotions for all wallets
	GetAvailablePromotionsV2(platform string) ([]PromotionV2, error)
=======
	// GetWithdrawalsAssociated returns the promotion and total amount of claims drained for associated wallets
	GetWithdrawalsAssociated(walletID, claimID *uuid.UUID) (*uuid.UUID, decimal.Decimal, error)
>>>>>>> f33599b2
	// GetPromotionsMissingIssuer returns the list of promotions missing an issuer
	GetPromotionsMissingIssuer(limit int) ([]uuid.UUID, error)
	// GetClaimCreds returns the claim credentials for a ClaimID
	GetClaimCreds(claimID uuid.UUID) (*ClaimCreds, error)
	// SaveClaimCreds updates the stored claim credentials
	SaveClaimCreds(claimCreds *ClaimCreds) error
	// GetPromotion by ID
	GetPromotion(promotionID uuid.UUID) (*Promotion, error)
	// GetPromotionV2 by ID
	GetPromotionV2(promotionID uuid.UUID) (*PromotionV2, error)
	// InsertIssuer inserts the given issuer
	InsertIssuer(issuer *Issuer) (*Issuer, error)
	// GetIssuer by PromotionID and cohort
	GetIssuer(promotionID uuid.UUID, cohort string) (*Issuer, error)
	// GetIssuerByPublicKey
	GetIssuerByPublicKey(publicKey string) (*Issuer, error)
	// GetClaimSummary gets the number of grants for a specific type
	GetClaimSummary(walletID uuid.UUID, grantType string) (*ClaimSummary, error)
	// GetClaimByWalletAndPromotion gets whether a wallet has a claimed grants
	// with the given promotion and returns the grant if so
	GetClaimByWalletAndPromotion(wallet *walletutils.Info, promotionID *Promotion) (*Claim, error)
	// RunNextClaimJob to sign claim credentials if there is a claim waiting
	RunNextClaimJob(ctx context.Context, worker ClaimWorker) (bool, error)
	// InsertSuggestion inserts a transaction awaiting validation
	InsertSuggestion(credentials []cbr.CredentialRedemption, suggestionText string, suggestion []byte) error
	// RunNextSuggestionJob to process a suggestion if there is one waiting
	RunNextSuggestionJob(ctx context.Context, worker SuggestionWorker) (bool, error)
	// InsertClobberedClaims inserts clobbered claim ids into the clobbered_claims table
	InsertClobberedClaims(ctx context.Context, ids []uuid.UUID, version int) error
	// InsertBATLossEvent inserts claims of lost bat
	InsertBATLossEvent(ctx context.Context, paymentID uuid.UUID, reportID int, amount decimal.Decimal, platform string) (bool, error)
	// InsertBAPReportEvent inserts a BAP report
	InsertBAPReportEvent(ctx context.Context, paymentID uuid.UUID, amount decimal.Decimal) (*uuid.UUID, error)
	// DrainClaim by marking the claim as drained and inserting a new drain entry
	DrainClaim(drainID *uuid.UUID, claim *Claim, credentials []cbr.CredentialRedemption, wallet *walletutils.Info, total decimal.Decimal, codedErr errorutils.DrainCodified) error
	// InsertBatchDrainClaim insert drain claims
	DrainClaims(drainClaims []DrainClaim) error
	// RunNextDrainJob to process deposits if there is one waiting
	RunNextDrainJob(ctx context.Context, worker DrainWorker) (bool, error)
	// RunNextDrainRetryJob toggles failed drain jobs to be reprocessed if eligible
	RunNextDrainRetryJob(ctx context.Context, worker DrainRetryWorker) error
	// RunNextFetchRewardGrantsJob toggles failed drain jobs to be reprocessed if eligible
	RunNextFetchRewardGrantsJob(ctx context.Context, worker SwapRewardsWorker) error
	// EnqueueMintDrainJob - enqueue a mint drain job in "pending" status
	EnqueueMintDrainJob(ctx context.Context, walletID uuid.UUID, promotionIDs ...uuid.UUID) error
	// SetMintDrainPromotionTotal - set the per promotion total for the mint drain
	SetMintDrainPromotionTotal(ctx context.Context, walletID, promotionID uuid.UUID, total decimal.Decimal) error
	// RunNextMintDrainJob to create new grants from the mint queue
	RunNextMintDrainJob(ctx context.Context, worker MintWorker) (bool, error)
	// RunNextGeminiCheckStatus periodically check the status of gemini claim drain transactions
	RunNextGeminiCheckStatus(ctx context.Context, worker GeminiTxnStatusWorker) (bool, error)

	// Remove once this is completed https://github.com/brave-intl/bat-go/issues/263

	// GetOrder by ID
	GetOrder(orderID uuid.UUID) (*Order, error)
	// UpdateOrder updates an order when it has been paid
	UpdateOrder(orderID uuid.UUID, status string) error
	// CreateTransaction creates a transaction
	CreateTransaction(orderID uuid.UUID, externalTransactionID string, status string, currency string, kind string, amount decimal.Decimal) (*Transaction, error)
	// GetSumForTransactions gets a decimal sum of for transactions for an order
	GetSumForTransactions(orderID uuid.UUID) (decimal.Decimal, error)
	// GetDrainPoll gets the information about a drain poll job
	GetDrainPoll(drainID *uuid.UUID) (*DrainPoll, error)
	// GetDrainsByBatchID gets the information about a drain poll job
	GetDrainsByBatchID(ctx context.Context, batchID *uuid.UUID) ([]DrainTransfer, error)
	// GetClaimByAddressID gets the information about a drain poll job
	GetClaimByAddressID(addressID string) (*Claim, error)
	// GetCustodianDrainInfo gets the information about a drain poll job
	GetCustodianDrainInfo(paymentID *uuid.UUID) ([]CustodianDrain, error)
	// RunNextBatchPaymentsJob to sign claim credentials if there is a claim waiting
	RunNextBatchPaymentsJob(ctx context.Context, worker BatchTransferWorker) (bool, error)
	// UpdateDrainJobErred - manually update drain job for retry
	UpdateDrainJobAsRetriable(ctx context.Context, walletID uuid.UUID) error
}

// ReadOnlyDatastore includes all database methods that can be made with a read only db connection
type ReadOnlyDatastore interface {
	grantserver.Datastore
	// GetPreClaim is used to fetch a "pre-registered" claim for a particular wallet
	GetPreClaim(promotionID uuid.UUID, walletID string) (*Claim, error)
	// GetAvailablePromotionsForWallet returns the list of available promotions for the wallet
	GetAvailablePromotionsForWallet(wallet *walletutils.Info, platform string) ([]Promotion, error)
<<<<<<< HEAD
	// GetAvailablePromotionsV2ForWallet returns the list of available promotions for the wallet
	GetAvailablePromotionsV2ForWallet(wallet *walletutils.Info, platform string) ([]PromotionV2, error)
=======
	// GetWithdrawalsAssociated returns the promotion and total amount of claims drained for associated wallets
	GetWithdrawalsAssociated(walletID, claimID *uuid.UUID) (*uuid.UUID, decimal.Decimal, error)
>>>>>>> f33599b2
	// GetAvailablePromotions returns the list of available promotions for all wallets
	GetAvailablePromotions(platform string) ([]Promotion, error)
	// GetAvailablePromotionsV2 returns the list of available promotions for all wallets
	GetAvailablePromotionsV2(platform string) ([]PromotionV2, error)
	// GetPromotionsMissingIssuer returns the list of promotions missing an issuer
	GetPromotionsMissingIssuer(limit int) ([]uuid.UUID, error)
	// GetClaimCreds returns the claim credentials for a ClaimID
	GetClaimCreds(claimID uuid.UUID) (*ClaimCreds, error)
	// GetPromotion by ID
	GetPromotion(promotionID uuid.UUID) (*Promotion, error)
	// GetPromotionV2 by ID
	GetPromotionV2(promotionID uuid.UUID) (*PromotionV2, error)
	// GetIssuer by PromotionID and cohort
	GetIssuer(promotionID uuid.UUID, cohort string) (*Issuer, error)
	// GetIssuerByPublicKey
	GetIssuerByPublicKey(publicKey string) (*Issuer, error)
	// GetClaimSummary gets the number of grants for a specific type
	GetClaimSummary(walletID uuid.UUID, grantType string) (*ClaimSummary, error)
	// GetClaimByWalletAndPromotion gets whether a wallet has a claimed grants
	// with the given promotion and returns the grant if so
	GetClaimByWalletAndPromotion(wallet *walletutils.Info, promotionID *Promotion) (*Claim, error)
	// GetDrainPoll gets the information about a drain poll job
	GetDrainPoll(drainID *uuid.UUID) (*DrainPoll, error)
	// GetCustodianDrainInfo gets the information about a drain poll job
	GetCustodianDrainInfo(paymentID *uuid.UUID) ([]CustodianDrain, error)
	// GetDrainsByBatchID gets the information about a drain poll job
	GetDrainsByBatchID(ctx context.Context, batchID *uuid.UUID) ([]DrainTransfer, error)
	// GetClaimByAddressID gets the information about a drain poll job
	GetClaimByAddressID(addressID string) (*Claim, error)
}

// Postgres is a Datastore wrapper around a postgres database
type Postgres struct {
	grantserver.Postgres
}

// NewDB creates a new Postgres Datastore
func NewDB(databaseURL string, performMigration bool, migrationTrack string, dbStatsPrefix ...string) (Datastore, error) {
	pg, err := grantserver.NewPostgres(databaseURL, performMigration, migrationTrack, dbStatsPrefix...)
	if pg != nil {
		return &DatastoreWithPrometheus{
			base: &Postgres{*pg}, instanceName: "promotion_datastore",
		}, err
	}
	return nil, err
}

// NewRODB creates a new Postgres RO Datastore
func NewRODB(databaseURL string, performMigration bool, migrationTrack string, dbStatsPrefix ...string) (ReadOnlyDatastore, error) {
	pg, err := grantserver.NewPostgres(databaseURL, performMigration, migrationTrack, dbStatsPrefix...)
	if pg != nil {
		return &ReadOnlyDatastoreWithPrometheus{
			base: &Postgres{*pg}, instanceName: "promotion_ro_datastore",
		}, err
	}
	return nil, err
}

// NewPostgres creates new postgres connections
func NewPostgres() (Datastore, ReadOnlyDatastore, error) {
	var roPg ReadOnlyDatastore
	pg, err := NewDB("", true, "promotion", "promotion_db")
	if err != nil {
		sentry.CaptureException(err)
		log.Panic().Err(err).Msg("Must be able to init postgres connection to start")
	}
	roDB := os.Getenv("RO_DATABASE_URL")
	if len(roDB) > 0 {
		roPg, err = NewRODB(roDB, false, "promotion", "promotion_read_only_db")
		if err != nil {
			sentry.CaptureException(err)
			log.Error().Err(err).Msg("Could not start reader postgres connection")
		}
	}
	if roPg == nil {
		roPg = pg
	}
	return pg, roPg, err
}

// CreatePromotion given the promotion type, initial number of grants and the desired value of those grants
func (pg *Postgres) CreatePromotion(promotionType string, numGrants int, value decimal.Decimal, platform string) (*Promotion, error) {
	statement := `
	insert into promotions (promotion_type, remaining_grants, approximate_value, suggestions_per_grant, platform)
	values ($1, $2, $3, $4, $5)
	returning *`
	promotions := []Promotion{}
	suggestionsPerGrant := value.Div(defaultVoteValue)
	err := pg.RawDB().Select(&promotions, statement, promotionType, numGrants, value, suggestionsPerGrant, platform)
	if err != nil {
		return nil, err
	}

	return &promotions[0], nil
}

// GetPromotion by ID
func (pg *Postgres) GetPromotion(promotionID uuid.UUID) (*Promotion, error) {
	statement := "select *, created_at + interval '3 months' as claimable_until from promotions where id = $1"
	promotions := []Promotion{}
	err := pg.RawDB().Select(&promotions, statement, promotionID)
	if err != nil {
		return nil, err
	}

	if len(promotions) > 0 {
		return &promotions[0], nil
	}

	return nil, nil
}

// GetPromotionV2 by ID
func (pg *Postgres) GetPromotionV2(promotionID uuid.UUID) (*PromotionV2, error) {
	statement := `
		select
			true as available,
			promotions.auto_claim,
			promotions.skip_captcha,
			promotions.available,
			promotions.num_suggestions,
			promotions.version,
			promotions.id,
			promotions.promotion_type,
			promotions.expires_at,
			promotions.approximate_value,
			array_to_json(array_remove(array_agg(issuers.public_key), null)) as public_keys
		from
		promotions left join issuers on promotions.id = issuers.promotion_id
		where promotions.id = $1
		group by promotions.id
		order by promotions.created_at;`

	promotions := []Promotion{}

	err := pg.RawDB().Select(&promotions, statement, promotionID)
	if err != nil {
		promotionsV2 := PromotionsToV2(promotions)
		return &promotionsV2[0], err
	}

	promotionsV2 := PromotionsToV2(promotions)
	return &promotionsV2[0], nil
}

// InsertClobberedClaims inserts clobbered claims to the db
func (pg *Postgres) InsertClobberedClaims(ctx context.Context, ids []uuid.UUID, version int) error {
	tx, err := pg.RawDB().BeginTxx(ctx, nil)
	if err != nil {
		return err
	}
	defer pg.RollbackTx(tx)

	if version < 2 {
		// if no version, assume 1
		version = 1
	}

	for _, id := range ids {
		_, err = tx.Exec(`INSERT INTO clobbered_claims (id, version) values ($1, $2) ON CONFLICT DO NOTHING;`, id, version)
		if err != nil {
			return err
		}
	}
	err = tx.Commit()
	return err
}

// DrainTransfer info about the drains
type DrainTransfer struct {
	ID        *uuid.UUID      `db:"transaction_id" json:"transaction_id"`
	Total     decimal.Decimal `db:"total" json:"total"`
	DepositID *string         `db:"deposit_destination" json:"deposit_destination"`
}

// BAPReport holds info about wallet events
type BAPReport struct {
	ID        uuid.UUID       `db:"id" json:"id"`
	WalletID  uuid.UUID       `db:"wallet_id" json:"walletId"`
	Amount    decimal.Decimal `db:"amount" json:"amount"`
	CreatedAt time.Time       `db:"created_at" json:"createdAt"`
}

// InsertBAPReportEvent inserts a BAP report
func (pg *Postgres) InsertBAPReportEvent(ctx context.Context, paymentID uuid.UUID, amount decimal.Decimal) (*uuid.UUID, error) {

	// bap report id
	id := uuid.NewV4()

	tx, err := pg.RawDB().BeginTxx(ctx, nil)
	if err != nil {
		return nil, err
	}
	defer pg.RollbackTx(tx)

	insertBapReportEventStatement := `
INSERT INTO bap_report (id, wallet_id, amount)
VALUES ($1, $2, $3)`

	_, err = tx.Exec(
		insertBapReportEventStatement,
		id,
		paymentID,
		amount,
	)
	if err != nil {
		// if this is a duplicate constraint error, conflict propogation
		var pgErr *pq.Error
		if errors.As(err, &pgErr) {
			if pgErr.Code == pq.ErrorCode("23505") {
				// duplicate
				return nil, errorutils.ErrConflictBAPReportEvent
			}
		}
		return nil, err
	}
	err = tx.Commit()
	return &id, err
}

// InsertBATLossEvent inserts claims of lost bat to db
func (pg *Postgres) InsertBATLossEvent(
	ctx context.Context,
	paymentID uuid.UUID,
	reportID int,
	amount decimal.Decimal,
	platform string,
) (bool, error) {
	tx, err := pg.RawDB().BeginTxx(ctx, nil)
	if err != nil {
		return false, err
	}
	defer pg.RollbackTx(tx)
	BATLossEvents := []BATLossEvent{}

	selectStatement := `
SELECT *
FROM bat_loss_events
WHERE wallet_id = $1
	AND report_id = $2`

	insertBATLossEventStatement := `
INSERT INTO bat_loss_events (wallet_id, report_id, amount, platform)
VALUES ($1, $2, $3, $4)`

	err = tx.Select(
		&BATLossEvents,
		selectStatement,
		paymentID.String(),
		reportID,
	)
	if err != nil {
		return false, err
	}
	if len(BATLossEvents) == 0 {
		_, err = tx.Exec(
			insertBATLossEventStatement,
			paymentID.String(),
			reportID,
			amount,
			platform,
		)
		if err != nil {
			return false, err
		}
	} else {
		if !amount.Equal(BATLossEvents[0].Amount) {
			return false, errorutils.ErrConflictBATLossEvent
		}
		return false, nil
	}
	err = tx.Commit()
	return true, err
}

// ActivatePromotion marks a particular promotion as active
func (pg *Postgres) ActivatePromotion(promotion *Promotion) error {
	return pg.setPromotionActive(promotion, true)
}

// DeactivatePromotion marks a particular promotion as not active
func (pg *Postgres) DeactivatePromotion(promotion *Promotion) error {
	return pg.setPromotionActive(promotion, false)
}

// setPromotionActive marks a particular promotion's active value
func (pg *Postgres) setPromotionActive(promotion *Promotion, active bool) error {
	_, err := pg.RawDB().Exec("update promotions set active = $2 where id = $1", promotion.ID, active)
	if err != nil {
		return err
	}

	return nil
}

// InsertIssuer inserts the given issuer
func (pg *Postgres) InsertIssuer(issuer *Issuer) (*Issuer, error) {
	statement := `
	insert into issuers (promotion_id, cohort, public_key)
	values ($1, $2, $3)
	returning *`
	issuers := []Issuer{}
	err := pg.RawDB().Select(&issuers, statement, issuer.PromotionID, issuer.Cohort, issuer.PublicKey)
	if err != nil {
		return nil, err
	}

	if len(issuers) != 1 {
		return nil, errors.New("unexpected number of issuers returned")
	}

	return &issuers[0], nil
}

// GetIssuer by PromotionID and cohort
func (pg *Postgres) GetIssuer(promotionID uuid.UUID, cohort string) (*Issuer, error) {
	statement := "select * from issuers where promotion_id = $1 and cohort = $2"
	issuers := []Issuer{}
	err := pg.RawDB().Select(&issuers, statement, promotionID.String(), cohort)
	if err != nil {
		return nil, err
	}

	if len(issuers) > 0 {
		return &issuers[0], nil
	}

	return nil, nil
}

// GetIssuerByPublicKey or return an error
func (pg *Postgres) GetIssuerByPublicKey(publicKey string) (*Issuer, error) {
	statement := "select * from issuers where public_key = $1"
	issuers := []Issuer{}
	err := pg.RawDB().Select(&issuers, statement, publicKey)
	if err != nil {
		return nil, err
	}

	if len(issuers) > 0 {
		return &issuers[0], nil
	}

	return nil, nil
}

// CreateClaim is used to "pre-register" an unredeemed claim for a particular wallet
func (pg *Postgres) CreateClaim(promotionID uuid.UUID, walletID string, value decimal.Decimal, bonus decimal.Decimal, legacy bool) (*Claim, error) {
	statement := `
	insert into claims (promotion_id, wallet_id, approximate_value, bonus, legacy_claimed)
	values ($1, $2, $3, $4, $5)
	returning *`
	claims := []Claim{}
	err := pg.RawDB().Select(&claims, statement, promotionID, walletID, value, bonus, legacy)
	if err != nil {
		return nil, err
	}

	return &claims[0], nil
}

// GetPreClaim is used to fetch a "pre-registered" claim for a particular wallet
func (pg *Postgres) GetPreClaim(promotionID uuid.UUID, walletID string) (*Claim, error) {
	claims := []Claim{}
	err := pg.RawDB().Select(&claims, "select * from claims where promotion_id = $1 and wallet_id = $2", promotionID.String(), walletID)
	if err != nil {
		return nil, err
	}

	if len(claims) > 0 {
		return &claims[0], nil
	}

	return nil, nil
}

// ClaimForWallet is used to either create a new claim or convert a preregistered claim for a particular promotion
func (pg *Postgres) ClaimForWallet(promotion *Promotion, issuer *Issuer, wallet *walletutils.Info, blindedCreds jsonutils.JSONStringArray) (*Claim, error) {
	blindedCredsJSON, err := json.Marshal(blindedCreds)
	if err != nil {
		return nil, err
	}

	if promotion.ExpiresAt.Before(time.Now().UTC()) {
		return nil, errors.New("unable to claim expired promotion")
	}

	tx, err := pg.RawDB().Beginx()
	if err != nil {
		return nil, err
	}
	defer pg.RollbackTx(tx)

	claims := []Claim{}

	// Get legacy claims
	err = tx.Select(&claims, `select * from claims where legacy_claimed and promotion_id = $1 and wallet_id = $2`, promotion.ID, wallet.ID)
	if err != nil {
		return nil, err
	}

	legacyClaimExists := false
	if len(claims) > 1 {
		panic("impossible number of claims")
	} else if len(claims) == 1 {
		legacyClaimExists = true
	}

	if !legacyClaimExists {
		// This will error if remaining_grants is insufficient due to constraint or the promotion is inactive
		res, err := tx.Exec(`
			update promotions
			set remaining_grants = remaining_grants - 1
			where
				id = $1 and
				active and
				promotions.created_at > NOW() - INTERVAL '3 months'`,
			promotion.ID)

		if err != nil {
			return nil, err
		}
		promotionCount, err := res.RowsAffected()
		if err != nil {
			return nil, err
		} else if promotionCount != 1 {
			return nil, errors.New("no matching active promotion")
		}
	}

	claims = []Claim{}

	if promotion.Type == "ads" || legacyClaimExists {
		statement := `
		update claims
		set redeemed = true, redeemed_at = now()
		where promotion_id = $1 and wallet_id = $2 and not redeemed
		returning *`
		err = tx.Select(&claims, statement, promotion.ID, wallet.ID)
	} else {
		statement := `
		insert into claims (promotion_id, wallet_id, approximate_value, redeemed, redeemed_at)
		values ($1, $2, $3, true, now())
		returning *`
		err = tx.Select(&claims, statement, promotion.ID, wallet.ID, promotion.ApproximateValue)
	}

	if err != nil {
		return nil, err
	} else if len(claims) != 1 {
		return nil, fmt.Errorf("incorrect number of claims updated / inserted: %d", len(claims))
	}
	claim := claims[0]

	// This will error if user has already claimed due to uniqueness constraint
	_, err = tx.Exec(`insert into claim_creds (issuer_id, claim_id, blinded_creds, created_at) values ($1, $2, $3, now())`, issuer.ID, claim.ID, blindedCredsJSON)
	if err != nil {
		return nil, err
	}

	err = tx.Commit()
	if err != nil {
		return nil, err
	}

	return &claim, nil
}

// GetWithdrawalsAssociated returns the promotion and total amount of claims drained for associated wallets
func (pg *Postgres) GetWithdrawalsAssociated(walletID, claimID *uuid.UUID) (*uuid.UUID, decimal.Decimal, error) {

	type associatedWithdrawals struct {
		PromotionID      *uuid.UUID      `db:"promotion_id"`
		WithdrawalAmount decimal.Decimal `db:"withdrawal_amount"`
	}

	var (
		stmt = `
		select
			promotion_id,sum(approximate_value+bonus) as withdrawal_amount
		from
			claims
		where
			drained=true and
			wallet_id in (select id from wallets where provider_linking_id = (select provider_linking_id from wallets where wallet_id = $1 limit 1)) and
			promotion_id= (select promotion_id from claims where claim_id= $2 limit 1)
		group by
			promotion_id;
		`
		result = new(associatedWithdrawals)
	)

	var err = pg.RawDB().Get(result, stmt, walletID, claimID)
	if err != nil {
		return nil, decimal.Zero, fmt.Errorf("failed to get withdrawal amount: %w", err)
	}

	// TODO: implement, get the promotion id and the total amount withdrawn for associated wallets
	return result.PromotionID, result.WithdrawalAmount, nil
}

// GetAvailablePromotionsForWallet returns the list of available promotions for the wallet
func (pg *Postgres) GetAvailablePromotionsForWallet(wallet *walletutils.Info, platform string) ([]Promotion, error) {
	for _, desktopPlatform := range desktopPlatforms {
		if platform == desktopPlatform {
			platform = "desktop"
		}
	}
	statement := `
		select
			promos.id,
			promos.promotion_type,
			promos.created_at,
			promos.created_at + interval '3 months' as claimable_until,
			promos.expires_at,
			promos.version,
			coalesce(wallet_claims.approximate_value, promos.approximate_value) as approximate_value,
			greatest(1, (coalesce(wallet_claims.approximate_value, promos.approximate_value) /
					promos.approximate_value *
					promos.suggestions_per_grant
				)::int) as suggestions_per_grant,
			promos.remaining_grants,
			promos.platform,
			promos.active,
			promos.public_keys,
			coalesce(wallet_claims.legacy_claimed, false) as legacy_claimed,
			true as available
		from
			(
				select * from 
					(
						select
						promotion_id,
						array_to_json(array_remove(array_agg(public_key), null)) as public_keys
						from issuers
						group by promotion_id
					) issuer_keys join promotions on promotions.id = issuer_keys.promotion_id
						where ( promotions.platform = '' or promotions.platform = $2)
			) promos left join (
				select * from claims where claims.wallet_id = $1
			) wallet_claims on promos.id = wallet_claims.promotion_id
		where
			wallet_claims.redeemed is distinct from true and (
				wallet_claims.legacy_claimed is true or (
					promos.created_at > NOW() - INTERVAL '3 months' and promos.active and (
						( promos.promotion_type = 'ugp' and promos.remaining_grants > 0 ) or
						( promos.promotion_type = 'ads' and wallet_claims.id is not null )
					)
				)
			)
		order by promos.created_at;`

	promotions := []Promotion{}

	err := pg.RawDB().Select(&promotions, statement, wallet.ID, platform)
	if err != nil {
		return promotions, err
	}

	return promotions, nil
}

// GetAvailablePromotionsV2ForWallet returns the list of available promotions for the wallet
func (pg *Postgres) GetAvailablePromotionsV2ForWallet(wallet *walletutils.Info, platform string) ([]PromotionV2, error) {
	for _, desktopPlatform := range desktopPlatforms {
		if platform == desktopPlatform {
			platform = "desktop"
		}
	}

	statement := `
		select
			promos.id,
			promos.promotion_type,
			promos.created_at,
			promos.created_at + interval '3 months' as claimable_until,
			promos.expires_at,
			promos.auto_claim,
			promos.skip_captcha,
			promos.available,
			promos.num_suggestions,
			promos.version,
			coalesce(wallet_claims.approximate_value, promos.approximate_value) as approximate_value,
			greatest(1, (coalesce(wallet_claims.approximate_value, promos.approximate_value) /
					promos.approximate_value *
					promos.suggestions_per_grant
				)::int) as suggestions_per_grant,
			promos.active,
			promos.public_keys
		from
			(
				select * from 
					(
						select
						promotion_id,
						array_to_json(array_remove(array_agg(public_key), null)) as public_keys
						from issuers
						group by promotion_id
					) issuer_keys join promotions on promotions.id = issuer_keys.promotion_id
						where ( promotions.platform = '' or promotions.platform = $2)
			) promos left join (
				select * from claims where claims.wallet_id = $1
			) wallet_claims on promos.id = wallet_claims.promotion_id
		where
			wallet_claims.redeemed is distinct from true and (
				wallet_claims.legacy_claimed is true or (
					promos.created_at > NOW() - INTERVAL '3 months' and promos.active and (
						( promos.promotion_type = 'ugp' and promos.remaining_grants > 0 ) or
						( promos.promotion_type = 'ads' and wallet_claims.id is not null ) or
						( promos.promotion_type = 'swap' and wallet_claims.id is not null )
					)
				)
			)
		order by promos.created_at;`

	promotions := []Promotion{}

	err := pg.RawDB().Select(&promotions, statement, wallet.ID, platform)

	if err != nil {
		return PromotionsToV2(promotions), err
	}

	return PromotionsToV2(promotions), nil
}

// GetAvailablePromotions returns the list of available promotions for all wallets
func (pg *Postgres) GetAvailablePromotions(platform string) ([]Promotion, error) {
	for _, desktopPlatform := range desktopPlatforms {
		if platform == desktopPlatform {
			platform = "desktop"
		}
	}
	statement := `
		select
			promotions.*,
			promotions.created_at + interval '3 months' as claimable_until,
			false as legacy_claimed,
			true as available,
			array_to_json(array_remove(array_agg(issuers.public_key), null)) as public_keys
		from
		promotions left join issuers on promotions.id = issuers.promotion_id
		where promotions.promotion_type = 'ugp' and
			( promotions.platform = '' or promotions.platform = $1) and
			promotions.active and promotions.remaining_grants > 0
		group by promotions.id
		order by promotions.created_at;`

	promotions := []Promotion{}

	err := pg.RawDB().Select(&promotions, statement, platform)
	if err != nil {
		return promotions, err
	}

	return promotions, nil
}

// GetAvailablePromotionsV2 returns the list of available promotions for all wallets
func (pg *Postgres) GetAvailablePromotionsV2(platform string) ([]PromotionV2, error) {
	for _, desktopPlatform := range desktopPlatforms {
		if platform == desktopPlatform {
			platform = "desktop"
		}
	}
	statement := `
		select
			true as available,
			promotions.auto_claim,
			promotions.skip_captcha,
			promotions.available,
			promotions.num_suggestions,
			promotions.version,
			promotions.id,
			promotions.promotion_type,
			promotions.expires_at,
			promotions.approximate_value,
			array_to_json(array_remove(array_agg(issuers.public_key), null)) as public_keys
		from
		promotions left join issuers on promotions.id = issuers.promotion_id
		where promotions.promotion_type = 'swap' and
			( promotions.platform = '' or promotions.platform = $1) and
			promotions.active and promotions.remaining_grants > 0
		group by promotions.id
		order by promotions.created_at;`

	promotions := []Promotion{}

	err := pg.RawDB().Select(&promotions, statement, platform)
	if err != nil {
		return PromotionsToV2(promotions), err
	}

	return PromotionsToV2(promotions), nil
}

// GetPromotionsMissingIssuer returns the list of promotions missing an issuer
func (pg *Postgres) GetPromotionsMissingIssuer(limit int) ([]uuid.UUID, error) {
	var (
		resp      = []uuid.UUID{}
		statement = `
		select
			promotions.id
		from
			promotions left join issuers
			on promotions.id = issuers.promotion_id
		where
			issuers.public_key is null
		limit $1`
	)

	err := pg.RawDB().Select(&resp, statement, limit)
	if err != nil {
		return nil, err
	}

	return resp, nil
}

// GetClaimCreds returns the claim credentials for a ClaimID
func (pg *Postgres) GetClaimCreds(claimID uuid.UUID) (*ClaimCreds, error) {
	claimCreds := []ClaimCreds{}
	err := pg.RawDB().Select(&claimCreds, "select * from claim_creds where claim_id = $1", claimID)
	if err != nil {
		return nil, err
	}

	if len(claimCreds) > 0 {
		return &claimCreds[0], nil
	}

	return nil, nil
}

// SaveClaimCreds updates the stored claim credentials
func (pg *Postgres) SaveClaimCreds(creds *ClaimCreds) error {
	_, err := pg.RawDB().Exec(`update claim_creds set signed_creds = $1, batch_proof = $2, public_key = $3, updated_at= now() where claim_id = $4`, creds.SignedCreds, creds.BatchProof, creds.PublicKey, creds.ID)
	return err
}

// MarkBatchTransferSubmitted mark this batch of transfers submitted
func (pg *Postgres) MarkBatchTransferSubmitted(ctx context.Context, batchID *uuid.UUID) error {
	tx, err := pg.RawDB().BeginTxx(ctx, nil)
	if err != nil {
		return err
	}
	defer pg.RollbackTx(tx)

	stmt := "update claim_drain set status = 'complete', completed=true, completed_at = now() where batch_id = $1"
	if _, err := tx.Exec(stmt, batchID); err == nil {
		return tx.Commit()
	}
	return fmt.Errorf("failed to mark batch transfer submitted: %w", err)
}

// GetCustodianDrainInfo Get the status of the custodian drain info
func (pg *Postgres) GetCustodianDrainInfo(paymentID *uuid.UUID) ([]CustodianDrain, error) {
	resp := []CustodianDrain{}
	// get the linked wallet info
	stmt := `
select
	user_deposit_account_provider, user_deposit_destination
from
	wallets
where
	id = $1
`
	var custodian Custodian
	if err := pg.RawDB().Get(&custodian, stmt, paymentID); err != nil {
		if errors.Is(err, sql.ErrNoRows) {
			return nil, nil
		}
		return nil, err
	}

	// get all of the drain jobs for this payment id
	stmt = `
select
	batch_id,
	split_part(credentials->0->>'issuer',':',1) as promotion_id,
	completed_at,
	json_array_length(credentials)*0.25 as value,
	case when erred then 'errored' else 'succeeded' end as state,
	errcode,
	transaction_id
from
	claim_drain
where
	wallet_id = $1
`
	type batchedPromotionsDrained struct {
		DrainInfo
		BatchID uuid.UUID `db:"batch_id"`
	}

	var promosDrained = []batchedPromotionsDrained{}
	if err := pg.RawDB().Select(&promosDrained, stmt, paymentID); err != nil {
		if errors.Is(err, sql.ErrNoRows) {
			return nil, nil
		}
		return nil, err
	}

	batches := map[uuid.UUID][]DrainInfo{}
	batchValue := map[uuid.UUID]decimal.Decimal{}

	// chunk all these into related batches
	for i := 0; i < len(promosDrained); i++ {
		if _, ok := batches[promosDrained[i].BatchID]; !ok {
			batches[promosDrained[i].BatchID] = []DrainInfo{}
		}
		if _, ok := batchValue[promosDrained[i].BatchID]; !ok {
			batchValue[promosDrained[i].BatchID] = decimal.Zero
		}
		batches[promosDrained[i].BatchID] = append(
			batches[promosDrained[i].BatchID],
			DrainInfo{
				PromotionID:   promosDrained[i].PromotionID,
				TransactionID: promosDrained[i].TransactionID,
				CompletedAt:   promosDrained[i].CompletedAt,
				State:         promosDrained[i].State,
				ErrCode:       promosDrained[i].ErrCode,
				Value:         promosDrained[i].Value,
			},
		)
		batchValue[promosDrained[i].BatchID] = batchValue[promosDrained[i].BatchID].Add(promosDrained[i].Value)
	}

	// for each batch go through and create a custodian drain and add to resp drain
	// add values along the way
	for k := range batches {
		resp = append(resp, CustodianDrain{
			BatchID:           k,
			Custodian:         custodian,
			PromotionsDrained: batches[k],
			Value:             batchValue[k],
		})
	}

	return resp, nil
}

// GetDrainPoll Get the status of the drain poll job
func (pg *Postgres) GetDrainPoll(drainID *uuid.UUID) (*DrainPoll, error) {
	type dbDrainPoll struct {
		ID         *uuid.UUID `db:"batch_id"`
		Completed  bool       `db:"completed"`
		Pending    bool       `db:"pending"`
		Delayed    bool       `db:"delayed"`
		InProgress bool       `db:"inprogress"`
	}
	var (
		drainPoll = new(dbDrainPoll)
		err       error
	)

	statement := `
select
	batch_id,
	bool_and(completed) as completed,
	bool_or(erred) as delayed,
	(not bool_and(completed) and not bool_or(erred)) as inprogress,
	(not bool_or(completed)) as pending
from
	claim_drain
where
	batch_id = $1
group by
	batch_id`

	err = pg.RawDB().Get(drainPoll, statement, drainID)
	if err != nil {
		if errors.Is(err, sql.ErrNoRows) {
			return &DrainPoll{
				ID:     drainID,
				Status: "unknown",
			}, nil
		}
		return nil, err
	}

	if drainPoll.Completed {
		return &DrainPoll{
			ID:     drainID,
			Status: "complete",
		}, nil
	}

	if drainPoll.Delayed {
		return &DrainPoll{
			ID:     drainID,
			Status: "delayed",
		}, nil
	}

	if drainPoll.Pending {
		return &DrainPoll{
			ID:     drainID,
			Status: "pending",
		}, nil
	}

	if drainPoll.InProgress {
		return &DrainPoll{
			ID:     drainID,
			Status: "in_progress",
		}, nil
	}

	return &DrainPoll{
		ID:     drainID,
		Status: "unknown",
	}, nil
}

// GetClaimSummary aggregates the values of a single wallet's claims
func (pg *Postgres) GetClaimSummary(walletID uuid.UUID, grantType string) (*ClaimSummary, error) {
	statement := `
select
	max(claims.created_at) as "last_claim",
	sum(claims.approximate_value - claims.bonus) as earnings,
	sum(claims.approximate_value - claims.bonus) as amount,
	promos.promotion_type as type
from claims, (
	select
		id,
		promotion_type
	from promotions
	where promotion_type = $2
	and id not in (select unnest($3::uuid[]))
) as promos
where claims.wallet_id = $1
	and (claims.redeemed = true or claims.legacy_claimed = true)
	and claims.promotion_id = promos.id
group by promos.promotion_type;`

	braveTransferUUIDs, _ := toUUIDs(strings.Split(os.Getenv("BRAVE_TRANSFER_PROMOTION_IDS"), " ")...)

	summaries := []ClaimSummary{}
	err := pg.RawDB().Select(&summaries, statement, walletID, grantType, pq.Array(braveTransferUUIDs))
	if err != nil {
		return nil, err
	}
	if len(summaries) > 0 {
		return &summaries[0], nil
	}

	return nil, nil
}

// GetClaimByWalletAndPromotion gets whether a wallet has a claimed grants
// with the given promotion and returns the grant if so
func (pg *Postgres) GetClaimByWalletAndPromotion(
	wallet *walletutils.Info,
	promotion *Promotion,
) (*Claim, error) {
	query := `
SELECT
  *
FROM claims
WHERE wallet_id = $1
  AND promotion_id = $2
	AND (legacy_claimed or redeemed)
ORDER BY created_at DESC
`
	claims := []Claim{}
	err := pg.RawDB().Select(&claims, query, wallet.ID, promotion.ID)
	if err != nil {
		return nil, err
	}
	if len(claims) > 0 {
		return &claims[0], nil
	}

	return nil, nil
}

// RunNextBatchPaymentsJob to sign claim credentials if there is a claim waiting, returning true if a job was attempted
func (pg *Postgres) RunNextBatchPaymentsJob(ctx context.Context, worker BatchTransferWorker) (bool, error) {
	// setup a logger
	logger, err := appctx.GetLogger(ctx)
	if err != nil {
		// no logger, setup
		ctx, logger = logging.SetupLogger(ctx)
	}

	// create a tx
	tx, err := pg.RawDB().Beginx()
	attempted := false
	if err != nil {
		return attempted, err
	}
	defer pg.RollbackTx(tx)

	// first get a lock on the batch id,
	// only for batches that are all "pending" and have transaction_ids

	statement := `
		select
			cd.batch_id
		from
			claim_drain cd
			join wallets w on w.id=cd.wallet_id
		where
			cd.erred = false and
			w.user_deposit_account_provider = 'bitflyer'
		group by
			cd.batch_id
		having bool_and(transaction_id is not null) = true 
		   and bool_and(cd.status = 'prepared') = true
		limit 1
`
	var batchID = new(uuid.UUID)

	err = tx.Get(batchID, statement)
	if err != nil {
		// no claims to process
		if errors.Is(err, sql.ErrNoRows) {
			return attempted, nil
		}
		return attempted, fmt.Errorf("batch payment job: sql error %w", err)
	}
	attempted = true

	// put a lock on the batch so it is not picked up
	query := "SELECT pg_advisory_xact_lock(hashtext($1))"
	_, err = tx.ExecContext(ctx, query, batchID.String())
	if err != nil {
		return false, fmt.Errorf("failed to acquire tx lock for batch id %s: %w", batchID.String(), err)
	}

	// perform submit against payments API
	err = worker.SubmitBatchTransfer(ctx, batchID)
	if err != nil {

		logger.Error().Err(err).Msg("run next batch payments: failed to submit batch transfers")
		status, errCode, _ := errToDrainCode(err)
		sentry.CaptureException(fmt.Errorf("errCode: %s - %w", errCode, err))
		countClaimDrainStatus.With(prometheus.Labels{"custodian": "bitflyer", "status": "failed"}).Inc()

		stmt := "update claim_drain set erred = true, errcode = $1, status = $2 where batch_id = $3"
		if _, err := tx.Exec(stmt, errCode, status, batchID); err != nil {
			return attempted, err
		}

		if err := tx.Commit(); err != nil {
			return attempted, err
		}

		return attempted, err
	}

	_, err = tx.Exec(`
		update claim_drain set
			status = 'submitted'
		where batch_id = $1`, batchID)
	if err != nil {
		return attempted, err
	}

	err = tx.Commit()
	if err != nil {
		return attempted, err
	}

	countClaimDrainStatus.With(prometheus.Labels{"custodian": "bitflyer", "status": "complete"}).Inc()

	return attempted, nil
}

// RunNextClaimJob to sign claim credentials if there is a claim waiting, returning true if a job was attempted
func (pg *Postgres) RunNextClaimJob(ctx context.Context, worker ClaimWorker) (bool, error) {
	tx, err := pg.RawDB().Beginx()
	attempted := false
	if err != nil {
		return attempted, err
	}
	defer pg.RollbackTx(tx)

	type SigningJob struct {
		Issuer
		ClaimID      uuid.UUID                 `db:"claim_id"`
		BlindedCreds jsonutils.JSONStringArray `db:"blinded_creds"`
	}

	statement := `
select
	issuers.*,
	claim_cred.claim_id,
	claim_cred.blinded_creds
from
	(select *
	from claim_creds
	where batch_proof is null
	for update skip locked
	limit 1
) claim_cred
inner join issuers
on claim_cred.issuer_id = issuers.id`

	jobs := []SigningJob{}
	err = tx.Select(&jobs, statement)
	if err != nil {
		return attempted, err
	}

	if len(jobs) != 1 {
		return attempted, nil
	}

	job := jobs[0]

	attempted = true
	creds, err := worker.SignClaimCreds(ctx, job.ClaimID, job.Issuer, job.BlindedCreds)
	if err != nil {
		// FIXME certain errors are not recoverable
		return attempted, err
	}

	_, err = tx.Exec(`update claim_creds set signed_creds = $1, batch_proof = $2, public_key = $3, updated_at = now() where claim_id = $4`,
		creds.SignedCreds, creds.BatchProof, creds.PublicKey, creds.ID)
	if err != nil {
		return attempted, err
	}

	err = tx.Commit()
	if err != nil {
		return attempted, err
	}

	return attempted, nil
}

// InsertSuggestion inserts a transaction awaiting validation
func (pg *Postgres) InsertSuggestion(credentials []cbr.CredentialRedemption, suggestionText string, suggestionEvent []byte) error {
	credentialsJSON, err := json.Marshal(credentials)
	if err != nil {
		return err
	}

	statement := `
	insert into suggestion_drain (credentials, suggestion_text, suggestion_event)
	values ($1, $2, $3)
	returning *`
	_, err = pg.RawDB().Exec(statement, credentialsJSON, suggestionText, suggestionEvent)
	if err != nil {
		return err
	}

	return nil
}

// SuggestionJob - representation of a suggestion job
type SuggestionJob struct {
	ID              uuid.UUID `db:"id"`
	Credentials     string    `db:"credentials"`
	SuggestionText  string    `db:"suggestion_text"`
	SuggestionEvent []byte    `db:"suggestion_event"`
	Erred           bool      `db:"erred"`
	ErrCode         *string   `db:"errcode"`
	CreatedAt       time.Time `db:"created_at"`
}

// RunNextSuggestionJob to process a suggestion if there is one waiting
func (pg *Postgres) RunNextSuggestionJob(ctx context.Context, worker SuggestionWorker) (bool, error) {

	tx, err := pg.RawDB().Beginx()
	attempted := false
	if err != nil {
		return attempted, err
	}
	defer pg.RollbackTx(tx)

	// FIXME

	statement := `
select *
from suggestion_drain
where not erred
for update skip locked
limit 1`

	jobs := []SuggestionJob{}
	err = tx.Select(&jobs, statement)
	if err != nil {
		return attempted, err
	}

	if len(jobs) != 1 {
		return attempted, nil
	}

	job := jobs[0]
	attempted = true

	var credentials []cbr.CredentialRedemption
	err = json.Unmarshal([]byte(job.Credentials), &credentials)
	if err != nil {
		return attempted, err
	}

	// if the error code is "cbr_dup_redeem" we can skip the redeem credentials on drain
	// as we are reprocessing a failed job that failed due to duplicate cbr redeem
	if job.ErrCode != nil && *job.ErrCode == "cbr_dup_redeem" {
		ctx = context.WithValue(ctx, appctx.SkipRedeemCredentialsCTXKey, true)
	}

	if !worker.IsPaused() {
		err = worker.RedeemAndCreateSuggestionEvent(ctx, credentials, job.SuggestionText, job.SuggestionEvent)
		if err != nil {
			if strings.Contains(err.Error(), "expired") {
				// set flag to stop this worker from running again
				worker.PauseWorker(time.Now().Add(30 * time.Minute))
			}

			// add jobID and inform sentry about this error
			err = fmt.Errorf("failed to redeem and create suggestion event for jobID %s: %w", job.ID, err)
			sentry.CaptureException(err)

			// update suggestion drain as erred

			_, errCode, _ := errToDrainCode(err)

			stmt := "update suggestion_drain set erred = true, errcode = $1 where id = $2"
			if _, err := tx.Exec(stmt, errCode, job.ID); err != nil {
				return attempted, fmt.Errorf("failed to update errored suggestion job: jobID %s: %w", job.ID, err)
			}

			if err := tx.Commit(); err != nil {
				return attempted, fmt.Errorf("failed to commit txn for suggestion job: jobID %s: %w", job.ID, err)
			}

			return attempted, err
		}

		stmt := "delete from suggestion_drain where id = $1"
		_, err = tx.Exec(stmt, job.ID)
		if err != nil {
			return attempted, err
		}

		err = tx.Commit()
		if err != nil {
			return attempted, err
		}
	}

	return attempted, nil
}

// This code can be deleted once https://github.com/brave-intl/bat-go/issues/263 is addressed.

// GetOrder queries the database and returns an order
func (pg *Postgres) GetOrder(orderID uuid.UUID) (*Order, error) {
	statement := "SELECT * FROM orders WHERE id = $1"
	order := Order{}
	err := pg.RawDB().Get(&order, statement, orderID)
	if err == sql.ErrNoRows {
		return nil, nil
	} else if err != nil {
		return nil, fmt.Errorf("failed to get order : %w", err)
	}

	foundOrderItems := []OrderItem{}
	statement = "SELECT * FROM order_items WHERE order_id = $1"
	err = pg.RawDB().Select(&foundOrderItems, statement, orderID)

	order.Items = foundOrderItems
	if err != nil {
		return nil, err
	}

	return &order, nil
}

// SetMintDrainPromotionTotal - set the total number of redemptions for this drain job
func (pg *Postgres) SetMintDrainPromotionTotal(ctx context.Context, walletID, promotionID uuid.UUID, total decimal.Decimal) error {

	statement := `
update mint_drain_promotion set total = $1, done = true where
mint_drain_id=(select id from mint_drain where wallet_id=$2) and
promotion_id=$3`

	_, err := pg.Exec(statement, total, walletID, promotionID)
	if err != nil {
		return err
	}

	return nil
}

// EnqueueMintDrainJob - enqueue a mint drain job in "pending" status
func (pg *Postgres) EnqueueMintDrainJob(ctx context.Context, walletID uuid.UUID, promotionIDs ...uuid.UUID) error {
	tx, err := pg.RawDB().Beginx()
	if err != nil {
		return err
	}
	defer pg.RollbackTx(tx)

	var mintDrainJob = MintDrainJob{}

	statement := `
	insert into mint_drain (wallet_id)
	values ($1)
	returning *`
	err = tx.GetContext(ctx, &mintDrainJob, statement, walletID)
	if err != nil {
		return err
	}

	for _, id := range promotionIDs {
		_, err = tx.Exec(`
			insert into mint_drain_promotion
				(mint_drain_id, promotion_id)
			values
				($1, $2)`, mintDrainJob.ID, id)
		if err != nil {
			return err
		}
	}

	err = tx.Commit()
	if err != nil {
		return err
	}

	return nil
}

// DrainClaim by marking the claim as drained and inserting a new drain entry
func (pg *Postgres) DrainClaim(batchID *uuid.UUID, claim *Claim, credentials []cbr.CredentialRedemption, wallet *walletutils.Info, total decimal.Decimal, codedErr errorutils.DrainCodified) error {
	tx, err := pg.RawDB().Beginx()
	if err != nil {
		return err
	}
	defer pg.RollbackTx(tx)

	err = pg.txDrainClaim(tx, batchID, claim, credentials, wallet, total, codedErr)
	if err != nil {
		return fmt.Errorf("drain claim: error for claimID %s: %w", claim.ID, err)
	}

	err = tx.Commit()
	if err != nil {
		return err
	}

	return nil
}

// DrainClaims marks all drain claim as drained and inserts a new drain entry
func (pg *Postgres) DrainClaims(drainClaims []DrainClaim) error {
	tx, err := pg.RawDB().Beginx()
	if err != nil {
		return fmt.Errorf("insert batch drain claim: error could not begin tx: %w", err)
	}
	defer pg.RollbackTx(tx)

	for _, d := range drainClaims {
		err = pg.txDrainClaim(tx, d.BatchID, d.Claim, d.Credentials, d.Wallet, d.Total, d.CodedErr)
		if err != nil {
			return fmt.Errorf("insert batch drain claim: error could not insert drain claim for claimID %s: %w",
				d.Claim.ID, err)
		}
	}

	err = tx.Commit()
	if err != nil {
		return fmt.Errorf("insert batch drain claim: error could not commit drain claims: %w", err)
	}

	return nil
}

func (pg *Postgres) txDrainClaim(tx *sqlx.Tx, batchID *uuid.UUID, claim *Claim, credentials []cbr.CredentialRedemption,
	wallet *walletutils.Info, total decimal.Decimal, codedErr errorutils.DrainCodified) error {

	credentialsJSON, err := json.Marshal(credentials)
	if err != nil {
		return err
	}

	var claimID *uuid.UUID
	// if the claim is not nil, we should set it to drained, as we are in drained state
	// this often happens when the wallet is mismatched
	if claim != nil {
		_, err = tx.Exec(`update claims set drained = true, drained_at = now() where id = $1 and not drained`, claim.ID)
		if err != nil {
			return fmt.Errorf("failed to set claim as drained: %w", err)
		}
		claimID = &claim.ID
	} else {
		claimID = nil
	}

	var claimDrain = DrainJob{}

	if codedErr == nil {
		statement := `
		insert into claim_drain (credentials, wallet_id, total, batch_id, claim_id, deposit_destination, updated_at)
		values ($1, $2, $3, $4, $5, $6, CURRENT_TIMESTAMP)
		returning *`
		err = tx.Get(&claimDrain, statement, credentialsJSON, wallet.ID, total, batchID, claim.ID, &wallet.UserDepositDestination)
		if err != nil {
			return err
		}
	} else {
		code, _ := codedErr.DrainCode()

		// insert errored claim drain item
		statement := `
		insert into claim_drain (credentials, wallet_id, total, batch_id, claim_id, deposit_destination, erred, errcode, updated_at)
		values ($1, $2, $3, $4, $5, $6, true, $7, CURRENT_TIMESTAMP)
		returning *`
		err = tx.Get(&claimDrain, statement, credentialsJSON, wallet.ID, total,
			batchID, claimID, &wallet.UserDepositDestination, code)
		if err != nil {
			return fmt.Errorf("failed to insert erred drain job: %w", err)
		}
	}

	return nil
}

// errToDrainCode - given a drain related processing error, generate a code and retriable flag
func errToDrainCode(err error) (string, string, bool) {
	var (
		status    string
		errCode   string
		retriable bool
	)

	if err == nil {
		return "", "", false
	}

	status = "failed"

	var eb *errorutils.ErrorBundle
	if errors.As(err, &eb) {
		// if this is an error bundle, check the "data" for a codified type
		if c, ok := eb.Data().(errorutils.Codified); ok {
			errCode, retriable = c.DrainCode()
			return status, strings.ToLower(errCode), retriable
		} else if c, ok := eb.Data().(errorutils.DrainCodified); ok {
			errCode, retriable = c.DrainCode()
			return status, strings.ToLower(errCode), retriable
		}
	}

	// possible protocol errors
	if errors.Is(err, errorutils.ErrMarshalTransferRequest) {
		errCode = "marshal_transfer"
	} else if errors.Is(err, errorutils.ErrCreateTransferRequest) {
		errCode = "create_transfer"
	} else if errors.Is(err, errorutils.ErrSignTransferRequest) {
		errCode = "sign_transfer"
	} else if errors.Is(err, errorutils.ErrFailedClientRequest) {
		errCode = "failed_client"
		retriable = true
	} else if errors.Is(err, errorutils.ErrFailedBodyRead) {
		errCode = "failed_response_body"
		retriable = true
	} else if errors.Is(err, errorutils.ErrFailedBodyUnmarshal) {
		errCode = "failed_response_unmarshal"
		retriable = true
	} else if errors.Is(err, errReputationServiceFailure) {
		errCode = "reputation-service-failure"
		retriable = true
	} else if errors.Is(err, errWalletNotReputable) {
		errCode = "reputation-failed"
		status = "reputation-failed"
		retriable = false
	} else if errors.Is(err, errWalletDrainLimitExceeded) {
		errCode = "exceeded-withdrawal-limit"
		status = "exceeded-withdrawal-limit"
		retriable = false
	} else {
		errCode = "unknown"
		var bfe *clients.BitflyerError
		if errors.As(err, &bfe) {
			// possible wallet provider specific errors
			if len(bfe.ErrorIDs) > 0 {
				errCode = fmt.Sprintf("bitflyer_%s", bfe.ErrorIDs[0])
			}
		}
	}
	return status, strings.ToLower(errCode), retriable
}

// DrainJob - definition of a drain job
type DrainJob struct {
	ID                 uuid.UUID       `db:"id"`
	ClaimID            *uuid.UUID      `db:"claim_id"`
	Credentials        string          `db:"credentials"`
	WalletID           uuid.UUID       `db:"wallet_id"`
	Total              decimal.Decimal `db:"total"`
	TransactionID      *string         `db:"transaction_id"`
	Erred              bool            `db:"erred"`
	ErrCode            *string         `db:"errcode"`
	Status             *string         `db:"status"`
	BatchID            *uuid.UUID      `db:"batch_id"`
	Completed          bool            `db:"completed"`
	CompletedAt        pq.NullTime     `db:"completed_at"`
	UpdatedAt          pq.NullTime     `db:"updated_at"`
	DepositDestination *string         `db:"deposit_destination"`
}

var txStatusToStatus = map[string]string{
	"bitflyer-consolidate": "prepared",
	txnStatusGeminiPending: txnStatusGeminiPending,
}

// RunNextDrainJob to process deposits if there is one waiting
func (pg *Postgres) RunNextDrainJob(ctx context.Context, worker DrainWorker) (bool, error) {

	// setup a logger
	logger, err := appctx.GetLogger(ctx)
	if err != nil {
		// no logger, setup
		ctx, logger = logging.SetupLogger(ctx)
	}

	tx, err := pg.RawDB().Beginx()
	attempted := false
	if err != nil {
		return attempted, err
	}
	defer pg.RollbackTx(tx)

	statement := `
select *
from claim_drain
where not erred and transaction_id is null
and (status is null or status not in ('complete', 'reputation-failed', 'failed', 'prepared', 'gemini-pending', 'submitted'))
for update skip locked
limit 1`

	jobs := []DrainJob{}
	err = tx.Select(&jobs, statement)
	if err != nil {
		return attempted, err
	}

	if len(jobs) != 1 {
		return attempted, nil
	}

	job := jobs[0]
	attempted = true

	// set job status to initialized
	_, err = tx.Exec(`
		update claim_drain set
			status = 'initialized'
		where id = $1`, job.ID)
	if err != nil {
		return attempted, err
	}

	var credentials []cbr.CredentialRedemption
	err = json.Unmarshal([]byte(job.Credentials), &credentials)
	if err != nil {
		return attempted, err
	}

	if job.Status != nil && (*job.Status == "retry-bypass-cbr" || *job.Status == "manual-retry") {
		ctx = context.WithValue(ctx, appctx.SkipRedeemCredentialsCTXKey, true)
	}

	txn, err := worker.RedeemAndTransferFunds(ctx, credentials, job.WalletID, job.Total, job.ClaimID)
	if err != nil || txn == nil {
		// log the error from redeem and transfer
		logger.Error().Err(err).
			Interface("claim_drain_id", job.ID).
			Msg("failed to redeem and transfer funds")
		sentry.CaptureException(err)

		// record as error (retriable or not)
		status, errCode, _ := errToDrainCode(err)
		if _, err := tx.Exec(`
				update claim_drain set
					erred = true,
					errcode=$1,
					status=$3
				where id = $2`, errCode, job.ID, status); err == nil {
			_ = tx.Commit()
		}
		return attempted, err
	}

	// if the txn cannot be set as complete immediately then get the status code and update the job
	if status, ok := txStatusToStatus[txn.Status]; ok {
		_, err = tx.Exec(`
			update claim_drain set
				transaction_id = $1,
				status = $2
			where id = $3`, txn.ID, status, job.ID)
		if err != nil {
			return attempted, err
		}
	} else {
		countClaimDrainStatus.With(prometheus.Labels{"custodian": "uphold", "status": "complete"}).Inc()
		_, err = tx.Exec(`
			update claim_drain set
				transaction_id = $1,
				completed = true,
				completed_at = now(),
				status = 'complete'
			where id = $2`, txn.ID, job.ID)
		if err != nil {
			return attempted, err
		}
	}

	err = tx.Commit()
	if err != nil {
		return attempted, err
	}

	return attempted, nil
}

// RunNextDrainRetryJob - toggles failed drain jobs to be reprocessed if eligible
func (pg *Postgres) RunNextDrainRetryJob(ctx context.Context, worker DrainRetryWorker) error {
	for {
		select {
		case <-ctx.Done():
			return ctx.Err()
		default:
			walletID, err := worker.FetchAdminAttestationWalletID(ctx)
			if err != nil {
				return fmt.Errorf("drain retry job: failed to retrieve walletID: %w", err)
			}
			query := `
					UPDATE claim_drain
					SET erred = FALSE, status = 'retry-bypass-cbr'
					WHERE wallet_id = $1 AND erred = TRUE AND errcode = 'reputation-failed' AND status = 'reputation-failed'
				`
			result, err := pg.ExecContext(ctx, query, walletID.String())
			if err != nil {
				err = fmt.Errorf("drain retry job: failed to update drain job for walletID %s: %w ", walletID, err)
				logging.FromContext(ctx).Error().Err(err).Msg("")
				sentry.CaptureException(err)
			} else {
				rowsAffected, err := result.RowsAffected()
				if err != nil {
					err = fmt.Errorf("drain retry job: failed to get rows affected for walletID %s: %w ", walletID, err)
					logging.FromContext(ctx).Error().Err(err).Msg("")
					sentry.CaptureException(err)
				}
				if rowsAffected > 0 {
					logging.FromContext(ctx).Info().
						Msgf("drain retry job: successfully updated drain job for walletID %s", walletID)
				}
			}
		}
	}
}

// RunNextFetchRewardGrantsJob - runs fetch reward grant jobs
func (pg *Postgres) RunNextFetchRewardGrantsJob(ctx context.Context, worker SwapRewardsWorker) error {

	cbClient, err := cbr.New()
	if err != nil {
		return fmt.Errorf("failed to init cbClient in RunNextFetchRewardGrantsJob: %w", err)
	}
	service := &Service{
		Datastore: pg,
		cbClient:  cbClient,
	}

	grant, msg, err := worker.FetchRewardsGrants(ctx)
	if err != nil {
		return fmt.Errorf("fetch rewards grants job: failed to retrieve grant information: %w", err)
	}

	cohort := "control"
	//maybe this call should be changed to just rely on the right status codes and only do 1 post request
	_, err = service.GetOrCreateIssuer(ctx, grant.PromotionID, cohort)
	if err != nil {
		return err
	}

	claimType := "swap"
	statement := `
			insert into claims (promotion_id, wallet_id, address_id, transaction_key, approximate_value, legacy_claimed, claim_type)
			values ($1, $2, $3, $4, $5, false, $6)
			`

	_, err = pg.RawDB().Exec(statement, grant.PromotionID, swapSentinelWalletID, grant.AddressID, grant.TransactionKey, grant.RewardAmount, claimType)

	if err != nil {
		err = fmt.Errorf("fetch rewards grants job: failed to update claim WalletID: %s PromotionID: %s with err: %w", grant.AddressID, grant.PromotionID, err)
		return err
	}

	if err := service.kafkaGrantRewardsReader.CommitMessages(ctx, *msg); err != nil {
		err = fmt.Errorf("failed to commit kafka offset AddressID: %s PromotionID: %s with err: %w", grant.AddressID, grant.PromotionID, err)
		return err
	}

	return nil
}

// MintDrainJob - Job structure for the mint_drain queue
type MintDrainJob struct {
	ID       uuid.UUID       `db:"id"`
	WalletID uuid.UUID       `db:"wallet_id"`
	Total    decimal.Decimal `db:"total"`
	Done     bool            `db:"done"`
	Status   string          `db:"status"`
	Erred    bool            `db:"erred"`
}

// MintDrainPromotion - a list of promotions associated with a mint job
type MintDrainPromotion struct {
	MintJobID   uuid.UUID       `db:"mint_drain_id"`
	PromotionID uuid.UUID       `db:"promotion_id"`
	Done        bool            `db:"done"`
	Total       decimal.Decimal `db:"total"`
}

const (
	// MintDrainJobPending - pending status for the mint_drain job
	MintDrainJobPending = "pending"
	// MintDrainJobFailed - failed status for the mint_drain job
	MintDrainJobFailed = "failed"
	// MintDrainJobComplete - complete status for the mint_drain job
	MintDrainJobComplete = "complete"
)

// RunNextMintDrainJob to process mints vg
func (pg *Postgres) RunNextMintDrainJob(ctx context.Context, worker MintWorker) (bool, error) {

	// setup a logger
	logger, err := appctx.GetLogger(ctx)
	if err != nil {
		// no logger, setup
		ctx, logger = logging.SetupLogger(ctx)
	}

	// get and parse the correct transfer promotion id to create claims on
	braveTransferPromotionIDs, ok := ctx.Value(appctx.BraveTransferPromotionIDCTXKey).([]string)
	if !ok {
		logger.Error().Err(errMissingTransferPromotion).
			Msg("MintJob: missing transfer promotion id")
		return false, errMissingTransferPromotion
	}

	tx, err := pg.RawDB().Beginx()
	attempted := false
	if err != nil {
		return attempted, err
	}
	defer pg.RollbackTx(tx)

	// get the mint job. only the ones that have finished all the promotion totals
	statement := `
select md.*,
	(select sum(mdp.total) from mint_drain_promotion as mdp where mdp.mint_drain_id=md.id) as total,
	(select bool_and(mdp.done) from mint_drain_promotion as mdp where mdp.mint_drain_id=md.id) as done
from mint_drain as md
where not md.erred and md.status = 'pending' and
(select bool_and(done) from mint_drain_promotion where mint_drain_id=md.id)
for update of md skip locked
limit 1;
`

	job := MintDrainJob{}
	err = tx.Get(&job, statement)
	if err != nil {
		if errors.Is(err, sql.ErrNoRows) {
			return attempted, nil
		}
		return attempted, err
	}
	// are all of the claims associated with all of the promotions drained?

	statement = `
select
	bool_and(c.drained)
from
	mint_drain_promotion mdp
	join claims c
		on (c.promotion_id=mdp.promotion_id)
where
	mdp.mint_drain_id = $1
	and c.wallet_id= $2
`
	var drained bool
	err = tx.Get(&drained, statement, job.ID, job.WalletID)
	if err != nil {
		if errors.Is(err, sql.ErrNoRows) {
			return attempted, nil
		}
		return attempted, err
	}

	if !drained {
		return attempted, nil
	}

	// yes? set status to complete and mint the grants
	promoIDs, err := toUUIDs(braveTransferPromotionIDs...)
	if err != nil {
		// log the error from redeem and transfer
		logger.Error().Err(err).Msg("failed to derive promotion ids from configuration")
		return attempted, err
	}

	attempted = true

	// mint the grant to the wallet's deposit destination
	statement = `
select
	w.user_deposit_destination
from
	wallets w
where
	w.id = $1
`
	var (
		depositDestination string
	)
	err = tx.Get(&depositDestination, statement, job.WalletID)
	if err != nil {
		return attempted, err
	}

	if depositDestination == "" {
		return attempted, errors.New("wallet is not verified")
	}

	depositDestinationUUID, err := uuid.FromString(depositDestination)
	if err != nil {
		return attempted, errors.New("destination invalid wallet id")
	}

	err = worker.MintGrant(ctx, depositDestinationUUID, job.Total, promoIDs...)
	if err != nil {
		// log the error from redeem and transfer
		logger.Error().Err(err).Msg("failed to mint grants")
		if _, err := tx.Exec(`update mint_drain set erred = true where id = $1`, job.ID); err != nil {
			pg.RollbackTx(tx)
		}
		_ = tx.Commit()
		return attempted, err
	}

	if _, err := tx.Exec(`update mint_drain set status = 'complete' where id = $1`, job.ID); err != nil {
		pg.RollbackTx(tx)
	}

	err = tx.Commit()
	if err != nil {
		return attempted, err
	}

	return attempted, nil
}

// UpdateOrder updates the orders status.
//	Status should either be one of pending, paid, fulfilled, or canceled.
func (pg *Postgres) UpdateOrder(orderID uuid.UUID, status string) error {
	result, err := pg.RawDB().Exec(`UPDATE orders set status = $1, updated_at = CURRENT_TIMESTAMP where id = $2`, status, orderID)

	if err != nil {
		return err
	}

	rowsAffected, err := result.RowsAffected()
	if rowsAffected == 0 || err != nil {
		return errors.New("no rows updated")
	}

	return nil
}

// CreateTransaction creates a transaction given an orderID, externalTransactionID, currency, and a kind of transaction
func (pg *Postgres) CreateTransaction(orderID uuid.UUID, externalTransactionID string, status string, currency string, kind string, amount decimal.Decimal) (*Transaction, error) {
	tx := pg.RawDB().MustBegin()
	defer pg.RollbackTx(tx)

	var transaction Transaction
	err := tx.Get(&transaction,
		`
			INSERT INTO transactions (order_id, external_transaction_id, status, currency, kind, amount)
			VALUES ($1, $2, $3, $4, $5, $6)
			RETURNING *
	`, orderID, externalTransactionID, status, currency, kind, amount)

	if err != nil {
		return nil, err
	}

	err = tx.Commit()
	if err != nil {
		return nil, err
	}

	return &transaction, nil
}

// GetSumForTransactions returns the calculated sum
func (pg *Postgres) GetSumForTransactions(orderID uuid.UUID) (decimal.Decimal, error) {
	var sum decimal.Decimal

	err := pg.RawDB().Get(&sum, `
		SELECT SUM(amount) as sum
		FROM transactions
		WHERE order_id = $1 AND status = 'completed'
	`, orderID)

	return sum, err
}

// UpdateDrainJobAsRetriable - updates a drain job as retriable
func (pg *Postgres) UpdateDrainJobAsRetriable(ctx context.Context, walletID uuid.UUID) error {
	query := `
				UPDATE claim_drain
				SET erred = FALSE, status = 'manual-retry'
				WHERE wallet_id = $1 AND erred = TRUE AND status IN ('reputation-failed', 'failed') AND transaction_id IS NULL
			`
	result, err := pg.ExecContext(ctx, query, walletID)
	if err != nil {
		return fmt.Errorf("update drain job: failed to exec update for walletID %s: %w", walletID, err)
	}

	affectedRows, err := result.RowsAffected()
	if err != nil {
		return fmt.Errorf("update drain job: failed to get affected rows for walletID %s: %w", walletID, err)
	}

	if affectedRows == 0 {
		return fmt.Errorf("update drain job: failed to update row for walletID %s: %w", walletID,
			errorutils.ErrNotFound)
	}

	return nil
}

// RunNextGeminiCheckStatus periodically check the status of gemini claim drain transactions
func (pg *Postgres) RunNextGeminiCheckStatus(ctx context.Context, worker GeminiTxnStatusWorker) (bool, error) {
	tx, err := pg.RawDB().Beginx()
	if err != nil {
		return false, fmt.Errorf("gemini check status job: failed to begin transaction: %w", err)
	}
	defer pg.RollbackTx(tx)

	var drainJob DrainJob
	err = tx.Get(&drainJob, `
									select * from claim_drain 
									where status = $1 and transaction_id is not null 
									  and updated_at < NOW() - interval '10 MINUTES'									
									order by updated_at asc
									for update skip locked limit 1
									    `, txnStatusGeminiPending)
	if err != nil {
		// no drains to process
		if errors.Is(err, sql.ErrNoRows) {
			return false, nil
		}
		return false, fmt.Errorf("gemini check status job: sql error %w", err)
	}

	settlementTx := settlement.Transaction{
		SettlementID: ptr.String(drainJob.TransactionID),
		Type:         "drain",
		Destination:  ptr.String(drainJob.DepositDestination),
		Channel:      "wallet",
	}
	txRef := gemini.GenerateTxRef(&settlementTx)

	transactionInfo, err := worker.GetGeminiTxnStatus(ctx, txRef)
	if err != nil || transactionInfo == nil {

		// update the erred claim drain so it goes to back of queue
		query := `update claim_drain set status = $1, updated_at = now() where id = $2`
		if _, err := tx.ExecContext(ctx, query, txnStatusGeminiPending, drainJob.ID); err != nil {
			return true, fmt.Errorf("failed to update status for txn %s: %w", *drainJob.TransactionID, err)
		}

		if err := tx.Commit(); err != nil {
			return true, fmt.Errorf("failed to commit update status for txn %s: %w", *drainJob.TransactionID, err)
		}

		return true, fmt.Errorf("failed to get status for txn %s: %w", *drainJob.TransactionID, err)
	}

	switch transactionInfo.Status {
	case "complete":
		query := `update claim_drain set completed = true, completed_at = now(), status = 'complete' where id = $1`
		if _, err := tx.ExecContext(ctx, query, drainJob.ID); err != nil {
			return true, fmt.Errorf("failed to update status for txn %s: %w", *drainJob.TransactionID, err)
		}
	case "pending":
		query := `update claim_drain set status = $1, updated_at = now() where id = $2`
		if _, err := tx.ExecContext(ctx, query, txnStatusGeminiPending, drainJob.ID); err != nil {
			return true, fmt.Errorf("failed to update status for txn %s: %w", *drainJob.TransactionID, err)
		}
	case "failed":
		query := `update claim_drain set status = 'failed', erred = true, errcode = $1 where id = $2`
		if _, err := tx.ExecContext(ctx, query, transactionInfo.Note, drainJob.ID); err != nil {
			return true, fmt.Errorf("failed to update status for txn %s: %w", *drainJob.TransactionID, err)
		}
	default:
		return true, fmt.Errorf("failed to update status for txn %s: unknown status %s",
			*drainJob.TransactionID, transactionInfo.Status)
	}

	err = tx.Commit()
	if err != nil {
		return true, fmt.Errorf("failed to commit update status for txn %s: %w", *drainJob.TransactionID, err)
	}

	if transactionInfo.Status == "complete" || transactionInfo.Status == "failed" {
		countClaimDrainStatus.With(prometheus.Labels{"custodian": "gemini", "status": transactionInfo.Status}).Inc()
	}

	return true, nil
}

func toUUIDs(a ...string) ([]uuid.UUID, error) {
	var (
		b = []uuid.UUID{}
	)
	for _, id := range a {
		v, err := uuid.FromString(id)
		if err != nil {
			return nil, err
		}
		b = append(b, v)
	}
	return b, nil
}

// GetDrainsByBatchID - get the drain by the batch id
func (pg *Postgres) GetDrainsByBatchID(ctx context.Context, batchID *uuid.UUID) ([]DrainTransfer, error) {
	resp := []DrainTransfer{}
	// get the linked wallet info
	stmt := `
select
	transaction_id, total, deposit_destination
from
	claim_drain
where
	batch_id = $1
`
	if err := pg.RawDB().Select(&resp, stmt, batchID); err != nil {
		return nil, err
	}

	return resp, nil
}

// GetClaimByAddressID is used to fetch a "claim" given a particular address_id
func (pg *Postgres) GetClaimByAddressID(addressID string) (*Claim, error) {
	claims := []Claim{}
	err := pg.RawDB().Select(&claims, "select * from claims where address_id = $1", addressID)
	if err != nil {
		return &Claim{}, err
	}

	if len(claims) > 0 {
		return &claims[0], nil
	}

	return &Claim{}, nil
}<|MERGE_RESOLUTION|>--- conflicted
+++ resolved
@@ -98,13 +98,10 @@
 	GetAvailablePromotionsV2ForWallet(wallet *walletutils.Info, platform string) ([]PromotionV2, error)
 	// GetAvailablePromotions returns the list of available promotions for all wallets
 	GetAvailablePromotions(platform string) ([]Promotion, error)
-<<<<<<< HEAD
 	// GetAvailablePromotionsV2 returns the list of available promotions for all wallets
 	GetAvailablePromotionsV2(platform string) ([]PromotionV2, error)
-=======
 	// GetWithdrawalsAssociated returns the promotion and total amount of claims drained for associated wallets
 	GetWithdrawalsAssociated(walletID, claimID *uuid.UUID) (*uuid.UUID, decimal.Decimal, error)
->>>>>>> f33599b2
 	// GetPromotionsMissingIssuer returns the list of promotions missing an issuer
 	GetPromotionsMissingIssuer(limit int) ([]uuid.UUID, error)
 	// GetClaimCreds returns the claim credentials for a ClaimID
@@ -188,13 +185,10 @@
 	GetPreClaim(promotionID uuid.UUID, walletID string) (*Claim, error)
 	// GetAvailablePromotionsForWallet returns the list of available promotions for the wallet
 	GetAvailablePromotionsForWallet(wallet *walletutils.Info, platform string) ([]Promotion, error)
-<<<<<<< HEAD
 	// GetAvailablePromotionsV2ForWallet returns the list of available promotions for the wallet
 	GetAvailablePromotionsV2ForWallet(wallet *walletutils.Info, platform string) ([]PromotionV2, error)
-=======
 	// GetWithdrawalsAssociated returns the promotion and total amount of claims drained for associated wallets
 	GetWithdrawalsAssociated(walletID, claimID *uuid.UUID) (*uuid.UUID, decimal.Decimal, error)
->>>>>>> f33599b2
 	// GetAvailablePromotions returns the list of available promotions for all wallets
 	GetAvailablePromotions(platform string) ([]Promotion, error)
 	// GetAvailablePromotionsV2 returns the list of available promotions for all wallets
