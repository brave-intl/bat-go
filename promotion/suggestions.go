package promotion

import (
	"context"
	"encoding/base64"
	"encoding/json"
	"fmt"
	"time"

	"github.com/asaskevich/govalidator"
	"github.com/brave-intl/bat-go/utils/clients/cbr"
	contextutil "github.com/brave-intl/bat-go/utils/context"
<<<<<<< HEAD
	"github.com/getsentry/sentry-go"
=======
	errorutils "github.com/brave-intl/bat-go/utils/errors"
	raven "github.com/getsentry/raven-go"
	"github.com/pkg/errors"
>>>>>>> 0ef56aea
	"github.com/prometheus/client_golang/prometheus"
	"github.com/rs/zerolog/log"
	uuid "github.com/satori/go.uuid"
	kafka "github.com/segmentio/kafka-go"
	"github.com/shopspring/decimal"
)

// FIXME temporary until event producer is hooked up
var enableSuggestionJob = true

// CredentialBinding includes info needed to redeem a single credential
type CredentialBinding struct {
	PublicKey     string `json:"publicKey" valid:"base64"`
	TokenPreimage string `json:"t" valid:"base64"`
	Signature     string `json:"signature" valid:"base64"`
}

// Suggestion encapsulates information from the user about where /how they want to contribute
type Suggestion struct {
	Type    string     `json:"type" valid:"in(auto-contribute|oneoff-tip|recurring-tip|payment)"`
	Channel string     `json:"channel" valid:"-"`
	OrderID *uuid.UUID `json:"orderId,omitempty" valid:"-"`
}

// Base64Decode unmarshalls the suggestion from a string.
func (s *Suggestion) Base64Decode(text string) error {
	var bytes []byte
	bytes, err := base64.StdEncoding.DecodeString(text)
	if err != nil {
		return err
	}

	err = json.Unmarshal(bytes, s)
	return err
}

/*
{
	"type": "auto-contribute",
	"channel": "coinmarketcap.com",
	"totalAmount": "15.0",
	"funding": [
		{
			"type": "ugp",
			"amount": "15.0",
			"cohort": "control",
			"promotion": "{{promotionId}}"
		}
	]
}
*/

// FundingSource describes where funds for this suggestion should come from
type FundingSource struct {
	Type        string                     `json:"type"`
	Amount      decimal.Decimal            `json:"amount"`
	Cohort      string                     `json:"cohort"`
	PromotionID uuid.UUID                  `json:"promotion"`
	Credentials []cbr.CredentialRedemption `json:"-"`
}

// SuggestionEvent encapsulates user and server provided information about a request to contribute
type SuggestionEvent struct {
	ID        uuid.UUID `json:"id"`
	CreatedAt time.Time `json:"createdAt"`
	Suggestion
	TotalAmount decimal.Decimal `json:"totalAmount"`
	Funding     []FundingSource `json:"funding"`
}

// TryUpgradeSuggestionEvent from JSON format to Avro, filling in any potentially missing fields
func (service *Service) TryUpgradeSuggestionEvent(suggestion []byte) ([]byte, error) {
	var event SuggestionEvent

	if suggestion[0] == '{' {
		// Assume we have a legacy JSON event
		err := json.Unmarshal(suggestion, &event)
		if err != nil {
			return []byte{}, err
		}

		if event.CreatedAt.IsZero() {
			event.CreatedAt = time.Now().UTC()
		}

		eventJSON, err := json.Marshal(event)
		if err != nil {
			return []byte{}, err
		}

		native, _, err := service.codecs["suggestion"].NativeFromTextual(eventJSON)
		if err != nil {
			return []byte{}, err
		}

		binary, err := service.codecs["suggestion"].BinaryFromNative(nil, native)
		if err != nil {
			return []byte{}, err
		}
		return binary, nil
	}
	return suggestion, nil
}

// SuggestionWorker attempts to work on a suggestion job by redeeming the credentials and emitting the event
type SuggestionWorker interface {
	RedeemAndCreateSuggestionEvent(ctx context.Context, credentials []cbr.CredentialRedemption, suggestionText string, suggestion []byte) error
}

// GetCredentialRedemptions as well as total and funding sources from a list of credential bindings
func (service *Service) GetCredentialRedemptions(ctx context.Context, credentials []CredentialBinding) (total decimal.Decimal, requestCredentials []cbr.CredentialRedemption, fundingSources map[string]FundingSource, err error) {
	total = decimal.Zero
	requestCredentials = make([]cbr.CredentialRedemption, len(credentials))
	fundingSources = make(map[string]FundingSource)
	err = nil

	issuers := make(map[string]*Issuer)
	promotions := make(map[string]*Promotion)

	for i := 0; i < len(credentials); i++ {
		var ok bool
		var issuer *Issuer
		var promotion *Promotion

		publicKey := credentials[i].PublicKey

		if issuer, ok = issuers[publicKey]; !ok {
			issuer, err = service.datastore.GetIssuerByPublicKey(publicKey)
			if err != nil {
<<<<<<< HEAD
				err = fmt.Errorf("error finding issuer: %w", err)
=======
				err = errorutils.Wrap(err, "Error finding issuer")
>>>>>>> 0ef56aea
				return
			}
		}

		requestCredentials[i].Issuer = issuer.Name()
		requestCredentials[i].TokenPreimage = credentials[i].TokenPreimage
		requestCredentials[i].Signature = credentials[i].Signature

		if promotion, ok = promotions[publicKey]; !ok {
			promotion, err = service.datastore.GetPromotion(issuer.PromotionID)
			if err != nil {
<<<<<<< HEAD
				err = fmt.Errorf("error finding promotion: %w", err)
=======
				err = errorutils.Wrap(err, "Error finding promotion")
>>>>>>> 0ef56aea
				return
			}
		}
		value := promotion.CredentialValue()
		total = total.Add(value)

		fundingSource, ok := fundingSources[publicKey]
		fundingSource.Amount = fundingSource.Amount.Add(value)
		fundingSource.Credentials = append(fundingSource.Credentials, requestCredentials[i])
		if !ok {
			fundingSource.Type = promotion.Type
			fundingSource.Cohort = "control"
			fundingSource.PromotionID = promotion.ID
		}
		fundingSources[publicKey] = fundingSource
	}
	return
}

// Suggest that a contribution is made
func (service *Service) Suggest(ctx context.Context, credentials []CredentialBinding, suggestionText string) error {
	var suggestion Suggestion
	err := suggestion.Base64Decode(suggestionText)
	if err != nil {
		return fmt.Errorf("error decoding suggestion: %w", err)
	}

	_, err = govalidator.ValidateStruct(suggestion)
	if err != nil {
		return err
	}

	createdAt, err := time.Now().UTC().MarshalText()
	if err != nil {
		return err
	}

	total, requestCredentials, fundingSources, err := service.GetCredentialRedemptions(ctx, credentials)
	if err != nil {
		return err
	}

	fundings := []map[string]interface{}{}
	metrics := map[string]decimal.Decimal{}
	fundingTypes := []string{}
	for _, v := range fundingSources {
		val, existed := metrics[v.Type]
		if !existed {
			fundingTypes = append(fundingTypes, v.Type)
			val = decimal.Zero
		}
		metrics[v.Type] = val.Add(v.Amount)
		fundings = append(fundings, map[string]interface{}{
			"type":      v.Type,
			"cohort":    v.Cohort,
			"amount":    v.Amount.String(),
			"promotion": v.PromotionID.String(),
		})
	}

	orderID := ""
	if suggestion.OrderID != nil {
		orderID = suggestion.OrderID.String()
	}

	eventMap := map[string]interface{}{
		"id":          uuid.NewV4().String(),
		"createdAt":   string(createdAt),
		"channel":     suggestion.Channel,
		"type":        suggestion.Type,
		"totalAmount": total.String(),
		"orderId":     orderID,
		"funding":     fundings,
	}

	eventBinary, err := service.codecs["suggestion"].BinaryFromNative(nil, eventMap)
	if err != nil {
		return err
	}

	err = service.datastore.InsertSuggestion(requestCredentials, suggestionText, eventBinary)
	if err != nil {
		return err
	}

	for _, fundingType := range fundingTypes {
		total := metrics[fundingType]
		value, _ := total.Float64()
		labels := prometheus.Labels{
			"type":    suggestion.Type,
			"funding": fundingType,
		}
		countContributionsTotal.With(labels).Inc()
		countContributionsBatTotal.With(labels).Add(value)
	}

	if enableSuggestionJob {
		asyncCtx, asyncCancel := context.WithTimeout(context.Background(), time.Minute)
		ctx = contextutil.Wrap(ctx, asyncCtx)
		go func() {
			defer asyncCancel()
			_, err := service.datastore.RunNextSuggestionJob(ctx, service)
			if err != nil {
				log.Ctx(ctx).
					Error().
					Err(err).
					Msg("error processing suggestion job")
				sentry.CaptureMessage("error processing suggestion job")
			}
		}()
	}

	return nil
}

// Delete this function once the issue is completed
// https://github.com/brave-intl/bat-go/issues/263

// UpdateOrderStatus checks to see if an order has been paid and updates it if so
func (service *Service) UpdateOrderStatus(orderID uuid.UUID) error {
	order, err := service.datastore.GetOrder(orderID)
	if err != nil {
		return err
	}

	sum, err := service.datastore.GetSumForTransactions(orderID)
	if err != nil {
		return err
	}

	if sum.GreaterThanOrEqual(order.TotalPrice) {
		err = service.datastore.UpdateOrder(orderID, "paid")
		if err != nil {
			return err
		}
	}

	return nil
}

// RedeemAndCreateSuggestionEvent after validating that all the credential bindings
func (service *Service) RedeemAndCreateSuggestionEvent(ctx context.Context, credentials []cbr.CredentialRedemption, suggestionText string, suggestion []byte) error {
	suggestion, err := service.TryUpgradeSuggestionEvent(suggestion)
	if err != nil {
		return err
	}

	err = service.cbClient.RedeemCredentials(ctx, credentials, suggestionText)
	if err != nil {
		return err
	}

	// write the message
	err = service.kafkaWriter.WriteMessages(ctx,
		kafka.Message{
			Value: suggestion,
		},
	)
	if err != nil {
		return err
	}

	// Delete this section once the issue is completed
	// https://github.com/brave-intl/bat-go/issues/263

	newInterface, _, err := service.codecs["suggestion"].NativeFromBinary(suggestion)
	eventMap := newInterface.(map[string]interface{})
	if err != nil {
		return err
	}

	if eventMap["orderId"] != nil && eventMap["orderId"] != "" {
		orderID := uuid.Must(uuid.FromString(eventMap["orderId"].(string)))
		amount, err := decimal.NewFromString(eventMap["totalAmount"].(string))
		if err != nil {
			return err
		}

		_, err = service.datastore.CreateTransaction(orderID, eventMap["id"].(string), "completed", "BAT", "virtual-grant", amount)
		if err != nil {
			return fmt.Errorf("Error recording order transaction : %w", err)
		}

		err = service.UpdateOrderStatus(orderID)
		if err != nil {
			return err
		}
	}

	return nil
}<|MERGE_RESOLUTION|>--- conflicted
+++ resolved
@@ -10,13 +10,8 @@
 	"github.com/asaskevich/govalidator"
 	"github.com/brave-intl/bat-go/utils/clients/cbr"
 	contextutil "github.com/brave-intl/bat-go/utils/context"
-<<<<<<< HEAD
+	errorutils "github.com/brave-intl/bat-go/utils/errors"
 	"github.com/getsentry/sentry-go"
-=======
-	errorutils "github.com/brave-intl/bat-go/utils/errors"
-	raven "github.com/getsentry/raven-go"
-	"github.com/pkg/errors"
->>>>>>> 0ef56aea
 	"github.com/prometheus/client_golang/prometheus"
 	"github.com/rs/zerolog/log"
 	uuid "github.com/satori/go.uuid"
@@ -146,11 +141,7 @@
 		if issuer, ok = issuers[publicKey]; !ok {
 			issuer, err = service.datastore.GetIssuerByPublicKey(publicKey)
 			if err != nil {
-<<<<<<< HEAD
-				err = fmt.Errorf("error finding issuer: %w", err)
-=======
-				err = errorutils.Wrap(err, "Error finding issuer")
->>>>>>> 0ef56aea
+				err = errorutils.Wrap(err, "error finding issuer")
 				return
 			}
 		}
@@ -162,11 +153,7 @@
 		if promotion, ok = promotions[publicKey]; !ok {
 			promotion, err = service.datastore.GetPromotion(issuer.PromotionID)
 			if err != nil {
-<<<<<<< HEAD
-				err = fmt.Errorf("error finding promotion: %w", err)
-=======
-				err = errorutils.Wrap(err, "Error finding promotion")
->>>>>>> 0ef56aea
+				err = errorutils.Wrap(err, "error finding promotion")
 				return
 			}
 		}
