package promotion

import (
	"context"
	"database/sql/driver"
	"encoding/json"
	"fmt"
	"time"

	"github.com/jmoiron/sqlx/types"
	"github.com/pkg/errors"
	uuid "github.com/satori/go.uuid"
	"github.com/shopspring/decimal"
)

// JSONStringArray is a wrapper around a string array for sql serialization purposes
type JSONStringArray []string

// Scan the src sql type into the passed JSONStringArray
func (arr *JSONStringArray) Scan(src interface{}) error {
	var jt types.JSONText

	if err := jt.Scan(src); err != nil {
		return err
	}

	if err := jt.Unmarshal(arr); err != nil {
		return err
	}

	return nil
}

// Value the driver.Value representation
func (arr *JSONStringArray) Value() (driver.Value, error) {
	var jt types.JSONText

	data, err := json.Marshal((*[]string)(arr))
	if err != nil {
		return nil, err
	}

	if err := jt.UnmarshalJSON(data); err != nil {
		return nil, err
	}

	return jt.Value()
}

// MarshalJSON returns the JSON representation
func (arr *JSONStringArray) MarshalJSON() ([]byte, error) {
	return json.Marshal((*[]string)(arr))
}

// UnmarshalJSON sets the passed JSONStringArray to the value deserialized from JSON
func (arr *JSONStringArray) UnmarshalJSON(data []byte) error {
	if err := json.Unmarshal(data, (*[]string)(arr)); err != nil {
		return err
	}

	return nil
}

// Claim encapsulates a redeemed or unredeemed ("pre-registered") claim to a promotion by a wallet
type Claim struct {
	ID               uuid.UUID       `db:"id"`
	CreatedAt        time.Time       `db:"created_at"`
	PromotionID      uuid.UUID       `db:"promotion_id"`
	WalletID         uuid.UUID       `db:"wallet_id"`
	ApproximateValue decimal.Decimal `db:"approximate_value"`
	Redeemed         bool            `db:"redeemed"`
	Bonus            decimal.Decimal `db:"bonus"`
	LegacyClaimed    string          `db:"legacy_claimed"`
}

// ClaimCreds encapsulates the credentials to be signed in response to a valid claim
type ClaimCreds struct {
	ID           uuid.UUID        `db:"claim_id"`
	BlindedCreds JSONStringArray  `db:"blinded_creds"`
	SignedCreds  *JSONStringArray `db:"signed_creds"`
	BatchProof   *string          `db:"batch_proof"`
	PublicKey    *string          `db:"public_key"`
}

// ClaimPromotionForWallet attempts to claim the promotion on behalf of a wallet and returning the ClaimID
// It kicks off asynchronous signing of the credentials on success
func (service *Service) ClaimPromotionForWallet(
	ctx context.Context,
	promotionID uuid.UUID,
	walletID uuid.UUID,
	blindedCreds []string,
) (*uuid.UUID, error) {
	promotion, err := service.datastore.GetPromotion(promotionID)
	if err != nil {
		return nil, err
	}
	if promotion == nil {
		return nil, errors.New("promotion did not exist")
	}

	wallet, err := service.datastore.GetWallet(walletID)
	if err != nil || wallet == nil {
		return nil, errors.Wrap(err, "Error getting wallet")
	}

<<<<<<< HEAD
	claim, err := service.datastore.GetClaimByWalletAndPromotion(wallet, promotion)
	if err != nil {
		return nil, errors.Wrap(err, "Error checking previous claims for wallet")
	}

	// If this wallet already claimed, return the previously claimed promotion
	if claim != nil {
		return &claim.ID, nil
=======
	// TODO lookup and return existing claim if exists?
	walletIsReputable, err := service.reputationClient.IsWalletReputable(ctx, walletID)
	if err != nil {
		return nil, err
>>>>>>> 980ae2f4
	}

	if !walletIsReputable {
		return nil, errors.New("Insufficient wallet reputation for grant claim")
	}

	cohort := "control"
	issuer, err := service.GetOrCreateIssuer(ctx, promotionID, cohort)
	if err != nil {
		return nil, err
	}

	if len(blindedCreds) != promotion.SuggestionsPerGrant {
		return nil, errors.New("wrong number of blinded tokens included")
	}

	claim, err = service.datastore.ClaimForWallet(promotion, wallet, JSONStringArray(blindedCreds))
	if err != nil {
		return nil, err
	}

	// FIXME better job drain for retries
	go service.SignClaimCreds(ctx, claim.ID, *issuer, blindedCreds)

	return &claim.ID, nil
}

// SignClaimCreds signs the blinded credentials and updates the claim creds in the datastore
func (service *Service) SignClaimCreds(ctx context.Context, claimID uuid.UUID, issuer Issuer, blindedCreds []string) {
	resp, err := service.cbClient.SignCredentials(ctx, issuer.Name(), blindedCreds)
	if err != nil {
		// FIXME
		fmt.Println(err)
	}

	signedTokens := JSONStringArray(resp.SignedTokens)

	creds := &ClaimCreds{
		ID:           claimID,
		BlindedCreds: blindedCreds,
		SignedCreds:  &signedTokens,
		BatchProof:   &resp.BatchProof,
		PublicKey:    &issuer.PublicKey,
	}

	err = service.datastore.SaveClaimCreds(creds)
	if err != nil {
		// FIXME
		fmt.Println(err)
	}
}<|MERGE_RESOLUTION|>--- conflicted
+++ resolved
@@ -103,7 +103,6 @@
 		return nil, errors.Wrap(err, "Error getting wallet")
 	}
 
-<<<<<<< HEAD
 	claim, err := service.datastore.GetClaimByWalletAndPromotion(wallet, promotion)
 	if err != nil {
 		return nil, errors.Wrap(err, "Error checking previous claims for wallet")
@@ -112,12 +111,11 @@
 	// If this wallet already claimed, return the previously claimed promotion
 	if claim != nil {
 		return &claim.ID, nil
-=======
-	// TODO lookup and return existing claim if exists?
+	}
+
 	walletIsReputable, err := service.reputationClient.IsWalletReputable(ctx, walletID)
 	if err != nil {
 		return nil, err
->>>>>>> 980ae2f4
 	}
 
 	if !walletIsReputable {
