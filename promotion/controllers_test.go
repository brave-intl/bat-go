--- conflicted
+++ resolved
@@ -202,15 +202,13 @@
 func (suite *ControllersTestSuite) ClaimGrant(service *Service, wallet wallet.Info, privKey crypto.Signer, promotion *Promotion, blindedCreds []string) {
 	handler := middleware.HTTPSignedOnly(service)(ClaimPromotion(service))
 
-<<<<<<< HEAD
 	walletID, err := uuid.FromString(wallet.ID)
 	suite.Require().NoError(err)
-=======
+
 	promotion, err := service.datastore.CreatePromotion("ugp", 2, decimal.NewFromFloat(15.0), "")
 	suite.Require().NoError(err, "Failed to create promotion")
 	err = service.datastore.ActivatePromotion(promotion)
 	suite.Require().NoError(err, "Failed to activate promotion")
->>>>>>> 271b80ad
 
 	claimReq := ClaimRequest{
 		PaymentID:    walletID,
