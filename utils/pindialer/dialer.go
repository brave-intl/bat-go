// Package pindialer contains a basic implementation of a pinned HTTPS dialer
package pindialer

import (
	"context"
	"crypto/sha256"
	"crypto/tls"
	"encoding/base64"
	"errors"
	"fmt"
	"net"
)

// ContextDialer is a function connecting to the address on the named network
type ContextDialer func(ctx context.Context, network, addr string) (net.Conn, error)

func validateChain(fingerprint string, connstate tls.ConnectionState) error {
	for _, chain := range connstate.VerifiedChains {
		leafCert := chain[0]
		hash := sha256.Sum256(leafCert.RawSubjectPublicKeyInfo)
		digest := base64.StdEncoding.EncodeToString(hash[:])
		if digest == fingerprint {
			return nil
		}
	}
	return errors.New("The server certificate was not valid")
}

// MakeContextDialer returns a ContextDialer that only succeeds on connection to a TLS secured address with the pinned fingerprint
func MakeContextDialer(fingerprint string) ContextDialer {
	return func(ctx context.Context, network, addr string) (net.Conn, error) {
		c, err := tls.Dial(network, addr, nil)
		if err != nil {
			return c, err
		}
<<<<<<< HEAD
		select {
		case <-ctx.Done():
			return nil, fmt.Errorf("context completed")
		default:
			if err := validateChain(fingerprint, c.ConnectionState()); err != nil {
				return nil, fmt.Errorf("failed to validate certificate chain: %w", err)
=======
		connstate := c.ConnectionState()
		for _, chain := range connstate.VerifiedChains {
			// allow for intermediate certificate pinning, or leaf certificate pinning
			for _, node := range chain {
				hash := sha256.Sum256(node.RawSubjectPublicKeyInfo)
				digest := base64.StdEncoding.EncodeToString(hash[:])
				if digest == fingerprint {
					return c, nil
				}
>>>>>>> 99f1eaf0
			}
		}
		return c, nil
	}
}

// GetFingerprints is a helper for getting the fingerprint needed to update pins
func GetFingerprints(c *tls.Conn) (map[string]string, error) {
	connstate := c.ConnectionState()

	if len(connstate.VerifiedChains) < 1 {
		return nil, errors.New("No valid verified chain found")
	}
	prints := make(map[string]string)

	for _, chain := range connstate.VerifiedChains {
		for _, node := range chain {
			hash := sha256.Sum256(node.RawSubjectPublicKeyInfo)
			digest := base64.StdEncoding.EncodeToString(hash[:])
			prints[node.Issuer.String()] = digest
		}
	}

	return prints, nil
}<|MERGE_RESOLUTION|>--- conflicted
+++ resolved
@@ -33,24 +33,12 @@
 		if err != nil {
 			return c, err
 		}
-<<<<<<< HEAD
 		select {
 		case <-ctx.Done():
 			return nil, fmt.Errorf("context completed")
 		default:
 			if err := validateChain(fingerprint, c.ConnectionState()); err != nil {
 				return nil, fmt.Errorf("failed to validate certificate chain: %w", err)
-=======
-		connstate := c.ConnectionState()
-		for _, chain := range connstate.VerifiedChains {
-			// allow for intermediate certificate pinning, or leaf certificate pinning
-			for _, node := range chain {
-				hash := sha256.Sum256(node.RawSubjectPublicKeyInfo)
-				digest := base64.StdEncoding.EncodeToString(hash[:])
-				if digest == fingerprint {
-					return c, nil
-				}
->>>>>>> 99f1eaf0
 			}
 		}
 		return c, nil
