--- conflicted
+++ resolved
@@ -97,7 +97,11 @@
 	// WhitelistSKUsCTXKey - context key for whitelisted skus
 	WhitelistSKUsCTXKey CTXKey = "whitelist_skus"
 
-<<<<<<< HEAD
+	// RateLimiterBurstCTXKey - context key for allowing a bursting rate limiter
+	RateLimiterBurstCTXKey CTXKey = "rate_limit_burst"
+	// NoUnlinkPriorToDurationCTXKey - the iso duration of time that no unlinkings must have happened
+	NoUnlinkPriorToDurationCTXKey CTXKey = "no_unlinkings_prior_to"
+
 	// nitro payments
 
 	// QLDBSessionCTXKey - the key to grab the qldb session
@@ -121,12 +125,6 @@
 	ConfigFileURLCTXKey CTXKey = "config_file_url"
 	// KeyARNCTXKey - the key used to decrypt the config file for payments
 	KeyARNCTXKey CTXKey = "key_arn"
-=======
-	// RateLimiterBurstCTXKey - context key for allowing a bursting rate limiter
-	RateLimiterBurstCTXKey CTXKey = "rate_limit_burst"
-	// NoUnlinkPriorToDurationCTXKey - the iso duration of time that no unlinkings must have happened
-	NoUnlinkPriorToDurationCTXKey CTXKey = "no_unlinkings_prior_to"
->>>>>>> 4330d842
 )
 
 var (
