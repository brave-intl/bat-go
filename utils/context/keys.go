--- conflicted
+++ resolved
@@ -144,22 +144,16 @@
 	RatiosRedisAddrCTXKey CTXKey = "ratios_redis_addr"
 	// BlacklistedCountryCodesCTXKey - the context key for getting the ratios redis address
 	BlacklistedCountryCodesCTXKey CTXKey = "blacklisted_country_codes"
-
 	// RateLimitPerMinuteCTXKey - the context key for getting the rate limit
 	RateLimitPerMinuteCTXKey CTXKey = "rate_limit_per_min"
-<<<<<<< HEAD
 	// SecretsURICTXKey - the context key for getting the application secrets file location
 	SecretsURICTXKey CTXKey = "secrets_uri"
-
 	// PaymentsEncryptionKeyCTXKey - the context key for getting the application secrets file location
 	PaymentsEncryptionKeyCTXKey CTXKey = "payments_encryption_key"
 	// PaymentsSenderPublicKeyCTXKey - the context key for getting the application secrets file location
 	PaymentsSenderPublicKeyCTXKey CTXKey = "payments_sender_public_key"
-=======
-
 	// LogWriterKey - the context key for getting the zerolog writer
 	LogWriterKey CTXKey = "log_writer_key"
->>>>>>> 1f2ced49
 )
 
 var (
