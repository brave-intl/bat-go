--- conflicted
+++ resolved
@@ -152,13 +152,10 @@
 	PaymentsEncryptionKeyCTXKey CTXKey = "payments_encryption_key"
 	// PaymentsSenderPublicKeyCTXKey - the context key for getting the application secrets file location
 	PaymentsSenderPublicKeyCTXKey CTXKey = "payments_sender_public_key"
-<<<<<<< HEAD
 	// LogWriterKey - the context key for getting the zerolog writer
 	LogWriterKey CTXKey = "log_writer_key"
-=======
 	// PaymentsKMSWrapperARNCTXKey - the context key for getting the kms wrapper key
 	PaymentsKMSWrapperARNCTXKey CTXKey = "payments_kms_wrapper_arn"
->>>>>>> e0738ea9
 )
 
 var (
