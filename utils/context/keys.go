--- conflicted
+++ resolved
@@ -148,17 +148,14 @@
 	// RateLimitPerMinuteCTXKey - the context key for getting the rate limit
 	RateLimitPerMinuteCTXKey CTXKey = "rate_limit_per_min"
 
-<<<<<<< HEAD
 	// PlaystoreJSONKeyCTXKey - the context key for playstore json key
 	PlaystoreJSONKeyCTXKey CTXKey = "playstore_json_key"
-=======
 	// ParametersMergeBucketCTXKey - the context key for getting the rate limit
 	ParametersMergeBucketCTXKey CTXKey = "merge_param_bucket"
 	// AWSRegionCTXKey - the context key for getting the rate limit
 	AWSRegionCTXKey CTXKey = "aws_region"
 	// RequireUpholdCountryCTXKey - the context key for getting the rate limit
 	RequireUpholdCountryCTXKey CTXKey = "require_uphold_country"
->>>>>>> 3e0f3505
 )
 
 var (
