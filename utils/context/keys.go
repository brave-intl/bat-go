package context

import "errors"

// CTXKey - a type for context keys
type CTXKey string

const (
	// DatastoreCTXKey - the context key for getting the datastore
	DatastoreCTXKey CTXKey = "datastore"
	// RODatastoreCTXKey - the context key for getting the datastore
	RODatastoreCTXKey CTXKey = "ro_datastore"
	// PaginationOrderOptionsCTXKey - this is the pagination options context key
	PaginationOrderOptionsCTXKey CTXKey = "pagination_order_options"
	// ServiceKey - the key used for service context
	ServiceKey CTXKey = "service"
	// EnvironmentCTXKey - the key used for service context
	EnvironmentCTXKey CTXKey = "environment"
	// RatiosServerCTXKey - the context key for getting the ratios server
	RatiosServerCTXKey CTXKey = "ratios_server"
	// RatiosAccessTokenCTXKey - the context key for getting the ratios server access token
	RatiosAccessTokenCTXKey CTXKey = "ratios_access_token"
	// BaseCurrencyCTXKey - the context key for getting the default base currency
	BaseCurrencyCTXKey CTXKey = "base_currency"
	// DefaultMonthlyChoicesCTXKey - the context key for getting the default monthly choices
	DefaultMonthlyChoicesCTXKey CTXKey = "default_monthly_choices"
	// DefaultTipChoicesCTXKey - the context key for getting the default tip choices
	DefaultTipChoicesCTXKey CTXKey = "default_tip_choices"
	// DefaultACChoicesCTXKey - the context key for getting the default ac choices
	DefaultACChoicesCTXKey CTXKey = "default_ac_choices"
	// RatiosCacheExpiryDurationCTXKey - context key for ratios client cache expiry
	RatiosCacheExpiryDurationCTXKey CTXKey = "ratios_client_cache_expiry"
	// RatiosCachePurgeDurationCTXKey - context key for ratios client cache purge
	RatiosCachePurgeDurationCTXKey CTXKey = "ratios_client_cache_purge"
	// DebugLoggingCTXKey - context key for debug logging
	DebugLoggingCTXKey CTXKey = "debug_logging"
	// ProgressLoggingCTXKey - context key for progress logging
	ProgressLoggingCTXKey CTXKey = "progress_logging"

	// VersionCTXKey - context key for version of code
	VersionCTXKey CTXKey = "version"
	// CommitCTXKey - context key for the commit of the code
	CommitCTXKey CTXKey = "commit"
	// BuildTimeCTXKey - context key for the build time of code
	BuildTimeCTXKey CTXKey = "build_time"
<<<<<<< HEAD
	// ReputationClientCTXKey - context key for the build time of code
	ReputationClientCTXKey CTXKey = "reputation_client"
=======
	// Kafka509CertCTXKey - context key for the build time of code
	Kafka509CertCTXKey CTXKey = "kafka_x509_cert"
	// KafkaBrokersCTXKey - context key for the build time of code
	KafkaBrokersCTXKey CTXKey = "kafka_brokers"
>>>>>>> 2b6738bb
)

var (
	// ErrNotInContext - error you get when you ask for something not in the context.
	ErrNotInContext = errors.New("failed to get value from context")
	// ErrValueWrongType - error you get when you ask for something and it is not the type you expected
	ErrValueWrongType = errors.New("context value of wrong type")
)<|MERGE_RESOLUTION|>--- conflicted
+++ resolved
@@ -43,15 +43,12 @@
 	CommitCTXKey CTXKey = "commit"
 	// BuildTimeCTXKey - context key for the build time of code
 	BuildTimeCTXKey CTXKey = "build_time"
-<<<<<<< HEAD
 	// ReputationClientCTXKey - context key for the build time of code
 	ReputationClientCTXKey CTXKey = "reputation_client"
-=======
 	// Kafka509CertCTXKey - context key for the build time of code
 	Kafka509CertCTXKey CTXKey = "kafka_x509_cert"
 	// KafkaBrokersCTXKey - context key for the build time of code
 	KafkaBrokersCTXKey CTXKey = "kafka_brokers"
->>>>>>> 2b6738bb
 )
 
 var (
