package errors

import (
	"errors"
	"fmt"
)

var (
	// ErrConflictBAPReportEvent is an error created when trying to update a bat loss event with a different amount
	ErrConflictBAPReportEvent = errors.New("unable to record BAP report")
	// ErrConflictBATLossEvent is an error created when trying to update a bat loss event with a different amount
	ErrConflictBATLossEvent = errors.New("unable to update bat loss events")
	// ErrWalletNotFound when there is no wallet found
	ErrWalletNotFound = errors.New("unable to find wallet")
	// ErrCertificateExpired - a certificate is expired
	ErrCertificateExpired = errors.New("certificate expired")
	// ErrMarshalTransferRequest - failed to marshal the transfer request
	ErrMarshalTransferRequest = errors.New("failed to marshal the transfer request")
	// ErrCreateTransferRequest - failed to create the transfer request
	ErrCreateTransferRequest = errors.New("failed to create the transfer request")
	// ErrSignTransferRequest - failed to sign the transfer request
	ErrSignTransferRequest = errors.New("failed to sign the transfer request")
	// ErrFailedClientRequest - failed to perform client request
	ErrFailedClientRequest = errors.New("failed to perform api request")
	// ErrFailedBodyRead - failed to read body
	ErrFailedBodyRead = errors.New("failed to read the transfer response")
	// ErrFailedBodyUnmarshal - failed to decode body
	ErrFailedBodyUnmarshal = errors.New("failed to unmarshal the transfer response")
	// ErrMissingWallet - missing wallet
	ErrMissingWallet = errors.New("missing wallet")
	// ErrNoDepositProviderDestination - no linked wallet
	ErrNoDepositProviderDestination = errors.New("no deposit provider destination for wallet for transfer")
<<<<<<< HEAD

	// ErrNotYetImplemented - Error given back for methods not implemented
	ErrNotYetImplemented = errors.New("not yet implemented")
=======
	// ErrNotImplemented - this function is not yet implemented
	ErrNotImplemented = errors.New("this function is not yet implemented")
>>>>>>> 4330d842
)

// ErrorBundle creates a new response error
type ErrorBundle struct {
	cause   error
	message string
	data    interface{}
}

// New creates a new response error
func New(cause error, message string, data interface{}) error {
	return &ErrorBundle{
		cause,
		message,
		data,
	}
}

// Data from error origin
func (err ErrorBundle) Data() interface{} {
	return err.data
}

// Cause returns the associated cause
func (err ErrorBundle) Cause() error {
	return err.cause
}

// Unwrap returns the associated cause
func (err ErrorBundle) Unwrap() error {
	return err.cause
}

// Error turns into an error
func (err ErrorBundle) Error() string {
	return err.message
}

// Wrap wraps an error
func Wrap(cause error, message string) error {
	return &ErrorBundle{
		cause:   cause,
		message: message,
		data:    nil,
	}
}

// MultiError - allows for multiple errors, not necessarily chained
type MultiError struct {
	Errs []error
}

// Append - append new errors to this multierror
func (me *MultiError) Append(err ...error) {
	if me.Errs == nil {
		me.Errs = []error{}
	}
	me.Errs = append(me.Errs, err...)
}

// Count - get the number of errors contained herein
func (me *MultiError) Count() int {
	return len(me.Errs)
}

// Error - implement Error interface
func (me *MultiError) Error() string {
	var errText string
	for _, err := range me.Errs {
		if errText == "" {
			errText = fmt.Sprintf("%s", err)
		} else {
			errText += fmt.Sprintf("; %s", err)
		}
	}
	return errText
}

// DrainCodified - Job runner drain codified errors have DrainCode()
type DrainCodified interface {
	// DrainCode - get the drain code from the interface implementation
	DrainCode() (string, bool)
}

// Codified - implementation of DrainCodified
type Codified struct {
	ErrCode string
	Retry   bool
}

// DrainCode - implementation of DrainCodified.DrainCode
func (c Codified) DrainCode() (string, bool) {
	return c.ErrCode, c.Retry
}<|MERGE_RESOLUTION|>--- conflicted
+++ resolved
@@ -30,14 +30,8 @@
 	ErrMissingWallet = errors.New("missing wallet")
 	// ErrNoDepositProviderDestination - no linked wallet
 	ErrNoDepositProviderDestination = errors.New("no deposit provider destination for wallet for transfer")
-<<<<<<< HEAD
-
-	// ErrNotYetImplemented - Error given back for methods not implemented
-	ErrNotYetImplemented = errors.New("not yet implemented")
-=======
 	// ErrNotImplemented - this function is not yet implemented
 	ErrNotImplemented = errors.New("this function is not yet implemented")
->>>>>>> 4330d842
 )
 
 // ErrorBundle creates a new response error
