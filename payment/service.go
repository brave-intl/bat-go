--- conflicted
+++ resolved
@@ -1,16 +1,13 @@
 package payment
 
 import (
-<<<<<<< HEAD
-	"github.com/brave-intl/bat-go/wallet/provider/uphold"
-	uuid "github.com/satori/go.uuid"
-	"github.com/shopspring/decimal"
-=======
 	"context"
 
 	"github.com/brave-intl/bat-go/utils/clients/cbr"
+	"github.com/brave-intl/bat-go/wallet/provider/uphold"
 	wallet "github.com/brave-intl/bat-go/wallet/service"
->>>>>>> 88a3b51c
+	uuid "github.com/satori/go.uuid"
+	"github.com/shopspring/decimal"
 )
 
 // Service contains datastore
@@ -40,7 +37,6 @@
 	return service, nil
 }
 
-<<<<<<< HEAD
 // CreateOrderFromRequest creates an order from the request
 func (service *Service) CreateOrderFromRequest(req CreateOrderRequest) (*Order, error) {
 	totalPrice := decimal.New(0, 0)
@@ -98,9 +94,9 @@
 	}
 
 	return transaction, err
-=======
+}
+
 // RunNextOrderJob takes the next order job and completes it
 func (service *Service) RunNextOrderJob(ctx context.Context) (bool, error) {
 	return service.datastore.RunNextOrderJob(ctx, service)
->>>>>>> 88a3b51c
 }