package payment

import (
	"context"
	"encoding/base64"
	"encoding/json"
	"errors"
	"fmt"
	"io/ioutil"
	"net/http"
	"os"
<<<<<<< HEAD
	"time"
=======
	"strconv"
	"strings"
>>>>>>> c45b10b8

	"github.com/asaskevich/govalidator"
	"github.com/brave-intl/bat-go/middleware"
	"github.com/brave-intl/bat-go/utils/clients/cbr"
	appctx "github.com/brave-intl/bat-go/utils/context"
	"github.com/brave-intl/bat-go/utils/cryptography"
	"github.com/brave-intl/bat-go/utils/handlers"
	"github.com/brave-intl/bat-go/utils/inputs"
	"github.com/brave-intl/bat-go/utils/logging"
	"github.com/brave-intl/bat-go/utils/outputs"
	"github.com/brave-intl/bat-go/utils/requestutils"
	"github.com/go-chi/chi"
	uuid "github.com/satori/go.uuid"
	stripe "github.com/stripe/stripe-go"
	"github.com/stripe/stripe-go/client"
	"github.com/stripe/stripe-go/webhook"
)

<<<<<<< HEAD
// WebhookRouter handles calls relating to payments
func WebhookRouter(service *Service) chi.Router {
	r := chi.NewRouter()
	r.Method("POST", "/stripe", middleware.InstrumentHandler("HandleStripeWebhook", HandleStripeWebhook(service)))
=======
func corsMiddleware(allowedMethods []string) func(next http.Handler) http.Handler {
	debug, err := strconv.ParseBool(os.Getenv("DEBUG"))
	if err != nil {
		debug = false
	}
	return cors.Handler(cors.Options{
		Debug:            debug,
		AllowedOrigins:   strings.Split(os.Getenv("ALLOWED_ORIGINS"), ","),
		AllowedMethods:   allowedMethods,
		AllowedHeaders:   []string{"Accept", "Authorization", "Content-Type"},
		ExposedHeaders:   []string{""},
		AllowCredentials: false,
		MaxAge:           300, // Maximum value not ignored by any of major browsers
	})
}

// Router for order endpoints
func Router(service *Service) chi.Router {
	r := chi.NewRouter()

	if os.Getenv("ENV") == "local" {
		r.Method("OPTIONS", "/", middleware.InstrumentHandler("CreateOrderOptions", corsMiddleware([]string{"POST"})(nil)))
		r.Method("POST", "/", middleware.InstrumentHandler("CreateOrder", corsMiddleware([]string{"POST"})(CreateOrder(service))))
	} else {
		r.Method("POST", "/", middleware.InstrumentHandler("CreateOrder", CreateOrder(service)))
	}

	r.Method("OPTIONS", "/{orderID}", middleware.InstrumentHandler("GetOrderOptions", corsMiddleware([]string{"GET"})(nil)))
	r.Method("GET", "/{orderID}", middleware.InstrumentHandler("GetOrder", corsMiddleware([]string{"GET"})(GetOrder(service))))

	r.Method("GET", "/{orderID}/transactions", middleware.InstrumentHandler("GetTransactions", GetTransactions(service)))
	r.Method("POST", "/{orderID}/transactions/uphold", middleware.InstrumentHandler("CreateUpholdTransaction", CreateUpholdTransaction(service)))
	r.Method("POST", "/{orderID}/transactions/anonymousCard", middleware.InstrumentHandler("CreateAnonCardTransaction", CreateAnonCardTransaction(service)))

	r.Route("/{orderID}/credentials", func(cr chi.Router) {
		cr.Use(corsMiddleware([]string{"GET", "POST"}))
		cr.Method("POST", "/", middleware.InstrumentHandler("CreateOrderCreds", CreateOrderCreds(service)))
		cr.Method("GET", "/", middleware.InstrumentHandler("GetOrderCreds", GetOrderCreds(service)))
		// TODO authorization should be merchant specific, however currently this is only used internally
		cr.Method("DELETE", "/", middleware.InstrumentHandler("DeleteOrderCreds", middleware.SimpleTokenAuthorizedOnly(DeleteOrderCreds(service))))

		cr.Method("GET", "/{itemID}", middleware.InstrumentHandler("GetOrderCredsByID", GetOrderCredsByID(service)))
	})

	return r
}

// CredentialRouter handles calls relating to credentials
func CredentialRouter(service *Service) chi.Router {
	r := chi.NewRouter()
	r.Method("POST", "/subscription/verifications", middleware.InstrumentHandler("VerifyCredential", middleware.SimpleTokenAuthorizedOnly(VerifyCredential(service))))
>>>>>>> c45b10b8
	return r
}

// MerchantRouter handles calls made for the merchant
func MerchantRouter(service *Service) chi.Router {
	r := chi.NewRouter()
	if os.Getenv("ENV") != "local" {
		r.Use(middleware.SimpleTokenAuthorizedOnly)
	}

	// Once instrument handler is refactored https://github.com/brave-intl/bat-go/issues/291
	// We can use this service context instead of having
	r.Use(middleware.NewServiceCtx(service))

	// RESTy routes for "merchant" resource
	r.Route("/", func(r chi.Router) {
		r.Route("/{merchantID}", func(mr chi.Router) {
			mr.Route("/keys", func(kr chi.Router) {
				kr.Method("GET", "/", middleware.InstrumentHandler("GetKeys", GetKeys(service)))
				kr.Method("POST", "/", middleware.InstrumentHandler("CreateKey", CreateKey(service)))
				kr.Method("DELETE", "/{id}", middleware.InstrumentHandler("DeleteKey", DeleteKey(service)))
			})
			mr.Route("/transactions", func(kr chi.Router) {
				kr.Method("GET", "/", middleware.InstrumentHandler("MerchantTransactions", MerchantTransactions(service)))
			})
		})
	})

	return r
}

// DeleteKeyRequest includes information needed to delete a key
type DeleteKeyRequest struct {
	DelaySeconds int `json:"delaySeconds" valid:"-"`
}

// CreateKeyRequest includes information needed to create a key
type CreateKeyRequest struct {
	Name string `json:"name" valid:"required"`
}

// CreateKey is the handler for creating keys for a merchant
func CreateKey(service *Service) handlers.AppHandler {
	return handlers.AppHandler(func(w http.ResponseWriter, r *http.Request) *handlers.AppError {
		reqMerchant := chi.URLParam(r, "merchantID")

		var req CreateKeyRequest
		err := requestutils.ReadJSON(r.Body, &req)
		if err != nil {
			return handlers.WrapError(err, "Error in request body", http.StatusBadRequest)
		}

		encrypted, nonce, err := GenerateSecret()
		if err != nil {
			return handlers.WrapError(err, "Could not generate a secret key ", http.StatusInternalServerError)
		}

		key, err := service.Datastore.CreateKey(reqMerchant, req.Name, encrypted, nonce)
		if err != nil {
			return handlers.WrapError(err, "Error create api keys", http.StatusInternalServerError)
		}

		return handlers.RenderContent(r.Context(), key, w, http.StatusOK)
	})
}

// DeleteKey deletes a key
func DeleteKey(service *Service) handlers.AppHandler {
	return handlers.AppHandler(func(w http.ResponseWriter, r *http.Request) *handlers.AppError {
		var id = new(inputs.ID)
		if err := inputs.DecodeAndValidateString(context.Background(), id, chi.URLParam(r, "id")); err != nil {
			return handlers.ValidationError(
				"Error validating request url parameter",
				map[string]interface{}{
					"id": err.Error(),
				},
			)
		}

		var req DeleteKeyRequest
		err := requestutils.ReadJSON(r.Body, &req)
		if err != nil {
			return handlers.WrapError(err, "Error in request body", http.StatusBadRequest)
		}

		_, err = govalidator.ValidateStruct(req)
		if err != nil {
			return handlers.WrapValidationError(err)
		}

		key, err := service.Datastore.DeleteKey(*id.UUID(), req.DelaySeconds)
		if err != nil {
			return handlers.WrapError(err, "Error updating keys for the merchant", http.StatusInternalServerError)
		}
		status := http.StatusOK
		if key == nil {
			status = http.StatusNotFound
		}

		return handlers.RenderContent(r.Context(), key, w, status)
	})
}

// GetKeys returns all keys for a specified merchant
func GetKeys(service *Service) handlers.AppHandler {
	return handlers.AppHandler(func(w http.ResponseWriter, r *http.Request) *handlers.AppError {
		reqID := chi.URLParam(r, "merchantID")
		expired := r.URL.Query().Get("expired")
		showExpired := expired == "true"

		var keys *[]Key
		keys, err := service.Datastore.GetKeys(reqID, showExpired)
		if err != nil {
			return handlers.WrapError(err, "Error Getting Keys for Merchant", http.StatusInternalServerError)
		}

		return handlers.RenderContent(r.Context(), keys, w, http.StatusOK)
	})
}

// VoteRouter for voting endpoint
func VoteRouter(service *Service) chi.Router {
	r := chi.NewRouter()
	r.Method("POST", "/", middleware.InstrumentHandler("MakeVote", MakeVote(service)))
	return r
}

// OrderItemRequest is the body for creating new items
type OrderItemRequest struct {
	SKU      string `json:"sku" valid:"-"`
	Quantity int    `json:"quantity" valid:"int"`
}

// CreateOrderRequest includes information needed to create an order
type CreateOrderRequest struct {
	Items []OrderItemRequest `json:"items" valid:"-"`
	Email string             `json:"email" valid:"-"`
}

// CreateOrder is the handler for creating a new order
func CreateOrder(service *Service) handlers.AppHandler {
	return handlers.AppHandler(func(w http.ResponseWriter, r *http.Request) *handlers.AppError {
		var req CreateOrderRequest
		err := requestutils.ReadJSON(r.Body, &req)
		if err != nil {
			return handlers.WrapError(err, "Error in request body", http.StatusBadRequest)
		}

		_, err = govalidator.ValidateStruct(req)
		if err != nil {
			return handlers.WrapValidationError(err)
		}
		if len(req.Items) == 0 {
			return handlers.ValidationError(
				"Error validating request body",
				map[string]interface{}{
					"items": "array must contain at least one item",
				},
			)
		}

		// Validates the SKU is one of our previously created SKUs
		for _, item := range req.Items {
			if !IsValidSKU(item.SKU) {
				return handlers.WrapError(err, "Invalid SKU Token provided in request", http.StatusBadRequest)
			}
		}

		order, err := service.CreateOrderFromRequest(req)

		if err != nil {
			return handlers.WrapError(err, "Error creating the order in the database", http.StatusInternalServerError)
		}

		for i, item := range order.Items {
			// FIXME
			if item.SKU == "brave-together-free" || item.SKU == "brave-together-paid" {
				order.Items[i].Type = "time-limited"
			} else {
				order.Items[i].Type = "single-use"
			}
		}

		return handlers.RenderContent(r.Context(), order, w, http.StatusCreated)
	})
}

// GetOrder is the handler for getting an order
func GetOrder(service *Service) handlers.AppHandler {
	return handlers.AppHandler(func(w http.ResponseWriter, r *http.Request) *handlers.AppError {
		var orderID = new(inputs.ID)
		if err := inputs.DecodeAndValidateString(context.Background(), orderID, chi.URLParam(r, "orderID")); err != nil {
			return handlers.ValidationError(
				"Error validating request url parameter",
				map[string]interface{}{
					"orderID": err.Error(),
				},
			)
		}

		order, err := service.Datastore.GetOrder(*orderID.UUID())
		if err != nil {
			return handlers.WrapError(err, "Error retrieving the order", http.StatusInternalServerError)
		}

		status := http.StatusOK
		if order == nil {
			status = http.StatusNotFound
		}

<<<<<<< HEAD
		// FIXME
		for i, item := range order.Items {
			if item.SKU == "brave-together-free" || item.SKU == "brave-together-paid" {
				order.Items[i].Type = "time-limited"
			} else {
				order.Items[i].Type = "single-use"
			}
		}

		if order != nil && !order.IsPaid() && order.IsStripePayable() {
			type OrderWithStripeCheckoutSessionID struct {
				*Order
				StripeCheckoutSessionID string `json:"stripeCheckoutSessionId"`
			}

			s, err := service.Datastore.GetOrderMetadata(*orderID.UUID(), "stripeCheckoutSessionId")
			stripeCheckoutSessionID := s[1 : len(s)-1]

			if err != nil {
				return handlers.WrapError(err, "Error retrieving stripeCheckoutSessionId", http.StatusInternalServerError)
			}

			orderWithStripeCheckoutSessionID := OrderWithStripeCheckoutSessionID{
				Order: order,
				StripeCheckoutSessionID: stripeCheckoutSessionID,
			}

			return handlers.RenderContent(r.Context(), orderWithStripeCheckoutSessionID, w, http.StatusOK)
		}

=======
>>>>>>> c45b10b8
		return handlers.RenderContent(r.Context(), order, w, status)
	})
}

// CancelOrder is the handler for cancelling an order
func CancelOrder(service *Service) handlers.AppHandler {
	return handlers.AppHandler(func(w http.ResponseWriter, r *http.Request) *handlers.AppError {
		var orderID = new(inputs.ID)
		if err := inputs.DecodeAndValidateString(context.Background(), orderID, chi.URLParam(r, "orderID")); err != nil {
			return handlers.ValidationError(
				"Error validating request url parameter",
				map[string]interface{}{
					"orderID": err.Error(),
				},
			)
		}

		stripeSubscriptionID, _ := service.Datastore.GetOrderMetadata(*orderID.UUID(), "stripeSubscriptionId")

		if stripeSubscriptionID != "" {
			stripeSubscriptionID = stripeSubscriptionID[1 : len(stripeSubscriptionID)-1]
			sc := &client.API{}
			// os.Getenv("STRIPE_SECRET")
			sc.Init("sk_test_51HlmudHof20bphG6m8eJi9BvbPMLkMX4HPqLIiHmjdKAX21oJeO3S6izMrYTmiJm3NORBzUK1oM8STqClDRT3xQ700vyUyabNo", nil)
			subscription, err := sc.Subscriptions.Update(stripeSubscriptionID, &stripe.SubscriptionParams{
				CancelAtPeriodEnd: stripe.Bool(true),
			})
			if err != nil {
				return handlers.WrapError(err, "error canceling subscription", http.StatusInternalServerError)
			}
			return handlers.RenderContent(r.Context(), "Subscription "+subscription.ID+" successfully canceled", w, http.StatusOK)
		}

		err := service.Datastore.UpdateOrder(*orderID.UUID(), "canceled")
		if err != nil {
			return handlers.WrapError(err, "error canceling order", http.StatusInternalServerError)
		}

		return handlers.RenderContent(r.Context(), "Order successfully canceled", w, http.StatusOK)
	})
}

// GetTransactions is the handler for listing the transactions for an order
func GetTransactions(service *Service) handlers.AppHandler {
	return handlers.AppHandler(func(w http.ResponseWriter, r *http.Request) *handlers.AppError {
		var orderID = new(inputs.ID)
		if err := inputs.DecodeAndValidateString(context.Background(), orderID, chi.URLParam(r, "orderID")); err != nil {
			return handlers.ValidationError(
				"Error validating request url parameter",
				map[string]interface{}{
					"orderID": err.Error(),
				},
			)
		}

		transactions, err := service.Datastore.GetTransactions(*orderID.UUID())
		if err != nil {
			return handlers.WrapError(err, "Error retrieving the transactions", http.StatusInternalServerError)
		}

		return handlers.RenderContent(r.Context(), transactions, w, http.StatusOK)
	})
}

// CreateTransactionRequest includes information needed to create a transaction
type CreateTransactionRequest struct {
	ExternalTransactionID uuid.UUID `json:"externalTransactionID" valid:"requiredUUID"`
}

// CreateUpholdTransaction creates a transaction against an order
func CreateUpholdTransaction(service *Service) handlers.AppHandler {
	return handlers.AppHandler(func(w http.ResponseWriter, r *http.Request) *handlers.AppError {
		var req CreateTransactionRequest
		err := requestutils.ReadJSON(r.Body, &req)
		if err != nil {
			return handlers.WrapError(err, "Error in request body", http.StatusBadRequest)
		}

		var orderID = new(inputs.ID)
		if err := inputs.DecodeAndValidateString(context.Background(), orderID, chi.URLParam(r, "orderID")); err != nil {
			return handlers.ValidationError(
				"Error validating request url parameter",
				map[string]interface{}{
					"orderID": err.Error(),
				},
			)
		}

		_, err = govalidator.ValidateStruct(req)
		if err != nil {
			return handlers.WrapValidationError(err)
		}

		// Ensure the external transaction ID hasn't already been added to any orders.
		transaction, err := service.Datastore.GetTransaction(req.ExternalTransactionID.String())
		if err != nil {
			return handlers.WrapError(err, "externalTransactinID has already been submitted to an order", http.StatusConflict)
		}

		if transaction != nil {
			err = fmt.Errorf("External Transaction ID: %s has already been added to the order", req.ExternalTransactionID.String())
			return handlers.WrapError(err, "Error creating the transaction", http.StatusBadRequest)
		}

		transaction, err = service.CreateTransactionFromRequest(req, *orderID.UUID())
		if err != nil {
			return handlers.WrapError(err, "Error creating the transaction", http.StatusBadRequest)
		}

		return handlers.RenderContent(r.Context(), transaction, w, http.StatusCreated)
	})
}

// CreateAnonCardTransactionRequest includes information needed to create a anon card transaction
type CreateAnonCardTransactionRequest struct {
	WalletID    uuid.UUID `json:"paymentId"`
	Transaction string    `json:"transaction"`
}

// CreateAnonCardTransaction creates a transaction against an order
func CreateAnonCardTransaction(service *Service) handlers.AppHandler {
	return handlers.AppHandler(func(w http.ResponseWriter, r *http.Request) *handlers.AppError {
		var req CreateAnonCardTransactionRequest
		err := requestutils.ReadJSON(r.Body, &req)
		if err != nil {
			return handlers.WrapError(err, "Error in request body", http.StatusBadRequest)
		}

		var orderID = new(inputs.ID)
		if err := inputs.DecodeAndValidateString(context.Background(), orderID, chi.URLParam(r, "orderID")); err != nil {
			return handlers.ValidationError(
				"Error validating request url parameter",
				map[string]interface{}{
					"orderID": err.Error(),
				},
			)
		}

		transaction, err := service.CreateAnonCardTransaction(r.Context(), req.WalletID, req.Transaction, *orderID.UUID())
		if err != nil {
			return handlers.WrapError(err, "Error creating anon card transaction", http.StatusInternalServerError)
		}

		return handlers.RenderContent(r.Context(), transaction, w, http.StatusCreated)
	})
}

// CreateOrderCredsRequest includes the item ID and blinded credentials which to be signed
type CreateOrderCredsRequest struct {
	ItemID       uuid.UUID `json:"itemId" valid:"-"`
	BlindedCreds []string  `json:"blindedCreds" valid:"base64"`
}

// CreateOrderCreds is the handler for creating order credentials
func CreateOrderCreds(service *Service) handlers.AppHandler {
	return handlers.AppHandler(func(w http.ResponseWriter, r *http.Request) *handlers.AppError {
		var req CreateOrderCredsRequest
		err := requestutils.ReadJSON(r.Body, &req)
		if err != nil {
			return handlers.WrapError(err, "Error in request body", http.StatusBadRequest)
		}

		_, err = govalidator.ValidateStruct(req)
		if err != nil {
			return handlers.WrapValidationError(err)
		}

		var orderID = new(inputs.ID)
		if err := inputs.DecodeAndValidateString(context.Background(), orderID, chi.URLParam(r, "orderID")); err != nil {
			return handlers.ValidationError(
				"Error validating request url parameter",
				map[string]interface{}{
					"orderID": err.Error(),
				},
			)
		}

		orderCreds, err := service.Datastore.GetOrderCredsByItemID(*orderID.UUID(), req.ItemID, false)
		if err != nil {
			return handlers.WrapError(err, "Error validating no credentials exist for order", http.StatusBadRequest)
		}
		if orderCreds != nil {
			return handlers.WrapError(err, "There are existing order credentials created for this order", http.StatusConflict)
		}

		err = service.CreateOrderCreds(r.Context(), *orderID.UUID(), req.ItemID, req.BlindedCreds)
		if err != nil {
			return handlers.WrapError(err, "Error creating order creds", http.StatusBadRequest)
		}

		return handlers.RenderContent(r.Context(), nil, w, http.StatusOK)
	})
}

// GetOrderCreds is the handler for fetching order credentials
// FIXME - Allow returning both limited and one-time use credentials
func GetOrderCreds(service *Service) handlers.AppHandler {
	return handlers.AppHandler(func(w http.ResponseWriter, r *http.Request) *handlers.AppError {
		var orderID = new(inputs.ID)
		if err := inputs.DecodeAndValidateString(context.Background(), orderID, chi.URLParam(r, "orderID")); err != nil {
			return handlers.ValidationError(
				"Error validating request url parameter",
				map[string]interface{}{
					"orderID": err.Error(),
				},
			)
		}

		order, err := service.Datastore.GetOrder(*orderID.UUID())

		var credentials []TimeLimitedCreds
		timeLimitedSecret := cryptography.NewTimeLimitedSecret([]byte(os.Getenv("BRAVE_MERCHANT_KEY")))
		// FIXME - We should scope this to subscription paid date in case of paid order
		issuedAt := order.CreatedAt
		expiresAt := issuedAt.AddDate(0, 0, 35)
		if order.IsPaid() {
			for _, item := range order.Items {
				if item.SKU == "brave-together-free" || item.SKU == "brave-together-paid" {
					result, err := timeLimitedSecret.Derive(issuedAt, expiresAt)
					if err != nil {
						return handlers.WrapError(err, "Error generating time-limited credential", http.StatusInternalServerError)
					}

					credentials = append(credentials, TimeLimitedCreds{
						ID:        item.ID,
						OrderID:   order.ID,
						IssuedAt:  issuedAt.Format("2006-01-02"),
						ExpiresAt: expiresAt.Format("2006-01-02"),
						Token:     result,
					})
				}
			}

			if len(credentials) > 0 {
				return handlers.RenderContent(r.Context(), credentials, w, http.StatusOK)
			}
		}

		creds, err := service.Datastore.GetOrderCreds(*orderID.UUID(), false)
		if err != nil {
			return handlers.WrapError(err, "Error getting claim", http.StatusBadRequest)
		}

		if creds == nil {
			return &handlers.AppError{
				Message: "Credentials do not exist",
				Code:    http.StatusNotFound,
				Data:    map[string]interface{}{},
			}
		}

		status := http.StatusOK
		for i := 0; i < len(*creds); i++ {
			if (*creds)[i].SignedCreds == nil {
				status = http.StatusAccepted
				break
			}
		}

		return handlers.RenderContent(r.Context(), creds, w, status)
	})
}

// DeleteOrderCreds is the handler for deleting order credentials
func DeleteOrderCreds(service *Service) handlers.AppHandler {
	return handlers.AppHandler(func(w http.ResponseWriter, r *http.Request) *handlers.AppError {
		var orderID = new(inputs.ID)
		if err := inputs.DecodeAndValidateString(context.Background(), orderID, chi.URLParam(r, "orderID")); err != nil {
			return handlers.ValidationError(
				"Error validating request url parameter",
				map[string]interface{}{
					"orderID": err.Error(),
				},
			)
		}

<<<<<<< HEAD
		err := service.Datastore.DeleteOrderCreds(*orderID.UUID(), false)
=======
		err := service.Datastore.DeleteOrderCreds(*orderID.UUID())
>>>>>>> c45b10b8
		if err != nil {
			return handlers.WrapError(err, "Error deleting credentials", http.StatusBadRequest)
		}

		return handlers.RenderContent(r.Context(), "Order credentials successfully deleted", w, http.StatusOK)
	})
}

// GetOrderCredsByID is the handler for fetching order credentials by an item id
func GetOrderCredsByID(service *Service) handlers.AppHandler {
	return handlers.AppHandler(func(w http.ResponseWriter, r *http.Request) *handlers.AppError {

		// get the IDs from the URL
		var (
			orderID           = new(inputs.ID)
			itemID            = new(inputs.ID)
			validationPayload = map[string]interface{}{}
			err               error
		)

		// decode and validate orderID url param
		if err = inputs.DecodeAndValidateString(
			context.Background(), orderID, chi.URLParam(r, "orderID")); err != nil {
			validationPayload["orderID"] = err.Error()
		}

		// decode and validate itemID url param
		if err = inputs.DecodeAndValidateString(
			context.Background(), itemID, chi.URLParam(r, "itemID")); err != nil {
			validationPayload["itemID"] = err.Error()
		}

		// did we get any validation errors?
		if len(validationPayload) > 0 {
			return handlers.ValidationError(
				"Error validating request url parameter",
				validationPayload)
		}

		creds, err := service.Datastore.GetOrderCredsByItemID(*orderID.UUID(), *itemID.UUID(), false)
		if err != nil {
			return handlers.WrapError(err, "Error getting claim", http.StatusBadRequest)
		}

		if creds == nil {
			return &handlers.AppError{
				Message: "Could not find credentials",
				Code:    http.StatusNotFound,
				Data:    map[string]interface{}{},
			}
		}

		status := http.StatusOK
		if creds.SignedCreds == nil {
			status = http.StatusAccepted
		}

		return handlers.RenderContent(r.Context(), creds, w, status)
	})
}

// VoteRequest includes a suggestion payload and credentials to be redeemed
type VoteRequest struct {
	Vote        string              `json:"vote" valid:"base64"`
	Credentials []CredentialBinding `json:"credentials"`
}

// MakeVote is the handler for making a vote using credentials
func MakeVote(service *Service) handlers.AppHandler {
	return handlers.AppHandler(func(w http.ResponseWriter, r *http.Request) *handlers.AppError {
		var req VoteRequest
		err := requestutils.ReadJSON(r.Body, &req)
		if err != nil {
			return handlers.WrapError(err, "Error in request body", http.StatusBadRequest)
		}

		logger, err := appctx.GetLogger(r.Context())
		if err != nil {
			_, logger = logging.SetupLogger(r.Context())
		}

		_, err = govalidator.ValidateStruct(req)
		if err != nil {
			return handlers.WrapValidationError(err)
		}

		err = service.Vote(r.Context(), req.Credentials, req.Vote)
		if err != nil {
			switch err.(type) {
			case govalidator.Error:
				logger.Warn().Err(err).Msg("failed vote validation")
				return handlers.WrapValidationError(err)
			case govalidator.Errors:
				logger.Warn().Err(err).Msg("failed multiple vote validation")
				return handlers.WrapValidationError(err)
			default:
				// check for custom vote invalidations
				if errors.Is(err, ErrInvalidSKUToken) {
					verr := handlers.ValidationError("failed to validate sku token", nil)
					data := []string{}
					if errors.Is(err, ErrInvalidSKUTokenSKU) {
						data = append(data, "invalid sku value")
					}
					if errors.Is(err, ErrInvalidSKUTokenBadMerchant) {
						data = append(data, "invalid merchant value")
					}
					verr.Data = data
					logger.Warn().Err(err).Msg("failed sku validations")
					return verr
				}
				logger.Warn().Err(err).Msg("failed to perform vote")
				return handlers.WrapError(err, "Error making vote", http.StatusBadRequest)
			}
		}

		w.WriteHeader(http.StatusOK)
		return nil
	})
}

// MerchantTransactions is the handler for getting paginated merchant transactions
func MerchantTransactions(service *Service) handlers.AppHandler {
	return handlers.AppHandler(func(w http.ResponseWriter, r *http.Request) *handlers.AppError {
		// inputs
		// /merchants/{merchantID}/transactions?page=1&items=50&order=id
		var (
			merchantID, mIDErr      = inputs.NewMerchantID(r.Context(), chi.URLParam(r, "merchantID"))
			ctx, pagination, pIDErr = inputs.NewPagination(r.Context(), r.URL.String(), new(Transaction))
		)

		// Check Validation Errors
		if mIDErr != nil {
			return handlers.WrapValidationError(mIDErr)
		}
		if pIDErr != nil {
			return handlers.WrapValidationError(pIDErr)
		}

		// Get Paginated Results
		transactions, total, err := service.Datastore.GetPagedMerchantTransactions(
			ctx, merchantID.UUID(), pagination)
		if err != nil {
			return handlers.WrapError(err, "error getting transactions", http.StatusInternalServerError)
		}

		// Build Response
		response := &outputs.PaginationResponse{
			Page:    pagination.Page,
			Items:   pagination.Items,
			MaxPage: total/pagination.Items - 1, // 0 indexed
			Ordered: pagination.RawOrder,
			Data:    transactions,
		}

		// render response
		if err := response.Render(ctx, w, http.StatusOK); err != nil {
			return handlers.WrapError(err, "error rendering response", http.StatusInternalServerError)
		}

		return nil
	})
}

// HandleStripeWebhook is the handler for stripe checkout session webhooks
func HandleStripeWebhook(service *Service) handlers.AppHandler {
	return handlers.AppHandler(func(w http.ResponseWriter, r *http.Request) *handlers.AppError {
		// os.Getenv("STRIPE_SECRET")
		stripe.Key = "sk_test_51HlmudHof20bphG6m8eJi9BvbPMLkMX4HPqLIiHmjdKAX21oJeO3S6izMrYTmiJm3NORBzUK1oM8STqClDRT3xQ700vyUyabNo"
		// os.Getenv("STRIPE_WEBHOOK_SECRET")
		endpointSecret := "whsec_Nm4yLVIpnG2cW5fW3kHQHxXBAJCL9dUj"

		const MaxBodyBytes = int64(65536)
		r.Body = http.MaxBytesReader(w, r.Body, MaxBodyBytes)

		body, err := ioutil.ReadAll(r.Body)
		if err != nil {
			return handlers.WrapError(err, "error reading request body", http.StatusServiceUnavailable)
		}

		event, err := webhook.ConstructEvent(body, r.Header.Get("Stripe-Signature"), endpointSecret)
		if err != nil {
			return handlers.WrapError(err, "error verifying webhook signature", http.StatusBadRequest)
		}

		// Handle invoice events
		if event.Type == "invoice.updated" {

			// Retrieve invoice from update events
			var invoice stripe.Invoice
			err := json.Unmarshal(event.Data.Raw, &invoice)
			if err != nil {
				return handlers.WrapError(err, "error parsing webhook JSON", http.StatusBadRequest)
			}

			// Get the subscription and orderID connected to this invoice
			sc := &client.API{}
			// os.Getenv("STRIPE_SECRET")
			sc.Init("sk_test_51HlmudHof20bphG6m8eJi9BvbPMLkMX4HPqLIiHmjdKAX21oJeO3S6izMrYTmiJm3NORBzUK1oM8STqClDRT3xQ700vyUyabNo", nil)
			subscription, err := sc.Subscriptions.Get(invoice.Subscription.ID, nil)
			if err != nil {
				return handlers.WrapError(err, "error retrieving subscription", http.StatusInternalServerError)
			}
			orderID, err := uuid.FromString(subscription.Metadata["orderID"])
			if err != nil {
				return handlers.WrapError(err, "error retrieving orderID", http.StatusInternalServerError)
			}

			// If the invoice is paid set order status to paid, otherwise
			if invoice.Paid {
				err = service.Datastore.UpdateOrder(orderID, "paid")
				if err != nil {
					return handlers.WrapError(err, "error updating order status", http.StatusInternalServerError)
				}
				err = service.Datastore.UpdateOrderMetadata(orderID, "stripeSubscriptionId", subscription.ID)
				if err != nil {
					return handlers.WrapError(err, "error updating order metadata", http.StatusInternalServerError)
				}
				return handlers.RenderContent(r.Context(), "payment successful", w, http.StatusOK)
			} else {
				err = service.Datastore.UpdateOrder(orderID, "pending")
				if err != nil {
					return handlers.WrapError(err, "error updating order status", http.StatusInternalServerError)
				}
				err = service.Datastore.UpdateOrderMetadata(orderID, "stripeSubscriptionId", subscription.ID)
				if err != nil {
					return handlers.WrapError(err, "error updating order metadata", http.StatusInternalServerError)
				}
				return handlers.RenderContent(r.Context(), "payment failed", w, http.StatusOK)
			}

		}

		// Handle subscription cancellations
		if event.Type == "customer.subscription.deleted" {
			var subscription stripe.Subscription
			err := json.Unmarshal(event.Data.Raw, &subscription)
			if err != nil {
				return handlers.WrapError(err, "error parsing webhook JSON", http.StatusBadRequest)
			}
			orderID, err := uuid.FromString(subscription.Metadata["orderID"])
			if err != nil {
				return handlers.WrapError(err, "error retrieving orderID", http.StatusInternalServerError)
			}
			err = service.Datastore.UpdateOrder(orderID, "canceled")
			if err != nil {
				return handlers.WrapError(err, "error updating order status", http.StatusInternalServerError)
			}
			return handlers.RenderContent(r.Context(), "subscription canceled", w, http.StatusOK)
		}

		return handlers.RenderContent(r.Context(), "event received", w, http.StatusOK)
	})
}

// VerifyCredentialRequest includes an opaque subscription credential blob
type VerifyCredentialRequest struct {
	Type         string  `json:"type"`
	Version      float64 `json:"version"`
	SKU          string  `json:"sku"`
<<<<<<< HEAD
=======
	MerchantID   string  `json:"merchantId"`
>>>>>>> c45b10b8
	Presentation string  `json:"presentation" valid:"base64"`
}

// VerifyCredential is the handler for verifying subscription credentials
func VerifyCredential(service *Service) handlers.AppHandler {
	return handlers.AppHandler(func(w http.ResponseWriter, r *http.Request) *handlers.AppError {
		var req VerifyCredentialRequest

		err := requestutils.ReadJSON(r.Body, &req)
		if err != nil {
			return handlers.WrapError(err, "Error in request body", http.StatusBadRequest)
		}

		_, err = govalidator.ValidateStruct(req)
		if err != nil {
			return handlers.WrapError(err, "Error in request validation", http.StatusBadRequest)
		}

<<<<<<< HEAD
		if req.Type == "time-limited" {

			// Presentation includes a token and token metadata test test
			type Presentation struct {
				IssuedAt  string `json:"issuedAt"`
				ExpiresAt string `json:"expiresAt"`
				Token     string `json:"token"`
			}

			var bytes []byte
			bytes, err = base64.StdEncoding.DecodeString(req.Presentation)
			if err != nil {
				return handlers.WrapError(err, "Error in decoding presentation", http.StatusBadRequest)
			}

			var presentation Presentation
			err = json.Unmarshal(bytes, &presentation)
			if err != nil {
				return handlers.WrapError(err, "Error in presentation formatting", http.StatusBadRequest)
			}

			timeLimitedSecret := cryptography.NewTimeLimitedSecret([]byte(os.Getenv("BRAVE_MERCHANT_KEY")))

			issuedAt, err := time.Parse("2006-01-02", presentation.IssuedAt)
			if err != nil {
				return handlers.WrapError(err, "Error parsing issuedAt", http.StatusBadRequest)
			}
			expiresAt, err := time.Parse("2006-01-02", presentation.ExpiresAt)
			if err != nil {
				return handlers.WrapError(err, "Error parsing expiresAt", http.StatusBadRequest)
			}

			verified, err := timeLimitedSecret.Verify(issuedAt, expiresAt, presentation.Token)
			if err != nil {
				return handlers.WrapError(err, "Error in token verification", http.StatusBadRequest)
			}

			if verified {
				return handlers.RenderContent(r.Context(), "Credentials successfully verified", w, http.StatusOK)
			}

			return handlers.RenderContent(r.Context(), "Credentials could not be verified", w, http.StatusForbidden)

		} else if req.Type == "single-use" {
			var bytes []byte
			bytes, err = base64.StdEncoding.DecodeString(req.Presentation)
			if err != nil {
				return handlers.WrapError(err, "Error in decoding presentation", http.StatusBadRequest)
			}

			var decodedCredential cbr.CredentialRedemption
			err = json.Unmarshal(bytes, &decodedCredential)
			if err != nil {
				return handlers.WrapError(err, "Error in presentation formatting", http.StatusBadRequest)
=======
		if req.Type == "single-use" {
			var bytes []byte
			bytes, err = base64.StdEncoding.DecodeString(req.Presentation)
			if err != nil {
				return handlers.WrapError(err, "Error in decoding presentation", http.StatusBadRequest)
			}

			var decodedCredential cbr.CredentialRedemption
			err = json.Unmarshal(bytes, &decodedCredential)
			if err != nil {
				return handlers.WrapError(err, "Error in presentation formatting", http.StatusBadRequest)
			}

			// Ensure that the credential being redeemed (opaque to merchant) matches the outer credential details
			issuerID, err := encodeIssuerID(req.MerchantID, req.SKU)
			if err != nil {
				return handlers.WrapError(err, "Error in outer merchantId or sku", http.StatusBadRequest)
			}
			if issuerID != decodedCredential.Issuer {
				return handlers.WrapError(nil, "Error, outer merchant and sku don't match issuer", http.StatusBadRequest)
>>>>>>> c45b10b8
			}

			err = service.cbClient.RedeemCredential(r.Context(), decodedCredential.Issuer, decodedCredential.TokenPreimage, decodedCredential.Signature, decodedCredential.Issuer)
			if err != nil {
				return handlers.WrapError(err, "Error verifying credentials", http.StatusInternalServerError)
			}

			return handlers.RenderContent(r.Context(), "Credentials successfully verified", w, http.StatusOK)
		}

<<<<<<< HEAD
		return handlers.WrapError(err, "Unknown credential type", http.StatusBadRequest)
=======
		return handlers.WrapError(nil, "Unknown credential type", http.StatusBadRequest)
>>>>>>> c45b10b8
	})
}<|MERGE_RESOLUTION|>--- conflicted
+++ resolved
@@ -9,12 +9,7 @@
 	"io/ioutil"
 	"net/http"
 	"os"
-<<<<<<< HEAD
 	"time"
-=======
-	"strconv"
-	"strings"
->>>>>>> c45b10b8
 
 	"github.com/asaskevich/govalidator"
 	"github.com/brave-intl/bat-go/middleware"
@@ -33,64 +28,10 @@
 	"github.com/stripe/stripe-go/webhook"
 )
 
-<<<<<<< HEAD
 // WebhookRouter handles calls relating to payments
 func WebhookRouter(service *Service) chi.Router {
 	r := chi.NewRouter()
 	r.Method("POST", "/stripe", middleware.InstrumentHandler("HandleStripeWebhook", HandleStripeWebhook(service)))
-=======
-func corsMiddleware(allowedMethods []string) func(next http.Handler) http.Handler {
-	debug, err := strconv.ParseBool(os.Getenv("DEBUG"))
-	if err != nil {
-		debug = false
-	}
-	return cors.Handler(cors.Options{
-		Debug:            debug,
-		AllowedOrigins:   strings.Split(os.Getenv("ALLOWED_ORIGINS"), ","),
-		AllowedMethods:   allowedMethods,
-		AllowedHeaders:   []string{"Accept", "Authorization", "Content-Type"},
-		ExposedHeaders:   []string{""},
-		AllowCredentials: false,
-		MaxAge:           300, // Maximum value not ignored by any of major browsers
-	})
-}
-
-// Router for order endpoints
-func Router(service *Service) chi.Router {
-	r := chi.NewRouter()
-
-	if os.Getenv("ENV") == "local" {
-		r.Method("OPTIONS", "/", middleware.InstrumentHandler("CreateOrderOptions", corsMiddleware([]string{"POST"})(nil)))
-		r.Method("POST", "/", middleware.InstrumentHandler("CreateOrder", corsMiddleware([]string{"POST"})(CreateOrder(service))))
-	} else {
-		r.Method("POST", "/", middleware.InstrumentHandler("CreateOrder", CreateOrder(service)))
-	}
-
-	r.Method("OPTIONS", "/{orderID}", middleware.InstrumentHandler("GetOrderOptions", corsMiddleware([]string{"GET"})(nil)))
-	r.Method("GET", "/{orderID}", middleware.InstrumentHandler("GetOrder", corsMiddleware([]string{"GET"})(GetOrder(service))))
-
-	r.Method("GET", "/{orderID}/transactions", middleware.InstrumentHandler("GetTransactions", GetTransactions(service)))
-	r.Method("POST", "/{orderID}/transactions/uphold", middleware.InstrumentHandler("CreateUpholdTransaction", CreateUpholdTransaction(service)))
-	r.Method("POST", "/{orderID}/transactions/anonymousCard", middleware.InstrumentHandler("CreateAnonCardTransaction", CreateAnonCardTransaction(service)))
-
-	r.Route("/{orderID}/credentials", func(cr chi.Router) {
-		cr.Use(corsMiddleware([]string{"GET", "POST"}))
-		cr.Method("POST", "/", middleware.InstrumentHandler("CreateOrderCreds", CreateOrderCreds(service)))
-		cr.Method("GET", "/", middleware.InstrumentHandler("GetOrderCreds", GetOrderCreds(service)))
-		// TODO authorization should be merchant specific, however currently this is only used internally
-		cr.Method("DELETE", "/", middleware.InstrumentHandler("DeleteOrderCreds", middleware.SimpleTokenAuthorizedOnly(DeleteOrderCreds(service))))
-
-		cr.Method("GET", "/{itemID}", middleware.InstrumentHandler("GetOrderCredsByID", GetOrderCredsByID(service)))
-	})
-
-	return r
-}
-
-// CredentialRouter handles calls relating to credentials
-func CredentialRouter(service *Service) chi.Router {
-	r := chi.NewRouter()
-	r.Method("POST", "/subscription/verifications", middleware.InstrumentHandler("VerifyCredential", middleware.SimpleTokenAuthorizedOnly(VerifyCredential(service))))
->>>>>>> c45b10b8
 	return r
 }
 
@@ -265,15 +206,6 @@
 			return handlers.WrapError(err, "Error creating the order in the database", http.StatusInternalServerError)
 		}
 
-		for i, item := range order.Items {
-			// FIXME
-			if item.SKU == "brave-together-free" || item.SKU == "brave-together-paid" {
-				order.Items[i].Type = "time-limited"
-			} else {
-				order.Items[i].Type = "single-use"
-			}
-		}
-
 		return handlers.RenderContent(r.Context(), order, w, http.StatusCreated)
 	})
 }
@@ -299,16 +231,6 @@
 		status := http.StatusOK
 		if order == nil {
 			status = http.StatusNotFound
-		}
-
-<<<<<<< HEAD
-		// FIXME
-		for i, item := range order.Items {
-			if item.SKU == "brave-together-free" || item.SKU == "brave-together-paid" {
-				order.Items[i].Type = "time-limited"
-			} else {
-				order.Items[i].Type = "single-use"
-			}
 		}
 
 		if order != nil && !order.IsPaid() && order.IsStripePayable() {
@@ -332,8 +254,6 @@
 			return handlers.RenderContent(r.Context(), orderWithStripeCheckoutSessionID, w, http.StatusOK)
 		}
 
-=======
->>>>>>> c45b10b8
 		return handlers.RenderContent(r.Context(), order, w, status)
 	})
 }
@@ -610,11 +530,7 @@
 			)
 		}
 
-<<<<<<< HEAD
 		err := service.Datastore.DeleteOrderCreds(*orderID.UUID(), false)
-=======
-		err := service.Datastore.DeleteOrderCreds(*orderID.UUID())
->>>>>>> c45b10b8
 		if err != nil {
 			return handlers.WrapError(err, "Error deleting credentials", http.StatusBadRequest)
 		}
@@ -874,10 +790,7 @@
 	Type         string  `json:"type"`
 	Version      float64 `json:"version"`
 	SKU          string  `json:"sku"`
-<<<<<<< HEAD
-=======
 	MerchantID   string  `json:"merchantId"`
->>>>>>> c45b10b8
 	Presentation string  `json:"presentation" valid:"base64"`
 }
 
@@ -896,7 +809,6 @@
 			return handlers.WrapError(err, "Error in request validation", http.StatusBadRequest)
 		}
 
-<<<<<<< HEAD
 		if req.Type == "time-limited" {
 
 			// Presentation includes a token and token metadata test test
@@ -918,6 +830,12 @@
 				return handlers.WrapError(err, "Error in presentation formatting", http.StatusBadRequest)
 			}
 
+			// FIXME Ensure that the credential being redeemed (opaque to merchant) matches the outer credential details
+			// replace current hardcoded check
+			if req.MerchantID != "brave.com" || !(req.SKU == "brave-together-free" || req.SKU == "brave-together-paid") {
+				return handlers.WrapError(nil, "Error, outer merchant and sku don't match issuer", http.StatusBadRequest)
+			}
+
 			timeLimitedSecret := cryptography.NewTimeLimitedSecret([]byte(os.Getenv("BRAVE_MERCHANT_KEY")))
 
 			issuedAt, err := time.Parse("2006-01-02", presentation.IssuedAt)
@@ -951,18 +869,6 @@
 			err = json.Unmarshal(bytes, &decodedCredential)
 			if err != nil {
 				return handlers.WrapError(err, "Error in presentation formatting", http.StatusBadRequest)
-=======
-		if req.Type == "single-use" {
-			var bytes []byte
-			bytes, err = base64.StdEncoding.DecodeString(req.Presentation)
-			if err != nil {
-				return handlers.WrapError(err, "Error in decoding presentation", http.StatusBadRequest)
-			}
-
-			var decodedCredential cbr.CredentialRedemption
-			err = json.Unmarshal(bytes, &decodedCredential)
-			if err != nil {
-				return handlers.WrapError(err, "Error in presentation formatting", http.StatusBadRequest)
 			}
 
 			// Ensure that the credential being redeemed (opaque to merchant) matches the outer credential details
@@ -972,7 +878,6 @@
 			}
 			if issuerID != decodedCredential.Issuer {
 				return handlers.WrapError(nil, "Error, outer merchant and sku don't match issuer", http.StatusBadRequest)
->>>>>>> c45b10b8
 			}
 
 			err = service.cbClient.RedeemCredential(r.Context(), decodedCredential.Issuer, decodedCredential.TokenPreimage, decodedCredential.Signature, decodedCredential.Issuer)
@@ -983,10 +888,6 @@
 			return handlers.RenderContent(r.Context(), "Credentials successfully verified", w, http.StatusOK)
 		}
 
-<<<<<<< HEAD
 		return handlers.WrapError(err, "Unknown credential type", http.StatusBadRequest)
-=======
-		return handlers.WrapError(nil, "Unknown credential type", http.StatusBadRequest)
->>>>>>> c45b10b8
 	})
 }