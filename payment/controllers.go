--- conflicted
+++ resolved
@@ -412,9 +412,6 @@
 			}
 		}
 
-<<<<<<< HEAD
-		return handlers.RenderContent(r.Context(), creds, w, http.StatusOK)
-=======
 		status := http.StatusOK
 		for i := 0; i < len(*creds); i++ {
 			if (*creds)[i].SignedCreds == nil {
@@ -424,7 +421,6 @@
 		}
 
 		return handlers.RenderContent(r.Context(), creds, w, status)
->>>>>>> ad9b4cbd
 	})
 }
 
