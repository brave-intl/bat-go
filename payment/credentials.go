--- conflicted
+++ resolved
@@ -10,10 +10,6 @@
 	appctx "github.com/brave-intl/bat-go/utils/context"
 	errorutils "github.com/brave-intl/bat-go/utils/errors"
 	"github.com/brave-intl/bat-go/utils/jsonutils"
-<<<<<<< HEAD
-	"github.com/getsentry/sentry-go"
-=======
->>>>>>> 1d0090fd
 	uuid "github.com/satori/go.uuid"
 )
 
@@ -109,17 +105,6 @@
 		return errorutils.Wrap(err, "error inserting order creds")
 	}
 
-<<<<<<< HEAD
-	go func() {
-		_, err := service.RunNextOrderJob(ctx)
-		if err != nil {
-			sentry.CaptureException(err)
-			sentry.Flush(time.Second * 2)
-		}
-	}()
-
-=======
->>>>>>> 1d0090fd
 	return nil
 }
 
