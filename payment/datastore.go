--- conflicted
+++ resolved
@@ -55,11 +55,7 @@
 	// GetOrderCreds
 	GetOrderCreds(orderID uuid.UUID, isSigned bool) (*[]OrderCreds, error)
 	// DeleteOrderCreds
-<<<<<<< HEAD
 	DeleteOrderCreds(orderID uuid.UUID, isSigned bool) error
-=======
-	DeleteOrderCreds(orderID uuid.UUID) error
->>>>>>> c45b10b8
 	// GetOrderCredsByItemID retrieves an order credential by item id
 	GetOrderCredsByItemID(orderID uuid.UUID, itemID uuid.UUID, isSigned bool) (*OrderCreds, error)
 	// RunNextOrderJob
@@ -519,22 +515,15 @@
 }
 
 // DeleteOrderCreds deletes the order credentials for a OrderID
-<<<<<<< HEAD
 func (pg *Postgres) DeleteOrderCreds(orderID uuid.UUID, isSigned bool) error {
-=======
-func (pg *Postgres) DeleteOrderCreds(orderID uuid.UUID) error {
->>>>>>> c45b10b8
 
 	query := `
 		delete
 		from order_creds
 		where order_id = $1`
-<<<<<<< HEAD
 	if isSigned {
 		query += " and signed_creds is not null"
 	}
-=======
->>>>>>> c45b10b8
 
 	_, err := pg.RawDB().Exec(query, orderID)
 	if err != nil {
