package payment

import (
	"context"
	"encoding/base64"
	"encoding/json"
	"fmt"
	"log"
	"time"

	"github.com/asaskevich/govalidator"
	"github.com/brave-intl/bat-go/utils/clients/cbr"
	appctx "github.com/brave-intl/bat-go/utils/context"
	errorutils "github.com/brave-intl/bat-go/utils/errors"
	"github.com/brave-intl/bat-go/utils/inputs"
	"github.com/jmoiron/sqlx"
	"github.com/linkedin/goavro"
	uuid "github.com/satori/go.uuid"
	kafka "github.com/segmentio/kafka-go"
	"github.com/shopspring/decimal"
)

// Vote encapsulates information from the browser about attention
type Vote struct {
	Type      string `json:"type" valid:"in(auto-contribute|oneoff-tip|recurring-tip)"`
	Channel   string `json:"channel" valid:"-"`
	VoteTally int64  `json:"voteTally"`
}

// Validate - implement inputs.Validatable interface for input
func (v *Vote) Validate(ctx context.Context) error {
	_, err := govalidator.ValidateStruct(v)
	if err != nil {
		return fmt.Errorf("failed vote structure validation: %w", err)
	}
	return nil
}

// Decode - implement inputs.Decodable interface for input
func (v *Vote) Decode(ctx context.Context, input []byte) error {
	err := v.Base64Decode(string(input))
	if err != nil {
		return fmt.Errorf("error decoding vote: %w", err)
	}
	return nil
}

// Base64Decode unmarshalls the vote from a string.
func (v *Vote) Base64Decode(text string) error {
	var bytes []byte
	bytes, err := base64.StdEncoding.DecodeString(text)
	if err != nil {
		return err
	}

	err = json.Unmarshal(bytes, v)
	return err
}

/*
	{
		"type": "auto-contribute",
		"channel": "coinmarketcap.com",
		"voteTally": 20,
		"fundingSource": "uphold"
	}
*/

// VoteEvent encapsulates user and server provided information about a request to contribute
type VoteEvent struct {
	Type          string          `json:"type" valid:"in(auto-contribute|oneoff-tip|recurring-tip)"`
	Channel       string          `json:"channel" valid:"-"`
	ID            uuid.UUID       `json:"id"`
	CreatedAt     time.Time       `json:"createdAt"`
	BaseVoteValue decimal.Decimal `json:"baseVoteValue"`
	VoteTally     int64           `json:"voteTally"`
	FundingSource string          `json:"fundingSource"`
}

// NewVoteEvent - Create a new VoteEvent given a Vote
func NewVoteEvent(v Vote) (*VoteEvent, error) {
	var (
		ve = &VoteEvent{
			ID:            uuid.NewV4(),
			Type:          v.Type,
			Channel:       v.Channel,
			CreatedAt:     time.Now().UTC(),
			VoteTally:     v.VoteTally,
			FundingSource: "uphold",
		}
		err error
	)
	// default base vote value
	if ve.BaseVoteValue, err = decimal.NewFromString("0.25"); err != nil {
		return nil, fmt.Errorf("failed to default BaseVoteValue: %w", err)
	}

	return ve, nil
}

// CodecEncode - encode using avro vote codec
func (ve *VoteEvent) CodecEncode(codec *goavro.Codec) ([]byte, error) {
	return codec.BinaryFromNative(nil, map[string]interface{}{
		"type":          ve.Type,
		"channel":       ve.Channel,
		"id":            ve.ID.String(),
		"createdAt":     ve.CreatedAt.Format(time.RFC3339),
		"baseVoteValue": ve.BaseVoteValue.String(),
		"voteTally":     ve.VoteTally,
		"fundingSource": ve.FundingSource,
	})
}

// CodecDecode - Decode using avro vote codec
func (ve *VoteEvent) CodecDecode(codec *goavro.Codec, binary []byte) error {
	native, _, err := codec.NativeFromBinary(binary)
	if err != nil {
		return errorutils.Wrap(err, "error decoding vote")
	}

	// gross
	v, err := json.Marshal(native)
	if err != nil {
		return fmt.Errorf("unable to marshal avro payload: %w", err)
	}

	err = json.Unmarshal(v, ve)
	if err != nil {
		return fmt.Errorf("unable to decode decoded avro payload to VoteEvent: %w", err)
	}

	return nil
}

func rollbackTx(ds Datastore, tx *sqlx.Tx, wrap string, err error) error {
	if pg, ok := ds.(*Postgres); ok {
		if tx != nil {
			// will handle logging to sentry if there is an error
			pg.RollbackTx(tx)
		}
	}
	return errorutils.Wrap(err, wrap)
}

// RunNextVoteDrainJob - Attempt to drain the vote queue
func (service *Service) RunNextVoteDrainJob(ctx context.Context) (bool, error) {
	select {
	case <-ctx.Done():
		// cancellation happened, kill this worker
		log.Printf("cancellation envoked in drain vote queue!\n")
		return false, nil
	default:
		// pull vote from db queue
		tx, records, err := service.datastore.GetUncommittedVotesForUpdate(ctx)
		if err != nil {
			return true, rollbackTx(service.datastore, tx, "failed to get uncommitted votes from drain queue", err)
		}
		for _, record := range records {
			if record == nil {
				continue
			}
			var requestCredentials = []cbr.CredentialRedemption{}
			err := json.Unmarshal([]byte(record.RequestCredentials), &requestCredentials)
			if err != nil {
				log.Printf("failed to decode credentials: %s", err)
				if err := service.datastore.MarkVoteErrored(ctx, *record, tx); err != nil {
					return true, rollbackTx(service.datastore, tx, "failed to mark vote as errored for creds redemption", err)
				}
				// okay if it is errored, we will update the errored column
			}
			// redeem the credentials
			err = service.cbClient.RedeemCredentials(ctx, requestCredentials, record.VoteText)
			if err != nil {
<<<<<<< HEAD
				return errorutils.Wrap(err, "error finding issuer")
=======
				if err := service.datastore.MarkVoteErrored(ctx, *record, tx); err != nil {
					return true, rollbackTx(service.datastore, tx, "failed to mark vote as errored for creds redemption", err)
				}
				// okay if errored, update errored column
			}
			// write the message to kafka if successful
			if err = service.kafkaWriter.WriteMessages(ctx,
				kafka.Message{
					Value: record.VoteEventBinary,
				},
			); err != nil {
				return true, rollbackTx(service.datastore, tx, "failed to write vote to kafka", err)
			}
			// update the particular record to not be picked again
			if err = service.datastore.CommitVote(ctx, *record, tx); err != nil {
				return true, rollbackTx(service.datastore, tx, "failed to commit vote to drain vote queue", err)
>>>>>>> 1d0090fd
			}
		}
		// finalize the record
		if err := tx.Commit(); err != nil {
			return true, fmt.Errorf("failed to commit transaction in drain vote queue: %w", err)
		}
		return true, nil
	}
}

// Vote based on the browser's attention
func (service *Service) Vote(
	ctx context.Context, credentials []CredentialBinding, voteText string) error {

	var vote Vote
	// decode and validate the inputs
	if err := inputs.DecodeAndValidate(ctx, &vote, []byte(voteText)); err != nil {
		return fmt.Errorf("error performing input decode/validate: %w", err)
	}

	// generate all the cb credential redemptions
	requestCredentials, err := generateCredentialRedemptions(
		context.WithValue(ctx, appctx.DatastoreCTXKey, service.datastore), credentials)
	if err != nil {
		return fmt.Errorf("error generating credential redemptions: %w", err)
	}

	// get a new VoteEvent to emit to kafka based on our input vote
	voteEvent, err := NewVoteEvent(vote)
	if err != nil {
		return fmt.Errorf("failed to convert vote to kafka vote event: %w", err)
	}

	// encode the event for processing
	voteEventBinary, err := voteEvent.CodecEncode(service.codecs["vote"])
	if err != nil {
		return fmt.Errorf("failed to encode avro codec: %w", err)
	}

	rcSerial, err := json.Marshal(requestCredentials)
	if err != nil {
		return fmt.Errorf("failed to encode request credentials for vote drain: %w", err)
	}

	// insert serialized event into db
	if err = service.datastore.InsertVote(
		ctx, VoteRecord{
			RequestCredentials: string(rcSerial),
			VoteText:           voteText,
			VoteEventBinary:    voteEventBinary,
		}); err != nil {
		return fmt.Errorf("datastore failure vote_drain: %w", err)
	}

	// at this point, after the vote is added to the database queue, we will let
	// the service DrainVoteQueue handle the redemptions and kafka messages

	return nil
}<|MERGE_RESOLUTION|>--- conflicted
+++ resolved
@@ -171,9 +171,6 @@
 			// redeem the credentials
 			err = service.cbClient.RedeemCredentials(ctx, requestCredentials, record.VoteText)
 			if err != nil {
-<<<<<<< HEAD
-				return errorutils.Wrap(err, "error finding issuer")
-=======
 				if err := service.datastore.MarkVoteErrored(ctx, *record, tx); err != nil {
 					return true, rollbackTx(service.datastore, tx, "failed to mark vote as errored for creds redemption", err)
 				}
@@ -190,7 +187,6 @@
 			// update the particular record to not be picked again
 			if err = service.datastore.CommitVote(ctx, *record, tx); err != nil {
 				return true, rollbackTx(service.datastore, tx, "failed to commit vote to drain vote queue", err)
->>>>>>> 1d0090fd
 			}
 		}
 		// finalize the record
