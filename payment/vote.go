--- conflicted
+++ resolved
@@ -8,10 +8,7 @@
 
 	"github.com/asaskevich/govalidator"
 	"github.com/brave-intl/bat-go/utils/clients/cbr"
-<<<<<<< HEAD
-=======
 	errorutils "github.com/brave-intl/bat-go/utils/errors"
->>>>>>> 0ef56aea
 )
 
 // CredentialBinding includes info needed to redeem a single credential
@@ -44,11 +41,7 @@
 	var vote Vote
 	err := vote.Base64Decode(voteText)
 	if err != nil {
-<<<<<<< HEAD
-		return fmt.Errorf("error decoding vote: %w", err)
-=======
-		return errorutils.Wrap(err, "Error decoding vote")
->>>>>>> 0ef56aea
+		return errorutils.Wrap(err, "error decoding vote")
 	}
 
 	_, err = govalidator.ValidateStruct(vote)
@@ -68,11 +61,7 @@
 		if issuer, ok = issuers[publicKey]; !ok {
 			issuer, err = service.datastore.GetIssuerByPublicKey(publicKey)
 			if err != nil {
-<<<<<<< HEAD
-				return fmt.Errorf("error finding issuer: %w", err)
-=======
-				return errorutils.Wrap(err, "Error finding issuer")
->>>>>>> 0ef56aea
+				return errorutils.Wrap(err, "error finding issuer")
 			}
 		}
 
