--- conflicted
+++ resolved
@@ -71,19 +71,9 @@
 		value := strings.TrimSpace(values[1])
 
 		switch key {
-<<<<<<< HEAD
 		case "sku":
 			orderItem.SKU = value
-		case "price":
-=======
-		case "id":
-			uuid, err := uuid.FromString(value)
-			if err != nil {
-				return nil, err
-			}
-			orderItem.ID = uuid
 		case "price", "amount":
->>>>>>> ecce712c
 			orderItem.Price, err = decimal.NewFromString(value)
 			if err != nil {
 				return nil, err
