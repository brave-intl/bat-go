--- conflicted
+++ resolved
@@ -280,13 +280,8 @@
 	// Old order
 	suite.Assert().Equal("pending", order.Status)
 	// Check the new order
-<<<<<<< HEAD
-	updatedOrder, err := suite.service.datastore.GetOrder(order.ID)
-	suite.Assert().NoError(err)
-=======
 	updatedOrder, err := service.datastore.GetOrder(order.ID)
 	suite.Require().NoError(err)
->>>>>>> 609fc09f
 	suite.Assert().Equal("paid", updatedOrder.Status)
 
 	// Get all the transactions, should only be one
@@ -658,8 +653,6 @@
 	suite.Assert().Equal(ve.Type, vote.Type)
 	suite.Assert().Equal(ve.Channel, vote.Channel)
 	suite.Assert().Equal(ve.VoteTally, vote.VoteTally)
-<<<<<<< HEAD
-
 }
 
 func (suite *ControllersTestSuite) SetupCreateKey() Key {
@@ -785,6 +778,4 @@
 	suite.Assert().NoError(err)
 
 	suite.Assert().Equal(2, len(keys))
-=======
->>>>>>> 609fc09f
 }