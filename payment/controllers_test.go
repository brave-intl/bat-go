// +build integration

package payment

import (
	"bytes"
	"context"
	"encoding/base64"
	"encoding/hex"
	"encoding/json"
	"io/ioutil"
	"log"
	"net/http"
	"net/http/httptest"
	"os"
	"strings"
	"testing"
	"time"

	"github.com/brave-intl/bat-go/utils/altcurrency"
	"github.com/brave-intl/bat-go/utils/clients/cbr"
	mockcb "github.com/brave-intl/bat-go/utils/clients/cbr/mock"
	"github.com/brave-intl/bat-go/utils/httpsignature"
	"github.com/brave-intl/bat-go/wallet"
	"github.com/brave-intl/bat-go/wallet/provider/uphold"
	walletservice "github.com/brave-intl/bat-go/wallet/service"
	"github.com/go-chi/chi"
	"github.com/golang/mock/gomock"
	uuid "github.com/satori/go.uuid"
	kafka "github.com/segmentio/kafka-go"
	"github.com/shopspring/decimal"
	"github.com/stretchr/testify/suite"
	"golang.org/x/crypto/ed25519"
)

type ControllersTestSuite struct {
	service *Service
	suite.Suite
}

func TestControllersTestSuite(t *testing.T) {
	suite.Run(t, new(ControllersTestSuite))
}

func (suite *ControllersTestSuite) SetupSuite() {
	pg, err := NewPostgres("", false)
	suite.Require().NoError(err, "Failed to get postgres conn")

	m, err := pg.NewMigrate()
	suite.Require().NoError(err, "Failed to create migrate instance")

	ver, dirty, _ := m.Version()
	if dirty {
		suite.Require().NoError(m.Force(int(ver)))
	}
	if ver > 0 {
		suite.Require().NoError(m.Down(), "Failed to migrate down cleanly")
	}

	AESKey = "AES256Key-32Characters1234567890"

	suite.Require().NoError(pg.Migrate(), "Failed to fully migrate")
	suite.service = &Service{
		datastore: pg,
	}
}

func (suite *ControllersTestSuite) setupCreateOrder(quantity int) Order {
	pg, err := NewPostgres("", false)
	suite.Require().NoError(err, "Failed to get postgres conn")

	service := &Service{
		datastore: pg,
	}
	handler := CreateOrder(service)

	createRequest := &CreateOrderRequest{
		Items: []OrderItemRequest{
			{
				SKU:      "MDAxY2xvY2F0aW9uIGxvY2FsaG9zdDo4MDgwCjAwMWVpZGVudGlmaWVyIEJyYXZlIFNLVSB2MS4wCjAwMWFjaWQgc2t1ID0gQlJBVkUtMTIzNDUKMDAxNWNpZCBwcmljZSA9IDAuMjUKMDAxN2NpZCBjdXJyZW5jeSA9IEJBVAowMDJhY2lkIGRlc2NyaXB0aW9uID0gMTIgb3VuY2VzIG9mIENvZmZlZQowMDFjY2lkIGV4cGlyeSA9IDE1ODU2MDg4ODAKMDAyZnNpZ25hdHVyZSDO_XaGw_Z9ygbI8VyB0ssPja4RCiYmBdl4UYUGfu8KSgo",
				Quantity: quantity,
			},
		},
	}
	body, err := json.Marshal(&createRequest)
	suite.Require().NoError(err)

	req, err := http.NewRequest("POST", "/v1/orders", bytes.NewBuffer(body))
	suite.Require().NoError(err)

	rr := httptest.NewRecorder()
	handler.ServeHTTP(rr, req)
	suite.Require().Equal(http.StatusCreated, rr.Code)

	var order Order
	err = json.Unmarshal(rr.Body.Bytes(), &order)
	suite.Require().NoError(err)

	return order
}

func (suite *ControllersTestSuite) TestCreateOrder() {
	order := suite.setupCreateOrder(40)

	// Check the order
	suite.Assert().Equal("10", order.TotalPrice.String())
	suite.Assert().Equal("pending", order.Status)
	suite.Assert().Equal("BAT", order.Currency)

	// Check the order items
	suite.Assert().Equal(len(order.Items), 1)
	suite.Assert().Equal("BAT", order.Items[0].Currency)
	suite.Assert().Equal("0.25", order.Items[0].Price.String())
	suite.Assert().Equal(40, order.Items[0].Quantity)
	suite.Assert().Equal(decimal.New(10, 0), order.Items[0].Subtotal)
	suite.Assert().Equal(order.ID, order.Items[0].OrderID)
	suite.Assert().Equal("BRAVE-12345", order.Items[0].SKU)
}

func (suite *ControllersTestSuite) TestGetOrder() {
	order := suite.setupCreateOrder(20)

	req, err := http.NewRequest("GET", "/v1/orders/{orderID}", nil)
	suite.Require().NoError(err)

	getOrderHandler := GetOrder(suite.service)
	rctx := chi.NewRouteContext()
	rctx.URLParams.Add("orderID", order.ID.String())
	getReq := req.WithContext(context.WithValue(req.Context(), chi.RouteCtxKey, rctx))

	rr := httptest.NewRecorder()
	getOrderHandler.ServeHTTP(rr, getReq)
	suite.Require().Equal(http.StatusOK, rr.Code)

	err = json.Unmarshal(rr.Body.Bytes(), &order)
	suite.Require().NoError(err)

	suite.Assert().Equal("5", order.TotalPrice.String())
	suite.Assert().Equal("pending", order.Status)

	// Check the order items
	suite.Assert().Equal(len(order.Items), 1)
	suite.Assert().Equal("BAT", order.Items[0].Currency)
	suite.Assert().Equal("0.25", order.Items[0].Price.String())
	suite.Assert().Equal(20, order.Items[0].Quantity)
	suite.Assert().Equal(decimal.New(5, 0), order.Items[0].Subtotal)
	suite.Assert().Equal(order.ID, order.Items[0].OrderID)
}

func (suite *ControllersTestSuite) TestGetMissingOrder() {
	req, err := http.NewRequest("GET", "/v1/orders/{orderID}", nil)
	suite.Require().NoError(err)

	getOrderHandler := GetOrder(suite.service)
	rctx := chi.NewRouteContext()
	rctx.URLParams.Add("orderID", "9645ca16-bc93-4e37-8edf-cb35b1763216")
	getReq := req.WithContext(context.WithValue(req.Context(), chi.RouteCtxKey, rctx))

	rr := httptest.NewRecorder()
	getOrderHandler.ServeHTTP(rr, getReq)
	suite.Assert().Equal(http.StatusNotFound, rr.Code)
}

func (suite *ControllersTestSuite) E2EOrdersUpholdTransactionsTest() {
	pg, err := NewPostgres("", false)
	suite.Require().NoError(err, "Failed to get postgres conn")

	service := &Service{
		datastore: pg,
	}
	order := suite.setupCreateOrder(1 / .25)

	handler := CreateUpholdTransaction(service)

	createRequest := &CreateTransactionRequest{
		ExternalTransactionID: "150d7a21-c203-4ba4-8fdf-c5fc36aca004",
	}

	body, err := json.Marshal(&createRequest)
	suite.Require().NoError(err)

	req, err := http.NewRequest("POST", "/v1/orders/{orderID}/transactions/uphold", bytes.NewBuffer(body))
	rctx := chi.NewRouteContext()
	rctx.URLParams.Add("orderID", order.ID.String())
	postReq := req.WithContext(context.WithValue(req.Context(), chi.RouteCtxKey, rctx))

	suite.Require().NoError(err)

	rr := httptest.NewRecorder()
	handler.ServeHTTP(rr, postReq)

	suite.Require().Equal(http.StatusCreated, rr.Code)

	var transaction Transaction
	err = json.Unmarshal(rr.Body.Bytes(), &transaction)
	suite.Require().NoError(err)

	// Check the transaction
	suite.Assert().Equal(decimal.NewFromFloat32(1), transaction.Amount)
	suite.Assert().Equal("uphold", transaction.Kind)
	suite.Assert().Equal("completed", transaction.Status)
	suite.Assert().Equal("BAT", transaction.Currency)
	suite.Assert().Equal(createRequest.ExternalTransactionID, transaction.ExternalTransactionID)
	suite.Assert().Equal(order.ID, transaction.OrderID, order.TotalPrice)

	// Check the order was updated to paid
	// Old order
	suite.Assert().Equal("pending", order.Status)
	// Check the new order
	updatedOrder, err := service.datastore.GetOrder(order.ID)
	suite.Require().NoError(err)
	suite.Assert().Equal("paid", updatedOrder.Status)

	// Test to make sure we can't submit the same externalTransactionID twice

	req, err = http.NewRequest("POST", "/v1/orders/{orderID}/transactions/uphold", bytes.NewBuffer(body))
	rctx = chi.NewRouteContext()
	rctx.URLParams.Add("orderID", order.ID.String())
	postReq = req.WithContext(context.WithValue(req.Context(), chi.RouteCtxKey, rctx))

	suite.Require().NoError(err)

	rr = httptest.NewRecorder()
	handler.ServeHTTP(rr, postReq)
	suite.Require().Equal(http.StatusBadRequest, rr.Code)
	suite.Assert().Equal(rr.Body.String(), "{\"message\":\"Error creating the transaction: External Transaction ID: 3db2f74e-df23-42e2-bf25-a302a93baa2d has already been added to the order\",\"code\":400}\n")
}

func (suite *ControllersTestSuite) TestGetTransactions() {
	pg, err := NewPostgres("", false)
	suite.Require().NoError(err, "Failed to get postgres conn")

	service := &Service{
		datastore: pg,
	}

	// Delete transactions so we don't run into any validation errors
	_, err = pg.DB.Exec("DELETE FROM transactions;")
	suite.Require().NoError(err)

	// External transaction has 12 BAT
	order := suite.setupCreateOrder(12 / .25)

	handler := CreateUpholdTransaction(service)

	createRequest := &CreateTransactionRequest{
		ExternalTransactionID: "9d5b6a7d-795b-4f02-a91e-25eee2852ebf",
	}

	body, err := json.Marshal(&createRequest)
	suite.Require().NoError(err)

	req, err := http.NewRequest("POST", "/v1/orders/{orderID}/transactions/uphold", bytes.NewBuffer(body))
	rctx := chi.NewRouteContext()
	rctx.URLParams.Add("orderID", order.ID.String())
	postReq := req.WithContext(context.WithValue(req.Context(), chi.RouteCtxKey, rctx))

	suite.Require().NoError(err)

	rr := httptest.NewRecorder()
	handler.ServeHTTP(rr, postReq)

	suite.Require().Equal(http.StatusCreated, rr.Code)

	var transaction Transaction
	err = json.Unmarshal(rr.Body.Bytes(), &transaction)
	suite.Require().NoError(err)

	// Check the transaction
	suite.Assert().Equal(decimal.NewFromFloat32(12), transaction.Amount)
	suite.Assert().Equal("uphold", transaction.Kind)
	suite.Assert().Equal("completed", transaction.Status)
	suite.Assert().Equal("BAT", transaction.Currency)
	suite.Assert().Equal(createRequest.ExternalTransactionID, transaction.ExternalTransactionID)
	suite.Assert().Equal(order.ID, transaction.OrderID)

	// Check the order was updated to paid
	// Old order
	suite.Assert().Equal("pending", order.Status)
	// Check the new order
	updatedOrder, err := service.datastore.GetOrder(order.ID)
	suite.Require().NoError(err)
	suite.Assert().Equal("paid", updatedOrder.Status)

	// Get all the transactions, should only be one

	handler = GetTransactions(suite.service)
	req, err = http.NewRequest("GET", "/v1/orders/{orderID}/transactions", nil)
	rctx = chi.NewRouteContext()
	rctx.URLParams.Add("orderID", order.ID.String())
	getReq := req.WithContext(context.WithValue(req.Context(), chi.RouteCtxKey, rctx))

	suite.Require().NoError(err)

	rr = httptest.NewRecorder()
	handler.ServeHTTP(rr, getReq)

	suite.Require().Equal(http.StatusOK, rr.Code)
	var transactions []Transaction
	err = json.Unmarshal(rr.Body.Bytes(), &transactions)
	suite.Require().NoError(err)

	// Check the transaction
	suite.Assert().Equal(decimal.NewFromFloat32(12), transactions[0].Amount)
	suite.Assert().Equal("uphold", transactions[0].Kind)
	suite.Assert().Equal("completed", transactions[0].Status)
	suite.Assert().Equal("BAT", transactions[0].Currency)
	suite.Assert().Equal(createRequest.ExternalTransactionID, transactions[0].ExternalTransactionID)
	suite.Assert().Equal(order.ID, transactions[0].OrderID)
}

func fundWallet(t *testing.T, destWallet *uphold.Wallet, amount decimal.Decimal) {
	var donorInfo wallet.Info
	donorInfo.Provider = "uphold"
	donorInfo.ProviderID = os.Getenv("DONOR_WALLET_CARD_ID")
	{
		tmp := altcurrency.BAT
		donorInfo.AltCurrency = &tmp
	}

	donorWalletPublicKeyHex := os.Getenv("DONOR_WALLET_PUBLIC_KEY")
	donorWalletPrivateKeyHex := os.Getenv("DONOR_WALLET_PRIVATE_KEY")
	var donorPublicKey httpsignature.Ed25519PubKey
	var donorPrivateKey ed25519.PrivateKey
	donorPublicKey, err := hex.DecodeString(donorWalletPublicKeyHex)
	if err != nil {
		t.Fatal(err)
	}
	donorPrivateKey, err = hex.DecodeString(donorWalletPrivateKeyHex)
	if err != nil {
		t.Fatal(err)
	}
	donorWallet := &uphold.Wallet{Info: donorInfo, PrivKey: donorPrivateKey, PubKey: donorPublicKey}

	if len(donorWallet.ID) > 0 {
		t.Fatal("FIXME")
	}

	_, err = donorWallet.Transfer(altcurrency.BAT, altcurrency.BAT.ToProbi(amount), destWallet.Info.ProviderID)
	if err != nil {
		t.Fatal(err)
	}

	balance, err := destWallet.GetBalance(true)
	if err != nil {
		t.Error(err)
	}

	if balance.TotalProbi.Equals(decimal.Zero) {
		t.Error("Submit with confirm should result in a balance.")
	}
}

func generateWallet(t *testing.T) *uphold.Wallet {
	var info wallet.Info
	info.ID = uuid.NewV4().String()
	info.Provider = "uphold"
	info.ProviderID = ""
	{
		tmp := altcurrency.BAT
		info.AltCurrency = &tmp
	}

	publicKey, privateKey, err := httpsignature.GenerateEd25519Key(nil)
	if err != nil {
		t.Fatal(err)
	}
	info.PublicKey = hex.EncodeToString(publicKey)
	newWallet := &uphold.Wallet{Info: info, PrivKey: privateKey, PubKey: publicKey}
	err = newWallet.Register("bat-go test card")
	if err != nil {
		t.Fatal(err)
	}
	return newWallet
}

func (suite *ControllersTestSuite) TestAnonymousCardE2E() {
	numVotes := 20

	mockCtrl := gomock.NewController(suite.T())
	defer mockCtrl.Finish()
	mockCB := mockcb.NewMockClient(mockCtrl)

	pg, err := NewPostgres("", false)
	suite.Require().NoError(err, "Failed to get postgres conn")

	// Create connection to Kafka
	// FIXME stick kafka setup in suite setup
	kafkaBrokers := os.Getenv("KAFKA_BROKERS")

	dialer, err := tlsDialer()
	suite.Require().NoError(err)
	conn, err := dialer.DialLeader(context.Background(), "tcp", strings.Split(kafkaBrokers, ",")[0], "vote", 0)
	suite.Require().NoError(err)

	// create topics
	err = conn.CreateTopics(kafka.TopicConfig{Topic: voteTopic, NumPartitions: 1, ReplicationFactor: 1})
	suite.Require().NoError(err)

	offset, err := conn.ReadLastOffset()
	suite.Require().NoError(err)

	service := &Service{
		datastore: pg,
		cbClient:  mockCB,
		wallet: walletservice.Service{
			Datastore: pg,
		},
	}

	err = service.InitKafka()
	suite.Require().NoError(err, "Failed to initialize kafka")

	// kick off async goroutine to monitor the vote
	// queue of uncommitted votes in postgres, and
	// push the votes through redemption and kafka
	ctx, cancel := context.WithCancel(context.Background())
	go func() {
		for {
			_, err := service.RunNextVoteDrainJob(ctx)
			suite.Require().NoError(err, "Failed to drain vote queue")
			_, err = service.RunNextOrderJob(ctx)
			suite.Require().NoError(err, "Failed to drain order queue")
			<-time.After(1 * time.Second)
		}
	}()
	defer cancel()

	// Create the order first
	handler := CreateOrder(service)
	createRequest := &CreateOrderRequest{
		Items: []OrderItemRequest{
			{
				SKU:      "AgEJYnJhdmUuY29tAgpwdWJsaWMga2V5AAInaWQ9NWM4NDZkYTEtODNjZC00ZTE1LTk4ZGQtOGUxNDdhNTZiNmZhAAISc2t1PWFub24tY2FyZC12b3RlAAIMY3VycmVuY3k9QkFUAAIKcHJpY2U9MC4yNQAABiCBp8pJJYFZwJC7w2HjT-Sb6ogHOw-BnhLORRtGH36bhQ",
				Quantity: numVotes,
			},
		},
	}

	body, err := json.Marshal(&createRequest)
	suite.Require().NoError(err)

	req, err := http.NewRequest("POST", "/v1/orders", bytes.NewBuffer(body))
	suite.Require().NoError(err)

	rr := httptest.NewRecorder()
	handler.ServeHTTP(rr, req)
	suite.Require().Equal(http.StatusCreated, rr.Code)

	var order Order
	err = json.Unmarshal([]byte(rr.Body.String()), &order)
	suite.Require().NoError(err)

	userWallet := generateWallet(suite.T())
	err = pg.UpsertWallet(&userWallet.Info)
	suite.Require().NoError(err)

	fundWallet(suite.T(), userWallet, order.TotalPrice)
	txn, err := userWallet.PrepareTransaction(altcurrency.BAT, altcurrency.BAT.ToProbi(order.TotalPrice), uphold.SettlementDestination, "bat-go:grant-server.TestAC")
	suite.Require().NoError(err)

	walletID, err := uuid.FromString(userWallet.ID)
	suite.Require().NoError(err)

	anonCardRequest := CreateAnonCardTransactionRequest{
		WalletID:    walletID,
		Transaction: txn,
	}

	body, err = json.Marshal(&anonCardRequest)
	suite.Require().NoError(err)

	handler = CreateAnonCardTransaction(service)
	req, err = http.NewRequest("POST", "/{orderID}/transactions/anonymouscard", bytes.NewBuffer(body))
	suite.Require().NoError(err)

	rctx := chi.NewRouteContext()
	rctx.URLParams.Add("orderID", order.ID.String())
	req = req.WithContext(context.WithValue(req.Context(), chi.RouteCtxKey, rctx))

	rr = httptest.NewRecorder()
	handler.ServeHTTP(rr, req)
	suite.Require().Equal(http.StatusCreated, rr.Code)

	issuerName := "brave.com?sku=anon-card-vote"
	issuerPublicKey := "dHuiBIasUO0khhXsWgygqpVasZhtQraDSZxzJW2FKQ4="
	blindedCreds := []string{"XhBPMjh4vMw+yoNjE7C5OtoTz2rCtfuOXO/Vk7UwWzY="}
	signedCreds := []string{"NJnOyyL6YAKMYo6kSAuvtG+/04zK1VNaD9KdKwuzAjU="}
	proof := "IiKqfk10e7SJ54Ud/8FnCf+sLYQzS4WiVtYAM5+RVgApY6B9x4CVbMEngkDifEBRD6szEqnNlc3KA8wokGV5Cw=="
	sig := "PsavkSWaqsTzZjmoDBmSu6YxQ7NZVrs2G8DQ+LkW5xOejRF6whTiuUJhr9dJ1KlA+79MDbFeex38X5KlnLzvJw=="
	preimage := "125KIuuwtHGEl35cb5q1OLSVepoDTgxfsvwTc7chSYUM2Zr80COP19EuMpRQFju1YISHlnB04XJzZYN2ieT9Ng=="

	credsReq := CreateOrderCredsRequest{
		ItemID:       order.Items[0].ID,
		BlindedCreds: blindedCreds,
	}

	body, err = json.Marshal(&credsReq)
	suite.Require().NoError(err)

	handler = CreateOrderCreds(service)
	req, err = http.NewRequest("POST", "/{orderID}/credentials", bytes.NewBuffer(body))
	suite.Require().NoError(err)

	rctx = chi.NewRouteContext()
	rctx.URLParams.Add("orderID", order.ID.String())
	req = req.WithContext(context.WithValue(req.Context(), chi.RouteCtxKey, rctx))

	mockCB.EXPECT().CreateIssuer(gomock.Any(), gomock.Eq(issuerName), gomock.Eq(defaultMaxTokensPerIssuer)).Return(nil)
	mockCB.EXPECT().GetIssuer(gomock.Any(), gomock.Eq(issuerName)).Return(&cbr.IssuerResponse{
		Name:      issuerName,
		PublicKey: issuerPublicKey,
	}, nil)
	mockCB.EXPECT().SignCredentials(gomock.Any(), gomock.Eq(issuerName), gomock.Eq(blindedCreds)).Return(&cbr.CredentialsIssueResponse{
		BatchProof:   proof,
		SignedTokens: signedCreds,
	}, nil)

	rr = httptest.NewRecorder()
	handler.ServeHTTP(rr, req)
	suite.Require().Equal(http.StatusOK, rr.Code)

	// Check to see if we have HTTP Accepted
	handler = GetOrderCreds(service)
	req, err = http.NewRequest("GET", "/{orderID}/credentials", nil)
	suite.Require().NoError(err)

	rctx = chi.NewRouteContext()
	rctx.URLParams.Add("orderID", order.ID.String())
	req = req.WithContext(context.WithValue(req.Context(), chi.RouteCtxKey, rctx))

	rr = httptest.NewRecorder()
	handler.ServeHTTP(rr, req)
	suite.Assert().Equal(http.StatusAccepted, rr.Code)

	<-time.After(5 * time.Second)

	// see if we can get our order creds
	handler = GetOrderCreds(service)
	req, err = http.NewRequest("GET", "/{orderID}/credentials", nil)
	suite.Require().NoError(err)

	rctx = chi.NewRouteContext()
	rctx.URLParams.Add("orderID", order.ID.String())
	req = req.WithContext(context.WithValue(req.Context(), chi.RouteCtxKey, rctx))

	rr = httptest.NewRecorder()
	handler.ServeHTTP(rr, req)
	suite.Require().Equal(http.StatusOK, rr.Code)

	for rr.Code != http.StatusOK {
		if rr.Code == http.StatusBadRequest {
			break
		}
		select {
		case <-ctx.Done():
			break
		default:
			time.Sleep(50 * time.Millisecond)
			rr = httptest.NewRecorder()
			handler.ServeHTTP(rr, req)
		}
	}
	suite.Require().Equal(http.StatusOK, rr.Code, "Async signing timed out")

	// Test getting the same order by item ID
	handler = GetOrderCredsByID(service)
	req, err = http.NewRequest("GET", "/{orderID}/credentials/{itemID}", nil)
	suite.Require().NoError(err)

	rctx = chi.NewRouteContext()
	rctx.URLParams.Add("orderID", order.ID.String())
	rctx.URLParams.Add("itemID", order.Items[0].ID.String())
	req = req.WithContext(context.WithValue(req.Context(), chi.RouteCtxKey, rctx))

	rr = httptest.NewRecorder()
	handler.ServeHTTP(rr, req)
	suite.Require().Equal(http.StatusOK, rr.Code)

	// setup our make vote handler
	handler = MakeVote(service)

	vote := Vote{
		Type:    "auto-contribute",
		Channel: "brave.com",
	}

	voteBytes, err := json.Marshal(&vote)
	suite.Require().NoError(err)
	votePayload := base64.StdEncoding.EncodeToString(voteBytes)

	voteReq := VoteRequest{
		Vote: votePayload,
		Credentials: []CredentialBinding{{
			PublicKey:     issuerPublicKey,
			Signature:     sig,
			TokenPreimage: preimage,
		}},
	}

	body, err = json.Marshal(&voteReq)
	suite.Require().NoError(err)

	// mocked redeem creds
	mockCB.EXPECT().RedeemCredentials(gomock.Any(), gomock.Eq([]cbr.CredentialRedemption{{
		Issuer:        issuerName,
		TokenPreimage: preimage,
		Signature:     sig,
	}}), gomock.Eq(votePayload)).Return(nil)

	// perform post to vote endpoint
	req, err = http.NewRequest("POST", "/vote", bytes.NewBuffer(body))
	suite.Require().NoError(err)

	// actually perform the call
	rr = httptest.NewRecorder()
	handler.ServeHTTP(rr, req)
	suite.Require().Equal(http.StatusOK, rr.Code)

	body, _ = ioutil.ReadAll(rr.Body)

	<-time.After(5 * time.Second)

	// Test the Kafka Event was put into place
	r := kafka.NewReader(kafka.ReaderConfig{
		Brokers:          strings.Split(kafkaBrokers, ","),
		Topic:            voteTopic,
		Dialer:           service.kafkaDialer,
		MaxWait:          time.Second,
		RebalanceTimeout: time.Second,
		Logger:           kafka.LoggerFunc(log.Printf),
	})

	codec := service.codecs["vote"]

	// :cry:
	err = r.SetOffset(offset)
	suite.Require().NoError(err)

	voteEventBinary, err := r.ReadMessage(context.Background())
	suite.Require().NoError(err)

	voteEvent, _, err := codec.NativeFromBinary(voteEventBinary.Value)
	suite.Require().NoError(err)

	voteEventJSON, err := codec.TextualFromNative(nil, voteEvent)
	suite.Require().NoError(err)

	suite.Assert().Contains(string(voteEventJSON), "id")

	var ve = new(VoteEvent)

	err = json.Unmarshal(voteEventJSON, ve)
	suite.Require().NoError(err)

	suite.Assert().Equal(ve.Type, vote.Type)
	suite.Assert().Equal(ve.Channel, vote.Channel)
<<<<<<< HEAD
	suite.Assert().Equal(ve.VoteTally, vote.VoteTally)
}

func (suite *ControllersTestSuite) SetupCreateKey() Key {
	createRequest := &CreateKeyRequest{
		Name: "BAT-GO",
	}

	body, err := json.Marshal(&createRequest)
	suite.Require().NoError(err)
	req, err := http.NewRequest("POST", "/v1/merchants/{merchantID}/key", bytes.NewBuffer(body))
	suite.Require().NoError(err)

	createAPIHandler := CreateKey(suite.service)
	rctx := chi.NewRouteContext()
	rctx.URLParams.Add("merchantID", "48dc25ed-4121-44ef-8147-4416a76201f7")
	postReq := req.WithContext(context.WithValue(req.Context(), chi.RouteCtxKey, rctx))

	rr := httptest.NewRecorder()
	createAPIHandler.ServeHTTP(rr, postReq)

	suite.Assert().Equal(http.StatusOK, rr.Code)

	var key Key
	err = json.Unmarshal(rr.Body.Bytes(), &key)
	suite.Assert().NoError(err)

	return key
}

func (suite *ControllersTestSuite) SetupDeleteKey(key Key) Key {
	deleteRequest := &DeleteKeyRequest{
		DelaySeconds: 0,
	}

	body, err := json.Marshal(&deleteRequest)
	suite.Require().NoError(err)

	req, err := http.NewRequest("DELETE", "/v1/merchants/id/key/{id}", bytes.NewBuffer(body))
	suite.Require().NoError(err)

	deleteAPIHandler := DeleteKey(suite.service)
	rctx := chi.NewRouteContext()
	rctx.URLParams.Add("id", key.ID)
	deleteReq := req.WithContext(context.WithValue(req.Context(), chi.RouteCtxKey, rctx))

	rr := httptest.NewRecorder()
	deleteAPIHandler.ServeHTTP(rr, deleteReq)
	suite.Assert().Equal(http.StatusOK, rr.Code)

	var deletedKey Key
	err = json.Unmarshal(rr.Body.Bytes(), &deletedKey)
	suite.Assert().NoError(err)

	return deletedKey
}

func (suite *ControllersTestSuite) TestCreateKey() {
	Key := suite.SetupCreateKey()

	suite.Assert().Equal("48dc25ed-4121-44ef-8147-4416a76201f7", Key.Merchant)
}

func (suite *ControllersTestSuite) TestDeleteKey() {
	key := suite.SetupCreateKey()

	deleteTime := time.Now()
	deletedKey := suite.SetupDeleteKey(key)
	// Ensure the expiry is within 5 seconds of when we made the call
	suite.Assert().WithinDuration(deleteTime, *deletedKey.Expiry, 5*time.Second)
}

func (suite *ControllersTestSuite) TestGetKeys() {
	pg, err := NewPostgres("", false)
	suite.Require().NoError(err, "Failed to get postgres conn")

	// Delete transactions so we don't run into any validation errors
	_, err = pg.DB.Exec("DELETE FROM api_keys;")
	suite.Require().NoError(err)

	key := suite.SetupCreateKey()

	req, err := http.NewRequest("GET", "/v1/merchant/{merchantID}/keys", nil)
	suite.Require().NoError(err)

	getAPIHandler := GetKeys(suite.service)
	rctx := chi.NewRouteContext()
	rctx.URLParams.Add("merchantID", key.Merchant)
	getReq := req.WithContext(context.WithValue(req.Context(), chi.RouteCtxKey, rctx))

	rr := httptest.NewRecorder()
	getAPIHandler.ServeHTTP(rr, getReq)

	suite.Assert().Equal(http.StatusOK, rr.Code)

	var keys []Key
	err = json.Unmarshal(rr.Body.Bytes(), &keys)
	suite.Assert().NoError(err)

	suite.Assert().Equal(1, len(keys))
}

func (suite *ControllersTestSuite) TestGetKeysFiltered() {
	pg, err := NewPostgres("", false)
	suite.Require().NoError(err, "Failed to get postgres conn")

	// Delete transactions so we don't run into any validation errors
	_, err = pg.DB.Exec("DELETE FROM api_keys;")
	suite.Require().NoError(err)

	key := suite.SetupCreateKey()
	toDelete := suite.SetupCreateKey()
	suite.SetupDeleteKey(toDelete)

	req, err := http.NewRequest("GET", "/v1/merchant/{merchantID}/keys?expired=true", nil)
	suite.Require().NoError(err)

	getAPIHandler := GetKeys(suite.service)
	rctx := chi.NewRouteContext()
	rctx.URLParams.Add("merchantID", key.Merchant)
	getReq := req.WithContext(context.WithValue(req.Context(), chi.RouteCtxKey, rctx))

	rr := httptest.NewRecorder()
	getAPIHandler.ServeHTTP(rr, getReq)

	suite.Assert().Equal(http.StatusOK, rr.Code)

	var keys []Key
	err = json.Unmarshal(rr.Body.Bytes(), &keys)
	suite.Assert().NoError(err)

	suite.Assert().Equal(2, len(keys))
=======
	// should be number of credentials for the vote
	suite.Assert().Equal(ve.VoteTally, int64(len(voteReq.Credentials)))
	// check that the funding source matches the issuer
	suite.Assert().Equal(ve.FundingSource, "anonymous-card") // from SKU...
>>>>>>> deffea03
}<|MERGE_RESOLUTION|>--- conflicted
+++ resolved
@@ -655,8 +655,10 @@
 
 	suite.Assert().Equal(ve.Type, vote.Type)
 	suite.Assert().Equal(ve.Channel, vote.Channel)
-<<<<<<< HEAD
-	suite.Assert().Equal(ve.VoteTally, vote.VoteTally)
+	// should be number of credentials for the vote
+	suite.Assert().Equal(ve.VoteTally, int64(len(voteReq.Credentials)))
+	// check that the funding source matches the issuer
+	suite.Assert().Equal(ve.FundingSource, "anonymous-card") // from SKU...
 }
 
 func (suite *ControllersTestSuite) SetupCreateKey() Key {
@@ -788,10 +790,4 @@
 	suite.Assert().NoError(err)
 
 	suite.Assert().Equal(2, len(keys))
-=======
-	// should be number of credentials for the vote
-	suite.Assert().Equal(ve.VoteTally, int64(len(voteReq.Credentials)))
-	// check that the funding source matches the issuer
-	suite.Assert().Equal(ve.FundingSource, "anonymous-card") // from SKU...
->>>>>>> deffea03
 }