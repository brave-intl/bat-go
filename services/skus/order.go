package skus

import (
	"context"
	"encoding/json"
	"errors"
	"fmt"
	"strconv"
	"strings"
	"time"

<<<<<<< HEAD
	"github.com/brave-intl/bat-go/libs/clients/radom"
	"github.com/brave-intl/bat-go/libs/datastore"
=======
>>>>>>> cd02710d
	"github.com/brave-intl/bat-go/libs/logging"
	timeutils "github.com/brave-intl/bat-go/libs/time"
	uuid "github.com/satori/go.uuid"
	"github.com/shopspring/decimal"
	"github.com/stripe/stripe-go/v72"
	"gopkg.in/macaroon.v2"

	"github.com/brave-intl/bat-go/services/skus/model"
)

const (
	paymentProcessor = "paymentProcessor"
	// IOSPaymentMethod - indicating this used an ios payment method
	IOSPaymentMethod = "ios"
	// AndroidPaymentMethod - indicating this used an android payment method
	AndroidPaymentMethod = "android"
)

<<<<<<< HEAD
// StripePaymentMethod - the label for stripe payment method
=======
>>>>>>> cd02710d
const (
	// TODO(pavelb): Gradually replace it everywhere.
	StripePaymentMethod = model.StripePaymentMethod

	StripeInvoiceUpdated              = "invoice.updated"
	StripeInvoicePaid                 = "invoice.paid"
	StripeCustomerSubscriptionDeleted = "customer.subscription.deleted"
	RadomPaymentMethod                = "radom"
)

var (
	// ErrInvalidSKU - this sku is malformed or failed signature validation
	ErrInvalidSKU = errors.New("Invalid SKU Token provided in request")
)

// TODO(pavelb): Gradually replace it everywhere.

type Methods = model.Methods

type Order = model.Order

type OrderItem = model.OrderItem

type CreateCheckoutSessionResponse = model.CreateCheckoutSessionResponse

func decodeAndUnmarshalSku(sku string) (*macaroon.Macaroon, error) {
	macBytes, err := macaroon.Base64Decode([]byte(sku))
	if err != nil {
		return nil, fmt.Errorf("failed to b64 decode sku token: %w", err)
	}
	mac := &macaroon.Macaroon{}
	if err = mac.UnmarshalBinary(macBytes); err != nil {
		return nil, fmt.Errorf("failed to unmarshal sku token: %w", err)
	}

	return mac, nil
}

// IssuerConfig - the configuration of an issuer
type IssuerConfig struct {
	buffer  int
	overlap int
}

// CreateOrderItemFromMacaroon creates an order item from a macaroon
func (s *Service) CreateOrderItemFromMacaroon(ctx context.Context, sku string, quantity int) (*OrderItem, *Methods, *IssuerConfig, error) {
	sublogger := logging.Logger(ctx, "CreateOrderItemFromMacaroon")

	// validation prior to decoding/unmarshalling
	valid, err := validateHardcodedSku(ctx, sku)
	if err != nil {
		sublogger.Error().Err(err).Msg("failed to validate sku")
		return nil, nil, nil, fmt.Errorf("failed to validate sku: %w", err)
	}

	// perform validation
	if !valid {
		sublogger.Error().Err(err).Msg("invalid sku")
		return nil, nil, nil, ErrInvalidSKU
	}

	// read the macaroon, its valid
	mac, err := decodeAndUnmarshalSku(sku)
	if err != nil {
		sublogger.Error().Err(err).Msg("failed to decode sku")
		return nil, nil, nil, fmt.Errorf("failed to create order item from macaroon: %w", err)
	}

	caveats := mac.Caveats()
	allowedPaymentMethods := new(Methods)
	orderItem := OrderItem{}
	orderItem.Quantity = quantity

	orderItem.Location.String = mac.Location()
	orderItem.Location.Valid = true

	issuerConfig := &IssuerConfig{
		buffer:  defaultBuffer,
		overlap: defaultOverlap,
	}

	for i := 0; i < len(caveats); i++ {
		caveat := mac.Caveats()[i]
		values := strings.Split(string(caveat.Id), "=")
		key := strings.TrimSpace(values[0])
		value := strings.TrimSpace(strings.Join(values[1:], "="))

		switch key {
		case "sku":
			orderItem.SKU = value
		case "price", "amount":
			orderItem.Price, err = decimal.NewFromString(value)
			if err != nil {
				return nil, nil, nil, err
			}
		case "description":
			orderItem.Description.String = value
			orderItem.Description.Valid = true
			if err != nil {
				return nil, nil, nil, err
			}
		case "currency":
			orderItem.Currency = value
		case "credential_type":
			orderItem.CredentialType = value
		case "issuance_interval":
			orderItem.IssuanceIntervalISO = &value
		case "credential_valid_duration":
			// actually the expires time
			orderItem.ValidFor = new(time.Duration)
			id, err := timeutils.ParseDuration(value)
			if err != nil {
				sublogger.Error().Err(err).Msg("failed to decode sku credential_valid_duration")
				return nil, nil, nil, fmt.Errorf("failed to unmarshal macaroon metadata: %w", err)
			}
			t, err := id.FromNow()
			if err != nil {
				sublogger.Error().Err(err).Msg("failed to decode sku credential_valid_duration")
				return nil, nil, nil, fmt.Errorf("failed to unmarshal macaroon metadata: %w", err)
			}
			*orderItem.ValidFor = time.Until(*t)
			orderItem.ValidForISO = &value
		case "each_credential_valid_duration":
			// for time aware issuers we need to explain per order item
			// what the duration of each credential is
			_, err := timeutils.ParseDuration(value) // parse the duration
			if err != nil {
				sublogger.Error().Err(err).Msg("failed to decode sku each_credential_valid_duration")
				return nil, nil, nil, fmt.Errorf("failed to unmarshal macaroon metadata: %w", err)
			}
			// set the duration iso for the order item
			orderItem.EachCredentialValidForISO = &value
		case "issuer_token_buffer":
			buffer, err := strconv.Atoi(value)
			if err != nil {
				return nil, nil, nil, fmt.Errorf("error converting buffer for order item %s: %w", orderItem.ID, err)
			}
			issuerConfig.buffer = buffer
		case "issuer_token_overlap":
			overlap, err := strconv.Atoi(value)
			if err != nil {
				return nil, nil, nil, fmt.Errorf("error converting overlap for order item %s: %w", orderItem.ID, err)
			}
			issuerConfig.overlap = overlap
		case "allowed_payment_methods":
			*allowedPaymentMethods = Methods(strings.Split(value, ","))
		case "metadata":
			err := json.Unmarshal([]byte(value), &orderItem.Metadata)
			sublogger.Debug().Str("value", value).Msg("metadata string")
			sublogger.Debug().Str("metadata", fmt.Sprintf("%+v", orderItem.Metadata)).Msg("metadata structure")
			if err != nil {
				sublogger.Error().Err(err).Msg("failed to decode sku metadata")
				return nil, nil, nil, fmt.Errorf("failed to unmarshal macaroon metadata: %w", err)
			}
		}
	}
	newQuantity, err := decimal.NewFromString(strconv.Itoa(orderItem.Quantity))
	if err != nil {
		return nil, nil, nil, err
	}

	orderItem.Subtotal = orderItem.Price.Mul(newQuantity)

	return &orderItem, allowedPaymentMethods, issuerConfig, nil
}

<<<<<<< HEAD
// IsRadomPayable returns true if every item is payable by Stripe
func (order Order) IsRadomPayable() bool {
	// TODO: if not we need to look into subscription trials:
	/// -> https://stripe.com/docs/billing/subscriptions/trials
	return strings.Contains(strings.Join(order.AllowedPaymentMethods, ","), RadomPaymentMethod)
}

// IsStripePayable returns true if every item is payable by Stripe
func (order Order) IsStripePayable() bool {
	// TODO: if not we need to look into subscription trials:
	/// -> https://stripe.com/docs/billing/subscriptions/trials
	return strings.Contains(strings.Join(order.AllowedPaymentMethods, ","), StripePaymentMethod)
}

// CreateCheckoutSessionResponse - the structure of a checkout session response
type CreateCheckoutSessionResponse struct {
	SessionID string `json:"checkoutSessionId"`
}

=======
>>>>>>> cd02710d
func getEmailFromCheckoutSession(stripeSession *stripe.CheckoutSession) string {
	// has an existing checkout session
	var email string
	if stripeSession == nil {
		// stripe session does not exist
		return email
	}
	if stripeSession.CustomerEmail != "" {
		// if the email was stored on the stripe session customer email, use it
		email = stripeSession.CustomerEmail
	} else if stripeSession.Customer != nil && stripeSession.Customer.Email != "" {
		// if the stripe session has a customer record, with an email, use it
		email = stripeSession.Customer.Email
	}
	// if there is no record of an email, stripe will ask for it and make a new customer
	return email
}

<<<<<<< HEAD
var (
	acceptedChains = []int64{}
	acceptedTokens = []radom.AcceptedToken{}
)

// CreateRadomCheckoutSession - Create a Stripe Checkout Session for an Order
func (order *Order) CreateRadomCheckoutSession(radomClient radom.Client, sellerAddress string) (CreateCheckoutSessionResponse, error) {

	if len(order.Items) < 1 {
		return CreateCheckoutSessionResponse{}, errors.New("failed to create checkout session, no order items")
	}

	successURI, ok := order.Items[0].Metadata["radom_success_uri"].(string)
	if !ok {
		return CreateCheckoutSessionResponse{}, errors.New("failed to create checkout session, no success url in sku")
	}
	cancelURI, ok := order.Items[0].Metadata["radom_cancel_uri"].(string)
	if !ok {
		return CreateCheckoutSessionResponse{}, errors.New("failed to create checkout session, no cancel url in sku")
	}
	productID, ok := order.Items[0].Metadata["radom_product_id"].(string)
	if !ok {
		return CreateCheckoutSessionResponse{}, errors.New("failed to create checkout session, no product id in sku")
	}

	// create a checkout session
	resp, err := radomClient.CreateCheckoutSession(&radom.CheckoutSessionRequest{
		SuccessURL:     successURI,
		CancelURL:      cancelURI,
		Currency:       "BAT",
		AcceptedTokens: acceptedTokens,
		AcceptedChains: acceptedChains,
		SellerAddress:  sellerAddress,
		Metadata: radom.Metadata(
			[]radom.KeyValue{
				{
					Key: "brave-metadata",
					Value: map[string]interface{}{
						"orderId": order.ID.String(),
					},
				},
			},
		),
		LineItems: []radom.LineItem{
			{
				ProductID: productID,
			},
		},
		ExpiresAt: time.Now().Add(24 * time.Hour).Unix(),
	})
	if err != nil {
		return CreateCheckoutSessionResponse{}, fmt.Errorf("failed to get checkout session response: %w", err)
	}
	return CreateCheckoutSessionResponse{
		SessionID: resp.CheckoutSessionID,
	}, nil
}

// CreateStripeCheckoutSession - Create a Stripe Checkout Session for an Order
func (order Order) CreateStripeCheckoutSession(email, successURI, cancelURI string, freeTrialDays int64) (CreateCheckoutSessionResponse, error) {

	var custID string

	if email != "" {
		// find the existing customer by email
		// so we can use the customer id instead of a customer email
		i := customer.List(&stripe.CustomerListParams{
			Email: stripe.String(email),
		})

		for i.Next() {
			custID = i.Customer().ID
		}
	}

	var sd = &stripe.CheckoutSessionSubscriptionDataParams{}

	// if a free trial is set, apply it
	if freeTrialDays > 0 {
		sd.TrialPeriodDays = &freeTrialDays
	}

	params := &stripe.CheckoutSessionParams{
		PaymentMethodTypes: stripe.StringSlice([]string{
			"card",
		}),
		Mode:              stripe.String(string(stripe.CheckoutSessionModeSubscription)),
		SuccessURL:        stripe.String(successURI),
		CancelURL:         stripe.String(cancelURI),
		ClientReferenceID: stripe.String(order.ID.String()),
		SubscriptionData:  sd,
		LineItems:         order.CreateStripeLineItems(),
	}

	if custID != "" {
		// try to use existing customer we found by email
		params.Customer = stripe.String(custID)
	} else if email != "" {
		// if we dont have an existing customer, this CustomerEmail param will create a new one
		params.CustomerEmail = stripe.String(email)
	}
	// else we have no record of this email for this checkout session
	// the user will be asked for the email, we cannot send an empty customer email as a param

	params.SubscriptionData.AddMetadata("orderID", order.ID.String())
	params.AddExtra("allow_promotion_codes", "true")
	session, err := session.New(params)
	if err != nil {
		return CreateCheckoutSessionResponse{}, fmt.Errorf("failed to create stripe session: %w", err)
	}

	data := CreateCheckoutSessionResponse{
		SessionID: session.ID,
	}
	return data, nil
}

// CreateStripeLineItems - create line items for a checkout session with stripe
func (order Order) CreateStripeLineItems() []*stripe.CheckoutSessionLineItemParams {
	lineItems := make([]*stripe.CheckoutSessionLineItemParams, len(order.Items))
	for index, item := range order.Items {
		// get the item id from the metadata
		priceID, ok := item.Metadata["stripe_item_id"].(string)
		if !ok {
			continue
		}
		// since we are creating stripe line item, we can assume
		// that the stripe product is embedded in macaroon as metadata
		lineItems[index] = &stripe.CheckoutSessionLineItemParams{
			Price:    stripe.String(priceID),
			Quantity: stripe.Int64(int64(item.Quantity)),
		}
	}
	return lineItems
}

// IsPaid returns true if the order is paid
func (order Order) IsPaid() bool {
	// if the order status is paid it is paid.
	// if the order is cancelled, check to make sure that expires at is after now
	if order.Status == OrderStatusPaid {
		return true
	} else if order.Status == OrderStatusCanceled && order.ExpiresAt != nil {
		expires := *order.ExpiresAt
		return expires.After(time.Now())
	}
	return false
}

=======
>>>>>>> cd02710d
// RenewOrder updates the orders status to paid and paid at time, inserts record of this order
// Status should either be one of pending, paid, fulfilled, or canceled.
func (s *Service) RenewOrder(ctx context.Context, orderID uuid.UUID) error {

	// renew order is an update order with paid status
	// and an update order expires at with the new expiry time of the order
	err := s.Datastore.UpdateOrder(orderID, OrderStatusPaid) // this performs a record order payment
	if err != nil {
		return fmt.Errorf("failed to set order status to paid: %w", err)
	}

	return s.DeleteOrderCreds(ctx, orderID, true)
}<|MERGE_RESOLUTION|>--- conflicted
+++ resolved
@@ -9,15 +9,13 @@
 	"strings"
 	"time"
 
-<<<<<<< HEAD
+	"github.com/aws/aws-sdk-go/aws/session"
 	"github.com/brave-intl/bat-go/libs/clients/radom"
-	"github.com/brave-intl/bat-go/libs/datastore"
-=======
->>>>>>> cd02710d
 	"github.com/brave-intl/bat-go/libs/logging"
 	timeutils "github.com/brave-intl/bat-go/libs/time"
 	uuid "github.com/satori/go.uuid"
 	"github.com/shopspring/decimal"
+	"github.com/stripe/stripe-go/customer"
 	"github.com/stripe/stripe-go/v72"
 	"gopkg.in/macaroon.v2"
 
@@ -32,10 +30,6 @@
 	AndroidPaymentMethod = "android"
 )
 
-<<<<<<< HEAD
-// StripePaymentMethod - the label for stripe payment method
-=======
->>>>>>> cd02710d
 const (
 	// TODO(pavelb): Gradually replace it everywhere.
 	StripePaymentMethod = model.StripePaymentMethod
@@ -202,8 +196,7 @@
 	return &orderItem, allowedPaymentMethods, issuerConfig, nil
 }
 
-<<<<<<< HEAD
-// IsRadomPayable returns true if every item is payable by Stripe
+// IsRadomPayable returns true if every item is payable by Radom
 func (order Order) IsRadomPayable() bool {
 	// TODO: if not we need to look into subscription trials:
 	/// -> https://stripe.com/docs/billing/subscriptions/trials
@@ -222,8 +215,6 @@
 	SessionID string `json:"checkoutSessionId"`
 }
 
-=======
->>>>>>> cd02710d
 func getEmailFromCheckoutSession(stripeSession *stripe.CheckoutSession) string {
 	// has an existing checkout session
 	var email string
@@ -242,7 +233,6 @@
 	return email
 }
 
-<<<<<<< HEAD
 var (
 	acceptedChains = []int64{}
 	acceptedTokens = []radom.AcceptedToken{}
@@ -392,8 +382,6 @@
 	return false
 }
 
-=======
->>>>>>> cd02710d
 // RenewOrder updates the orders status to paid and paid at time, inserts record of this order
 // Status should either be one of pending, paid, fulfilled, or canceled.
 func (s *Service) RenewOrder(ctx context.Context, orderID uuid.UUID) error {
