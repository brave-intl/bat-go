package skus

import (
	"context"
	"crypto/subtle"
	"encoding/base64"
	"encoding/json"
	"errors"
	"fmt"
	"io"
	"net/http"
	"os"
	"strconv"
	"strings"

	"github.com/asaskevich/govalidator"
	"github.com/go-chi/chi"
	"github.com/go-chi/cors"
	"github.com/go-playground/validator/v10"
	uuid "github.com/satori/go.uuid"
	"github.com/stripe/stripe-go/v72"
	"github.com/stripe/stripe-go/v72/webhook"
	"google.golang.org/api/idtoken"

	"github.com/brave-intl/bat-go/libs/clients/radom"
	appctx "github.com/brave-intl/bat-go/libs/context"
	"github.com/brave-intl/bat-go/libs/handlers"
	"github.com/brave-intl/bat-go/libs/inputs"
	"github.com/brave-intl/bat-go/libs/logging"
	"github.com/brave-intl/bat-go/libs/middleware"
	"github.com/brave-intl/bat-go/libs/requestutils"
	"github.com/brave-intl/bat-go/libs/responses"

	"github.com/brave-intl/bat-go/services/skus/handler"
	"github.com/brave-intl/bat-go/services/skus/model"
)

const (
	reqBodyLimit10MB = 10 << 20
)

type middlewareFn func(next http.Handler) http.Handler

func Router(
	svc *Service,
	authMwr middlewareFn,
	metricsMwr middleware.InstrumentHandlerDef,
	copts cors.Options,
) chi.Router {
	r := chi.NewRouter()

	orderh := handler.NewOrder(svc)

	corsMwrPost := NewCORSMwr(copts, http.MethodPost)

	if os.Getenv("ENV") == "local" {
		r.Method(
			http.MethodOptions,
			"/",
			metricsMwr("CreateOrderOptions", corsMwrPost(nil)),
		)

		r.Method(
			http.MethodPost,
			"/",
			metricsMwr(
				"CreateOrder",
				corsMwrPost(handlers.AppHandler(orderh.Create)),
			),
		)
	} else {
		r.Method(http.MethodPost, "/", metricsMwr("CreateOrder", handlers.AppHandler(orderh.Create)))
	}

	{
		corsMwrGet := NewCORSMwr(copts, http.MethodGet)
		r.Method(http.MethodOptions, "/{orderID}", metricsMwr("GetOrderOptions", corsMwrGet(nil)))
		r.Method(http.MethodGet, "/{orderID}", metricsMwr("GetOrder", corsMwrGet(GetOrder(svc))))
	}

	r.Method(
		http.MethodDelete,
		"/{orderID}",
		metricsMwr("CancelOrder", NewCORSMwr(copts, http.MethodDelete)(authMwr(CancelOrder(svc)))),
	)

	r.Method(
		http.MethodPatch,
		"/{orderID}/set-trial",
		metricsMwr("SetOrderTrialDays", NewCORSMwr(copts, http.MethodPatch)(authMwr(handleSetOrderTrialDays(svc)))),
	)

	r.Method(http.MethodGet, "/{orderID}/transactions", metricsMwr("GetTransactions", GetTransactions(svc)))
	r.Method(http.MethodPost, "/{orderID}/transactions/uphold", metricsMwr("CreateUpholdTransaction", CreateUpholdTransaction(svc)))
	r.Method(http.MethodPost, "/{orderID}/transactions/gemini", metricsMwr("CreateGeminiTransaction", CreateGeminiTransaction(svc)))

	r.Method(
		http.MethodPost,
		"/{orderID}/transactions/anonymousCard",
		metricsMwr("CreateAnonCardTransaction", CreateAnonCardTransaction(svc)),
	)

	// Receipt validation.
	{
		valid := validator.New()

		r.Method(http.MethodPost, "/{orderID}/submit-receipt", metricsMwr("SubmitReceipt", corsMwrPost(handleSubmitReceipt(svc, valid))))
		r.Method(http.MethodPost, "/receipt", metricsMwr("createOrderFromReceipt", corsMwrPost(handleCreateOrderFromReceipt(svc, valid))))
		r.Method(http.MethodPost, "/{orderID}/receipt", metricsMwr("checkOrderReceipt", authMwr(handleCheckOrderReceipt(svc, valid))))
	}

	credh := handler.NewCred(svc)

	r.Route("/{orderID}/credentials", func(cr chi.Router) {
		cr.Use(NewCORSMwr(copts, http.MethodGet, http.MethodPost))
		cr.Method(http.MethodGet, "/", metricsMwr("GetOrderCreds", GetOrderCreds(svc)))
		cr.Method(http.MethodPost, "/", metricsMwr("CreateOrderCreds", CreateOrderCreds(svc)))
		cr.Method(http.MethodDelete, "/", metricsMwr("DeleteOrderCreds", authMwr(deleteOrderCreds(svc))))
<<<<<<< HEAD

		// For now, this endpoint is placed directly under /credentials.
		// It would make sense to put it under /items/item_id, had the caller known the item id.
		// However, the caller of this endpoit does not posses that knowledge, and it would have to call the order endpoint to get it.
		// This extra round-trip currently does not make sense.
		// So until Bundles came along we can benefit from the fact that there is one item per order.
		// By the time Bundles arrive, the caller would either have to fetch order anyway, or this can be communicated in another way.
		cr.Method(http.MethodGet, "/batches/count", metricsMwr("CountBatches", authMwr(handlers.AppHandler(credh.CountBatches))))
=======
>>>>>>> d2f01b1e

		// Handle the old endpoint while the new is being rolled out:
		// - true: the handler uses itemID as the request id, which is the old mode;
		// - false: the handler uses the requestID from the URI.
		cr.Method(http.MethodGet, "/{itemID}", metricsMwr("GetOrderCredsByID", getOrderCredsByID(svc, true)))
		cr.Method(http.MethodGet, "/items/{itemID}/batches/{requestID}", metricsMwr("GetOrderCredsByID", getOrderCredsByID(svc, false)))

		cr.Method(http.MethodPut, "/items/{itemID}/batches/{requestID}", metricsMwr("CreateOrderItemCreds", createItemCreds(svc)))
	})

	return r
}

// CredentialRouter handles requests to /v1/credentials.
func CredentialRouter(svc *Service, authMwr middlewareFn) chi.Router {
	r := chi.NewRouter()

	r.Method(
		http.MethodPost,
		"/subscription/verifications",
		middleware.InstrumentHandler("VerifyCredentialV1", authMwr(VerifyCredentialV1(svc))),
	)

	return r
}

// CredentialV2Router handles requests to /v2/credentials.
func CredentialV2Router(svc *Service, authMwr middlewareFn) chi.Router {
	r := chi.NewRouter()

	r.Method(
		http.MethodPost,
		"/subscription/verifications",
		middleware.InstrumentHandler("VerifyCredentialV2", authMwr(VerifyCredentialV2(svc))),
	)

	return r
}

// MerchantRouter handles calls made for the merchant
func MerchantRouter(service *Service) chi.Router {
	r := chi.NewRouter()
	if os.Getenv("ENV") != "local" {
		r.Use(middleware.SimpleTokenAuthorizedOnly)
	}

	// Once instrument handler is refactored https://github.com/brave-intl/bat-go/issues/291
	// We can use this service context instead of having
	r.Use(middleware.NewServiceCtx(service))

	// RESTy routes for "merchant" resource
	r.Route("/", func(r chi.Router) {
		r.Route("/{merchantID}", func(mr chi.Router) {
			mr.Route("/keys", func(kr chi.Router) {
				kr.Method("GET", "/", middleware.InstrumentHandler("GetKeys", GetKeys(service)))
				kr.Method("POST", "/", middleware.InstrumentHandler("CreateKey", CreateKey(service)))
				kr.Method("DELETE", "/{id}", middleware.InstrumentHandler("DeleteKey", DeleteKey(service)))
			})
			mr.Route("/transactions", func(kr chi.Router) {
				kr.Method("GET", "/", middleware.InstrumentHandler("MerchantTransactions", MerchantTransactions(service)))
			})
		})
	})

	return r
}

// DeleteKeyRequest includes information needed to delete a key
type DeleteKeyRequest struct {
	DelaySeconds int `json:"delaySeconds" valid:"-"`
}

// CreateKeyRequest includes information needed to create a key
type CreateKeyRequest struct {
	Name string `json:"name" valid:"required"`
}

// CreateKeyResponse includes information about the created key
type CreateKeyResponse struct {
	*Key
	SecretKey string `json:"secretKey"`
}

// CreateKey is the handler for creating keys for a merchant
func CreateKey(service *Service) handlers.AppHandler {
	return handlers.AppHandler(func(w http.ResponseWriter, r *http.Request) *handlers.AppError {
		reqMerchant := chi.URLParam(r, "merchantID")

		var req CreateKeyRequest
		err := requestutils.ReadJSON(r.Context(), r.Body, &req)
		if err != nil {
			return handlers.WrapError(err, "Error in request body", http.StatusBadRequest)
		}

		encrypted, nonce, err := GenerateSecret()
		if err != nil {
			return handlers.WrapError(err, "Could not generate a secret key ", http.StatusInternalServerError)
		}

		key, err := service.Datastore.CreateKey(reqMerchant, req.Name, encrypted, nonce)
		if err != nil {
			return handlers.WrapError(err, "Error create api keys", http.StatusInternalServerError)
		}

		sk, err := key.GetSecretKey()
		if err != nil {
			return handlers.WrapError(err, "Error create api keys", http.StatusInternalServerError)
		}

		if sk == nil {
			err = errors.New("secret key was nil")
			return handlers.WrapError(err, "Error create api keys", http.StatusInternalServerError)
		}

		resp := CreateKeyResponse{
			Key:       key,
			SecretKey: *sk,
		}
		return handlers.RenderContent(r.Context(), resp, w, http.StatusOK)
	})
}

// DeleteKey deletes a key
func DeleteKey(service *Service) handlers.AppHandler {
	return handlers.AppHandler(func(w http.ResponseWriter, r *http.Request) *handlers.AppError {
		var id = new(inputs.ID)
		if err := inputs.DecodeAndValidateString(context.Background(), id, chi.URLParam(r, "id")); err != nil {
			return handlers.ValidationError(
				"Error validating request url parameter",
				map[string]interface{}{
					"id": err.Error(),
				},
			)
		}

		var req DeleteKeyRequest
		err := requestutils.ReadJSON(r.Context(), r.Body, &req)
		if err != nil {
			return handlers.WrapError(err, "Error in request body", http.StatusBadRequest)
		}

		_, err = govalidator.ValidateStruct(req)
		if err != nil {
			return handlers.WrapValidationError(err)
		}

		key, err := service.Datastore.DeleteKey(*id.UUID(), req.DelaySeconds)
		if err != nil {
			return handlers.WrapError(err, "Error updating keys for the merchant", http.StatusInternalServerError)
		}
		status := http.StatusOK
		if key == nil {
			status = http.StatusNotFound
		}

		return handlers.RenderContent(r.Context(), key, w, status)
	})
}

// GetKeys returns all keys for a specified merchant
func GetKeys(service *Service) handlers.AppHandler {
	return handlers.AppHandler(func(w http.ResponseWriter, r *http.Request) *handlers.AppError {
		merchantID := chi.URLParam(r, "merchantID")
		expired := r.URL.Query().Get("expired")
		showExpired := expired == "true"

		var keys *[]Key
		keys, err := service.Datastore.GetKeysByMerchant(merchantID, showExpired)
		if err != nil {
			return handlers.WrapError(err, "Error Getting Keys for Merchant", http.StatusInternalServerError)
		}

		return handlers.RenderContent(r.Context(), keys, w, http.StatusOK)
	})
}

// VoteRouter for voting endpoint
func VoteRouter(service *Service, instrumentHandler middleware.InstrumentHandlerDef) chi.Router {
	r := chi.NewRouter()
	r.Method("POST", "/", instrumentHandler("MakeVote", MakeVote(service)))
	return r
}

type setTrialDaysRequest struct {
	TrialDays int64 `json:"trialDays"`
}

// TODO: refactor this to avoid multiple fetches of an order.
func handleSetOrderTrialDays(svc *Service) handlers.AppHandler {
	return handlers.AppHandler(func(w http.ResponseWriter, r *http.Request) *handlers.AppError {
		ctx := r.Context()

		orderID, err := uuid.FromString(chi.URLParamFromCtx(ctx, "orderID"))
		if err != nil {
			return handlers.ValidationError("request", map[string]interface{}{"orderID": err.Error()})
		}

		if err := svc.validateOrderMerchantAndCaveats(ctx, orderID); err != nil {
			return handlers.ValidationError("merchant and caveats", map[string]interface{}{"orderMerchantAndCaveats": err.Error()})
		}

		data, err := io.ReadAll(io.LimitReader(r.Body, reqBodyLimit10MB))
		if err != nil {
			return handlers.WrapError(err, "failed to read request body", http.StatusBadRequest)
		}

		req := &setTrialDaysRequest{}
		if err := json.Unmarshal(data, req); err != nil {
			return handlers.WrapError(err, "failed to parse request", http.StatusBadRequest)
		}

		if err := svc.SetOrderTrialDays(ctx, &orderID, req.TrialDays); err != nil {
			return handlers.WrapError(err, "Error setting the trial days on the order", http.StatusInternalServerError)
		}

		return handlers.RenderContent(ctx, struct{}{}, w, http.StatusOK)
	})
}

// CancelOrder handles requests for cancelling orders.
func CancelOrder(service *Service) handlers.AppHandler {
	return handlers.AppHandler(func(w http.ResponseWriter, r *http.Request) *handlers.AppError {
		ctx := r.Context()
		orderID := &inputs.ID{}

		if err := inputs.DecodeAndValidateString(ctx, orderID, chi.URLParam(r, "orderID")); err != nil {
			return handlers.ValidationError(
				"Error validating request url parameter",
				map[string]interface{}{"orderID": err.Error()},
			)
		}

		oid := *orderID.UUID()

		if err := service.validateOrderMerchantAndCaveats(ctx, oid); err != nil {
			return handlers.WrapError(err, "Error validating auth merchant and caveats", http.StatusForbidden)
		}

		if err := service.CancelOrder(oid); err != nil {
			return handlers.WrapError(err, "Error retrieving the order", http.StatusInternalServerError)
		}

		return handlers.RenderContent(ctx, struct{}{}, w, http.StatusOK)
	})
}

// GetOrder is the handler for getting an order
func GetOrder(service *Service) handlers.AppHandler {
	return handlers.AppHandler(func(w http.ResponseWriter, r *http.Request) *handlers.AppError {
		var orderID = new(inputs.ID)
		if err := inputs.DecodeAndValidateString(context.Background(), orderID, chi.URLParam(r, "orderID")); err != nil {
			return handlers.ValidationError(
				"Error validating request url parameter",
				map[string]interface{}{
					"orderID": err.Error(),
				},
			)
		}

		order, err := service.GetOrder(*orderID.UUID())
		if err != nil {
			return handlers.WrapError(err, "Error retrieving the order", http.StatusInternalServerError)
		}

		status := http.StatusOK
		if order == nil {
			status = http.StatusNotFound
		}

		return handlers.RenderContent(r.Context(), order, w, status)
	})
}

// GetTransactions is the handler for listing the transactions for an order
func GetTransactions(service *Service) handlers.AppHandler {
	return handlers.AppHandler(func(w http.ResponseWriter, r *http.Request) *handlers.AppError {
		var orderID = new(inputs.ID)
		if err := inputs.DecodeAndValidateString(context.Background(), orderID, chi.URLParam(r, "orderID")); err != nil {
			return handlers.ValidationError(
				"Error validating request url parameter",
				map[string]interface{}{
					"orderID": err.Error(),
				},
			)
		}

		transactions, err := service.Datastore.GetTransactions(*orderID.UUID())
		if err != nil {
			return handlers.WrapError(err, "Error retrieving the transactions", http.StatusInternalServerError)
		}

		return handlers.RenderContent(r.Context(), transactions, w, http.StatusOK)
	})
}

// CreateTransactionRequest includes information needed to create a transaction
type CreateTransactionRequest struct {
	ExternalTransactionID string `json:"externalTransactionId" valid:"required,uuid"`
}

// CreateGeminiTransaction creates a transaction against an order
func CreateGeminiTransaction(service *Service) handlers.AppHandler {
	return handlers.AppHandler(func(w http.ResponseWriter, r *http.Request) *handlers.AppError {
		var req CreateTransactionRequest
		err := requestutils.ReadJSON(r.Context(), r.Body, &req)
		if err != nil {
			return handlers.WrapError(err, "Error in request body", http.StatusBadRequest)
		}

		var orderID = new(inputs.ID)
		if err := inputs.DecodeAndValidateString(context.Background(), orderID, chi.URLParam(r, "orderID")); err != nil {
			return handlers.ValidationError(
				"Error validating request url parameter",
				map[string]interface{}{
					"orderID": err.Error(),
				},
			)
		}

		_, err = govalidator.ValidateStruct(req)
		if err != nil {
			return handlers.WrapValidationError(err)
		}

		// Ensure the external transaction ID hasn't already been added to any orders.
		transaction, err := service.Datastore.GetTransaction(req.ExternalTransactionID)
		if err != nil {
			return handlers.WrapError(err, "externalTransactinID has already been submitted to an order", http.StatusConflict)
		}

		if transaction != nil {
			// if the transaction is already added, then do an update
			transaction, err = service.UpdateTransactionFromRequest(r.Context(), req, *orderID.UUID(), service.getGeminiCustodialTx)
			if err != nil {
				return handlers.WrapError(err, "Error updating the transaction", http.StatusBadRequest)
			}
			// return 200 in event of already created transaction
			return handlers.RenderContent(r.Context(), transaction, w, http.StatusOK)
		}

		transaction, err = service.CreateTransactionFromRequest(r.Context(), req, *orderID.UUID(), service.getGeminiCustodialTx)
		if err != nil {
			return handlers.WrapError(err, "Error creating the transaction", http.StatusBadRequest)
		}

		return handlers.RenderContent(r.Context(), transaction, w, http.StatusCreated)
	})
}

// CreateUpholdTransaction creates a transaction against an order
func CreateUpholdTransaction(service *Service) handlers.AppHandler {
	return handlers.AppHandler(func(w http.ResponseWriter, r *http.Request) *handlers.AppError {
		var req CreateTransactionRequest
		err := requestutils.ReadJSON(r.Context(), r.Body, &req)
		if err != nil {
			return handlers.WrapError(err, "Error in request body", http.StatusBadRequest)
		}

		var orderID = new(inputs.ID)
		if err := inputs.DecodeAndValidateString(context.Background(), orderID, chi.URLParam(r, "orderID")); err != nil {
			return handlers.ValidationError(
				"Error validating request url parameter",
				map[string]interface{}{
					"orderID": err.Error(),
				},
			)
		}

		_, err = govalidator.ValidateStruct(req)
		if err != nil {
			return handlers.WrapValidationError(err)
		}

		// Ensure the external transaction ID hasn't already been added to any orders.
		transaction, err := service.Datastore.GetTransaction(req.ExternalTransactionID)
		if err != nil {
			return handlers.WrapError(err, "externalTransactinID has already been submitted to an order", http.StatusConflict)
		}

		if transaction != nil {
			// if the transaction is already added, then do an update
			transaction, err = service.UpdateTransactionFromRequest(r.Context(), req, *orderID.UUID(), getUpholdCustodialTxWithRetries)
			if err != nil {
				return handlers.WrapError(err, "Error updating the transaction", http.StatusBadRequest)
			}
			// return 200 in event of already created transaction
			return handlers.RenderContent(r.Context(), transaction, w, http.StatusOK)
		}

		transaction, err = service.CreateTransactionFromRequest(r.Context(), req, *orderID.UUID(), getUpholdCustodialTxWithRetries)
		if err != nil {
			return handlers.WrapError(err, "Error creating the transaction", http.StatusBadRequest)
		}

		return handlers.RenderContent(r.Context(), transaction, w, http.StatusCreated)
	})
}

// CreateAnonCardTransactionRequest includes information needed to create a anon card transaction
type CreateAnonCardTransactionRequest struct {
	WalletID    uuid.UUID `json:"paymentId"`
	Transaction string    `json:"transaction"`
}

// CreateAnonCardTransaction creates a transaction against an order
func CreateAnonCardTransaction(service *Service) handlers.AppHandler {
	return handlers.AppHandler(func(w http.ResponseWriter, r *http.Request) *handlers.AppError {
		ctx := r.Context()
		sublogger := logging.Logger(ctx, "payments").With().
			Str("func", "CreateAnonCardTransaction").
			Logger()
		var req CreateAnonCardTransactionRequest
		err := requestutils.ReadJSON(r.Context(), r.Body, &req)
		if err != nil {
			return handlers.WrapError(err, "Error in request body", http.StatusBadRequest)
		}

		var orderID = new(inputs.ID)
		if err := inputs.DecodeAndValidateString(context.Background(), orderID, chi.URLParam(r, "orderID")); err != nil {
			return handlers.ValidationError(
				"Error validating request url parameter",
				map[string]interface{}{
					"orderID": err.Error(),
				},
			)
		}

		transaction, err := service.CreateAnonCardTransaction(r.Context(), req.WalletID, req.Transaction, *orderID.UUID())
		if err != nil {
			sublogger.Error().Err(err).Msg("failed to create anon card transaction")
			return handlers.WrapError(err, "Error creating anon card transaction", http.StatusInternalServerError)
		}

		return handlers.RenderContent(r.Context(), transaction, w, http.StatusCreated)
	})
}

// CreateOrderCredsRequest includes the item ID and blinded credentials which to be signed.
type CreateOrderCredsRequest struct {
	ItemID       uuid.UUID `json:"itemId" valid:"-"`
	BlindedCreds []string  `json:"blindedCreds" valid:"base64"`
}

// CreateOrderCreds handles requests for creating credentials.
func CreateOrderCreds(svc *Service) handlers.AppHandler {
	return func(w http.ResponseWriter, r *http.Request) *handlers.AppError {
		ctx := r.Context()
		lg := logging.Logger(ctx, "skus.CreateOrderCreds")

		req := &CreateOrderCredsRequest{}
		if err := requestutils.ReadJSON(ctx, r.Body, req); err != nil {
			lg.Error().Err(err).Msg("failed to read body payload")
			return handlers.WrapError(err, "Error in request body", http.StatusBadRequest)
		}

		if _, err := govalidator.ValidateStruct(req); err != nil {
			lg.Error().Err(err).Msg("failed to validate struct")
			return handlers.WrapValidationError(err)
		}

		orderID := &inputs.ID{}
		if err := inputs.DecodeAndValidateString(ctx, orderID, chi.URLParam(r, "orderID")); err != nil {
			lg.Error().Err(err).Msg("failed to validate order id")
			return handlers.ValidationError(
				"Error validating request url parameter",
				map[string]interface{}{
					"orderID": err.Error(),
				},
			)
		}

		// Use the itemID for the request id so the old credential uniqueness constraint remains enforced.
		reqID := req.ItemID

		if err := svc.CreateOrderItemCredentials(ctx, *orderID.UUID(), req.ItemID, reqID, req.BlindedCreds); err != nil {
			lg.Err(err).Msg("failed to create the order credentials")

			switch {
			case errors.Is(err, model.ErrOrderNotFound):
				return handlers.WrapError(err, "order not found", http.StatusNotFound)

			case errors.Is(err, errCredsAlreadySubmittedMismatch):
				return handlers.WrapError(err, "Order credentials already exist", http.StatusConflict)

			default:
				return handlers.WrapError(err, "Error creating order creds", http.StatusBadRequest)
			}
		}

		return handlers.RenderContent(ctx, struct{}{}, w, http.StatusOK)
	}
}

// createItemCredsRequest includes the blinded credentials to be signed.
type createItemCredsRequest struct {
	BlindedCreds []string `json:"blindedCreds" valid:"base64"`
}

// createItemCreds handles requests for creating credentials for an item.
func createItemCreds(svc *Service) handlers.AppHandler {
	return func(w http.ResponseWriter, r *http.Request) *handlers.AppError {
		ctx := r.Context()
		lg := logging.Logger(ctx, "skus.createItemCreds")

		req := &createItemCredsRequest{}
		if err := requestutils.ReadJSON(ctx, r.Body, req); err != nil {
			lg.Error().Err(err).Msg("failed to read body payload")
			return handlers.WrapError(err, "Error in request body", http.StatusBadRequest)
		}

		if _, err := govalidator.ValidateStruct(req); err != nil {
			lg.Error().Err(err).Msg("failed to validate struct")
			return handlers.WrapValidationError(err)
		}

		orderID := &inputs.ID{}
		if err := inputs.DecodeAndValidateString(ctx, orderID, chi.URLParamFromCtx(ctx, "orderID")); err != nil {
			lg.Error().Err(err).Msg("failed to validate order id")
			return handlers.ValidationError("Error validating request url parameter", map[string]interface{}{
				"orderID": err.Error(),
			})
		}

		itemID := &inputs.ID{}
		if err := inputs.DecodeAndValidateString(ctx, itemID, chi.URLParamFromCtx(ctx, "itemID")); err != nil {
			lg.Error().Err(err).Msg("failed to validate item id")
			return handlers.ValidationError("Error validating request url parameter", map[string]interface{}{
				"itemID": err.Error(),
			})
		}

		reqID := &inputs.ID{}
		if err := inputs.DecodeAndValidateString(ctx, reqID, chi.URLParamFromCtx(ctx, "requestID")); err != nil {
			lg.Error().Err(err).Msg("failed to validate request id")
			return handlers.ValidationError("Error validating request url parameter", map[string]interface{}{
				"requestID": err.Error(),
			})
		}

		if err := svc.CreateOrderItemCredentials(ctx, *orderID.UUID(), *itemID.UUID(), *reqID.UUID(), req.BlindedCreds); err != nil {
			lg.Err(err).Msg("failed to create the order credentials")

			switch {
			case errors.Is(err, model.ErrOrderNotFound):
				return handlers.WrapError(err, "order not found", http.StatusNotFound)

			case errors.Is(err, errCredsAlreadySubmittedMismatch):
				return handlers.WrapError(err, "Order credentials already exist", http.StatusConflict)

			default:
				return handlers.WrapError(err, "Error creating order creds", http.StatusBadRequest)
			}
		}

		return handlers.RenderContent(ctx, struct{}{}, w, http.StatusOK)
	}
}

// GetOrderCreds is the handler for fetching all order credentials associated with an order.
// This endpoint handles the retrieval of all order credential types i.e. single-use, time-limited and time-limited-v2.
func GetOrderCreds(service *Service) handlers.AppHandler {
	return func(w http.ResponseWriter, r *http.Request) *handlers.AppError {
		ctx := r.Context()

		var orderID = new(inputs.ID)

		if err := inputs.DecodeAndValidateString(ctx, orderID, chi.URLParam(r, "orderID")); err != nil {
			return handlers.ValidationError(
				"Error validating request url parameter",
				map[string]interface{}{
					"orderID": err.Error(),
				},
			)
		}

		creds, status, err := service.GetCredentials(ctx, *orderID.UUID())
		if err != nil {
			if errors.Is(err, errSetRetryAfter) {
				// error specifies a retry after period, add to response header
				avg, err := service.Datastore.GetOutboxMovAvgDurationSeconds()
				if err != nil {
					return handlers.WrapError(err, "Error getting credential retry-after", status)
				}
				w.Header().Set("Retry-After", strconv.FormatInt(avg, 10))
			} else {
				return handlers.WrapError(err, "Error getting credentials", status)
			}
		}
		return handlers.RenderContent(ctx, creds, w, status)
	}
}

// deleteOrderCreds handles requests for deleting order credentials.
func deleteOrderCreds(service *Service) handlers.AppHandler {
	return func(w http.ResponseWriter, r *http.Request) *handlers.AppError {
		ctx := r.Context()

		orderID, err := uuid.FromString(chi.URLParamFromCtx(ctx, "orderID"))
		if err != nil {
			return handlers.ValidationError("orderID", map[string]interface{}{"orderID": err.Error()})
		}

		if err := service.validateOrderMerchantAndCaveats(ctx, orderID); err != nil {
			return handlers.WrapError(err, "Error validating auth merchant and caveats", http.StatusForbidden)
		}

		isSigned := r.URL.Query().Get("isSigned") == "true"
		if err := service.DeleteOrderCreds(ctx, orderID, isSigned); err != nil {
			switch {
			case errors.Is(err, context.Canceled):
				return handlers.WrapError(err, "cliend ended request", model.StatusClientClosedConn)

			case errors.Is(err, model.ErrOrderNotFound):
				return handlers.WrapError(err, "order not found", http.StatusNotFound)

<<<<<<< HEAD
			case errors.Is(err, model.ErrInvalidOrderNoItems):
=======
			case errors.Is(err, ErrOrderHasNoItems):
>>>>>>> d2f01b1e
				return handlers.WrapError(err, "order has no items", http.StatusBadRequest)

			// case errors.Is(err, errExceededMaxTLV2DailyCreds):
			// 	return handlers.WrapError(err, err.Error(), http.StatusUnprocessableEntity)

			default:
				return handlers.WrapError(model.ErrSomethingWentWrong, "failed to delete credentials", http.StatusBadRequest)
			}
		}

		return handlers.RenderContent(ctx, "Order credentials successfully deleted", w, http.StatusOK)
	}
}

// getOrderCredsByID handles requests for fetching order credentials by an item id.
//
// Requests may come in via two endpoints:
// - /{itemID} – legacyMode, reqID == itemID
// - /items/{itemID}/batches/{requestID} – new mode, reqID == requestID.
//
// The legacy mode will be gone after confirming a successful rollout.
//
// TODO: Clean up the legacy mode.
func getOrderCredsByID(svc *Service, legacyMode bool) handlers.AppHandler {
	return handlers.AppHandler(func(w http.ResponseWriter, r *http.Request) *handlers.AppError {
		ctx := r.Context()

		orderID := &inputs.ID{}
		if err := inputs.DecodeAndValidateString(ctx, orderID, chi.URLParamFromCtx(ctx, "orderID")); err != nil {
			return handlers.ValidationError("Error validating request url parameter", map[string]interface{}{
				"orderID": err.Error(),
			})
		}

		itemID := &inputs.ID{}
		if err := inputs.DecodeAndValidateString(ctx, itemID, chi.URLParamFromCtx(ctx, "itemID")); err != nil {
			return handlers.ValidationError("Error validating request url parameter", map[string]interface{}{
				"itemID": err.Error(),
			})
		}

		var reqID uuid.UUID
		if legacyMode {
			reqID = *itemID.UUID()
		} else {
			reqIDRaw := &inputs.ID{}
			if err := inputs.DecodeAndValidateString(ctx, reqIDRaw, chi.URLParamFromCtx(ctx, "requestID")); err != nil {
				return handlers.ValidationError("Error validating request url parameter", map[string]interface{}{
					"requestID": err.Error(),
				})
			}

			reqID = *reqIDRaw.UUID()
		}

		itemIDv := *itemID.UUID()
		creds, status, err := svc.GetItemCredentials(ctx, *orderID.UUID(), itemIDv, reqID)
		if err != nil {
			if !errors.Is(err, errSetRetryAfter) {
				return handlers.WrapError(err, "Error getting credentials", status)
			}

			// Add to response header as error specifies a retry after period.
			avg, err := svc.Datastore.GetOutboxMovAvgDurationSeconds()
			if err != nil {
				return handlers.WrapError(err, "Error getting credential retry-after", status)
			}

			w.Header().Set("Retry-After", strconv.FormatInt(avg, 10))
		}

		if legacyMode {
			suCreds, ok := creds.([]OrderCreds)
			if !ok {
				return handlers.WrapError(err, "Error getting credentials", http.StatusInternalServerError)
			}

			for i := range suCreds {
				if uuid.Equal(suCreds[i].ID, itemIDv) {
					return handlers.RenderContent(ctx, suCreds[i], w, status)
				}
			}

			return handlers.WrapError(err, "Error getting credentials", http.StatusNotFound)
		}

		if creds == nil {
			return handlers.RenderContent(ctx, map[string]interface{}{}, w, status)
		}

		return handlers.RenderContent(ctx, creds, w, status)
	})
}

// VoteRequest includes a suggestion payload and credentials to be redeemed
type VoteRequest struct {
	Vote        string              `json:"vote" valid:"base64"`
	Credentials []CredentialBinding `json:"credentials"`
}

// MakeVote is the handler for making a vote using credentials
func MakeVote(service *Service) handlers.AppHandler {
	return handlers.AppHandler(func(w http.ResponseWriter, r *http.Request) *handlers.AppError {
		var (
			req VoteRequest
			ctx = r.Context()
		)
		err := requestutils.ReadJSON(ctx, r.Body, &req)
		if err != nil {
			return handlers.WrapError(err, "Error in request body", http.StatusBadRequest)
		}

		logger := logging.Logger(ctx, "skus.MakeVote")

		_, err = govalidator.ValidateStruct(req)
		if err != nil {
			return handlers.WrapValidationError(err)
		}

		err = service.Vote(ctx, req.Credentials, req.Vote)
		if err != nil {
			switch err.(type) {
			case govalidator.Error:
				logger.Warn().Err(err).Msg("failed vote validation")
				return handlers.WrapValidationError(err)
			case govalidator.Errors:
				logger.Warn().Err(err).Msg("failed multiple vote validation")
				return handlers.WrapValidationError(err)
			default:
				// check for custom vote invalidations
				if errors.Is(err, ErrInvalidSKUToken) {
					verr := handlers.ValidationError("failed to validate sku token", nil)
					data := []string{}
					if errors.Is(err, ErrInvalidSKUTokenSKU) {
						data = append(data, "invalid sku value")
					}
					if errors.Is(err, ErrInvalidSKUTokenBadMerchant) {
						data = append(data, "invalid merchant value")
					}
					verr.Data = data
					logger.Warn().Err(err).Msg("failed sku validations")
					return verr
				}
				logger.Warn().Err(err).Msg("failed to perform vote")
				return handlers.WrapError(err, "Error making vote", http.StatusBadRequest)
			}
		}

		w.WriteHeader(http.StatusOK)
		return nil
	})
}

// MerchantTransactions is the handler for getting paginated merchant transactions
func MerchantTransactions(service *Service) handlers.AppHandler {
	return handlers.AppHandler(func(w http.ResponseWriter, r *http.Request) *handlers.AppError {
		// inputs
		// /merchants/{merchantID}/transactions?page=1&items=50&order=id
		var (
			merchantID, mIDErr      = inputs.NewMerchantID(r.Context(), chi.URLParam(r, "merchantID"))
			ctx, pagination, pIDErr = inputs.NewPagination(r.Context(), r.URL.String(), new(Transaction))
		)

		// Check Validation Errors
		if mIDErr != nil {
			return handlers.WrapValidationError(mIDErr)
		}
		if pIDErr != nil {
			return handlers.WrapValidationError(pIDErr)
		}

		// Get Paginated Results
		transactions, total, err := service.Datastore.GetPagedMerchantTransactions(
			ctx, merchantID.UUID(), pagination)
		if err != nil {
			return handlers.WrapError(err, "error getting transactions", http.StatusInternalServerError)
		}

		// Build Response
		response := &responses.PaginationResponse{
			Page:    pagination.Page,
			Items:   pagination.Items,
			MaxPage: total/pagination.Items - 1, // 0 indexed
			Ordered: pagination.RawOrder,
			Data:    transactions,
		}

		// render response
		if err := response.Render(ctx, w, http.StatusOK); err != nil {
			return handlers.WrapError(err, "error rendering response", http.StatusInternalServerError)
		}

		return nil
	})
}

// VerifyCredentialV2 - version 2 of verify credential
func VerifyCredentialV2(service *Service) handlers.AppHandler {
	return func(w http.ResponseWriter, r *http.Request) *handlers.AppError {

		ctx := r.Context()
		l := logging.Logger(ctx, "VerifyCredentialV2")

		var req = new(VerifyCredentialRequestV2)
		if err := inputs.DecodeAndValidateReader(ctx, req, r.Body); err != nil {
			l.Error().Err(err).Msg("failed to read request")
			return handlers.WrapError(err, "Error in request body", http.StatusBadRequest)
		}

		appErr := service.verifyCredential(ctx, req, w)
		if appErr != nil {
			l.Error().Err(appErr).Msg("failed to verify credential")
		}

		return appErr
	}
}

// VerifyCredentialV1 is the handler for verifying subscription credentials
func VerifyCredentialV1(service *Service) handlers.AppHandler {
	return func(w http.ResponseWriter, r *http.Request) *handlers.AppError {
		ctx := r.Context()
		l := logging.Logger(r.Context(), "VerifyCredentialV1")

		var req = new(VerifyCredentialRequestV1)

		err := requestutils.ReadJSON(r.Context(), r.Body, &req)
		if err != nil {
			l.Error().Err(err).Msg("failed to read request")
			return handlers.WrapError(err, "Error in request body", http.StatusBadRequest)
		}
		l.Debug().Msg("read verify credential post body")

		_, err = govalidator.ValidateStruct(req)
		if err != nil {
			l.Error().Err(err).Msg("failed to validate request")
			return handlers.WrapError(err, "Error in request validation", http.StatusBadRequest)
		}

		appErr := service.verifyCredential(ctx, req, w)
		if appErr != nil {
			l.Error().Err(appErr).Msg("failed to verify credential")
		}

		return appErr
	}
}

// WebhookRouter - handles calls from various payment method webhooks informing payments of completion
func WebhookRouter(svc *Service) chi.Router {
	r := chi.NewRouter()

	r.Method(http.MethodPost, "/stripe", middleware.InstrumentHandler("HandleStripeWebhook", handleStripeWebhook(svc)))
	r.Method(http.MethodPost, "/radom", middleware.InstrumentHandler("HandleRadomWebhook", HandleRadomWebhook(svc)))
	r.Method(http.MethodPost, "/android", middleware.InstrumentHandler("HandleAndroidWebhook", HandleAndroidWebhook(svc)))
	r.Method(http.MethodPost, "/ios", middleware.InstrumentHandler("handleWebhookAppStore", handleWebhookAppStore(svc)))

	return r
}

// HandleAndroidWebhook is the handler for the Google Playstore webhooks
func HandleAndroidWebhook(service *Service) handlers.AppHandler {
	return func(w http.ResponseWriter, r *http.Request) *handlers.AppError {
		ctx := r.Context()

		l := logging.Logger(ctx, "payments").With().Str("func", "HandleAndroidWebhook").Logger()

		if err := service.gcpValidator.validate(ctx, r); err != nil {
			l.Error().Err(err).Msg("invalid request")
			return handlers.WrapError(err, "invalid request", http.StatusUnauthorized)
		}

		payload, err := io.ReadAll(io.LimitReader(r.Body, reqBodyLimit10MB))
		if err != nil {
			l.Error().Err(err).Msg("failed to read payload")
			return handlers.WrapValidationError(err)
		}

		l.Info().Str("payload", string(payload)).Msg("")

		var validationErrMap = map[string]interface{}{}

		var req AndroidNotification
		if err := inputs.DecodeAndValidate(context.Background(), &req, payload); err != nil {
			validationErrMap["request-body-decode"] = err.Error()
			l.Error().Interface("validation_map", validationErrMap).Msg("validation_error")
			return handlers.ValidationError("Error validating request", validationErrMap)
		}

		l.Info().Interface("req", req).Msg("")

		dn, err := req.Message.GetDeveloperNotification()
		if err != nil {
			validationErrMap["invalid-developer-notification"] = err.Error()
			l.Error().Interface("validation_map", validationErrMap).Msg("validation_error")
			return handlers.ValidationError("Error validating request", validationErrMap)
		}

		l.Info().Interface("developer_notification", dn).Msg("")

		if dn == nil || dn.SubscriptionNotification.PurchaseToken == "" {
			validationErrMap["invalid-developer-notification-token"] = "notification has no purchase token"
			l.Error().Interface("validation_map", validationErrMap).Msg("validation_error")
			return handlers.ValidationError("Error validating request", validationErrMap)
		}

		l.Info().Msg("verify_developer_notification")

		if err := service.verifyDeveloperNotification(ctx, dn); err != nil {
			l.Error().Err(err).Msg("failed to verify subscription notification")

			switch {
			case errors.Is(err, errNotFound), errors.Is(err, model.ErrOrderNotFound):
				return handlers.RenderContent(ctx, struct{}{}, w, http.StatusOK)
			default:
				return handlers.WrapError(err, "failed to verify subscription notification", http.StatusInternalServerError)
			}
		}

		return handlers.RenderContent(ctx, struct{}{}, w, http.StatusOK)
	}
}

const (
	errAuthHeaderEmpty  model.Error = "skus: gcp authorization header is empty"
	errAuthHeaderFormat model.Error = "skus: gcp authorization header invalid format"
	errInvalidIssuer    model.Error = "skus: gcp invalid issuer"
	errInvalidEmail     model.Error = "skus: gcp invalid email"
	errEmailNotVerified model.Error = "skus: gcp email not verified"
)

type gcpTokenValidator interface {
	Validate(ctx context.Context, idToken string, audience string) (*idtoken.Payload, error)
}

type gcpValidatorConfig struct {
	audience       string
	issuer         string
	serviceAccount string
	disabled       bool
}

type gcpPushNotificationValidator struct {
	validator gcpTokenValidator
	cfg       gcpValidatorConfig
}

func newGcpPushNotificationValidator(gcpTokenValidator gcpTokenValidator, cfg gcpValidatorConfig) *gcpPushNotificationValidator {
	return &gcpPushNotificationValidator{
		validator: gcpTokenValidator,
		cfg:       cfg,
	}
}

func (g *gcpPushNotificationValidator) validate(ctx context.Context, r *http.Request) error {
	if g.cfg.disabled {
		return nil
	}

	ah := r.Header.Get("Authorization")
	if ah == "" {
		return errAuthHeaderEmpty
	}

	token := strings.Split(ah, " ")
	if len(token) != 2 {
		return errAuthHeaderFormat
	}

	p, err := g.validator.Validate(ctx, token[1], g.cfg.audience)
	if err != nil {
		return fmt.Errorf("invalid authentication token: %w", err)
	}

	if p.Issuer == "" || p.Issuer != g.cfg.issuer {
		return errInvalidIssuer
	}

	if p.Claims["email"] != g.cfg.serviceAccount {
		return errInvalidEmail
	}

	if p.Claims["email_verified"] != true {
		return errEmailNotVerified
	}

	return nil
}

func handleWebhookAppStore(svc *Service) handlers.AppHandler {
	return func(w http.ResponseWriter, r *http.Request) *handlers.AppError {
		return handleWebhookAppStoreH(w, r, svc)
	}
}

func handleWebhookAppStoreH(w http.ResponseWriter, r *http.Request, svc *Service) *handlers.AppError {
	ctx := r.Context()

	lg := logging.Logger(ctx, "skus").With().Str("func", "handleWebhookAppStore").Logger()

	data, err := io.ReadAll(io.LimitReader(r.Body, reqBodyLimit10MB))
	if err != nil {
		lg.Err(err).Msg("failed to read request body")

		return handlers.RenderContent(ctx, struct{}{}, w, http.StatusOK)
	}

	spayload := &struct {
		SignedPayload string `json:"signedPayload"`
	}{}

	if err := json.Unmarshal(data, spayload); err != nil {
		lg.Err(err).Str("data", string(data)).Msg("failed to unmarshal responseBodyV2")

		return handlers.RenderContent(ctx, struct{}{}, w, http.StatusOK)
	}

	ntf, err := parseAppStoreSrvNotification(svc.assnCertVrf, spayload.SignedPayload)
	if err != nil {
		lg.Err(err).Str("payload", spayload.SignedPayload).Msg("failed to parse app store notification")

		return handlers.ValidationError("request", map[string]interface{}{"parse-signed-payload": err.Error()})
	}

	if err := svc.processAppStoreNotification(ctx, ntf); err != nil {
		l := lg.With().Str("ntf_type", string(ntf.val.NotificationType)).Str("ntf_subtype", string(ntf.val.Subtype)).Str("ntf_effect", ntf.effect()).Logger()

		switch {
		case errors.Is(err, context.Canceled):
			l.Warn().Err(err).Msg("failed to process app store notification")

			// Should retry.
			return handlers.WrapError(model.ErrSomethingWentWrong, "request has been cancelled", model.StatusClientClosedConn)

		case errors.Is(err, model.ErrOrderNotFound):
			l.Warn().Err(err).Msg("failed to process app store notification")

			// Order was not found, so nothing can be done.
			// It might be an issue for VPN:
			// - user has not linked yet;
			// - billing cycle comes through, subscription renews;
			// - user links immediately after billing cycle (they get 1 month);
			// - there might be a small gap between order's expiration and next successful renewal;
			// - the grace period should handle it.
			// A better option is to create orders when the user subscribes, similar to Leo.
			// Or allow for 1 or 2 retry attempts for the notification, but this requires tracking.
			// (Which can easily be done by setting ntf.val.NotificationUUID in Redis with EX).

			return handlers.RenderContent(ctx, struct{}{}, w, http.StatusOK)

		case errors.Is(err, model.ErrNoRowsChangedOrder), errors.Is(err, model.ErrNoRowsChangedOrderPayHistory):
			l.Warn().Err(err).Msg("failed to process app store notification")

			// No rows have changed whilst processing.
			// This could happen in theory, but not in practice.
			// It would mean that we attempted to update with the same data as it's in the database.
			// This could happen when trying to process the same event twice, which could happen
			// if the App Store sends multiple notifications about the same event.
			// (E.g. auto-renew and billing recovery).

			return handlers.RenderContent(ctx, struct{}{}, w, http.StatusOK)

		default:
			l.Err(err).Msg("failed to process app store notification")

			// Retry for all other errors for now.
			return handlers.WrapError(model.ErrSomethingWentWrong, "something went wrong", http.StatusInternalServerError)
		}
	}

	msg := "skipped app store notification"
	if ntf.shouldProcess() {
		msg = "processed app store notification"
	}

	lg.Info().Str("ntf_type", string(ntf.val.NotificationType)).Str("ntf_subtype", string(ntf.val.Subtype)).Str("ntf_effect", ntf.effect()).Msg(msg)

	return handlers.RenderContent(ctx, struct{}{}, w, http.StatusOK)
}

// HandleRadomWebhook handles Radom checkout session webhooks.
func HandleRadomWebhook(service *Service) handlers.AppHandler {
	return func(w http.ResponseWriter, r *http.Request) *handlers.AppError {
		ctx := r.Context()

		lg := logging.Logger(ctx, "payments").With().Str("func", "HandleRadomWebhook").Logger()

		// Get webhook secret.
		endpointSecret, err := appctx.GetStringFromContext(ctx, appctx.RadomWebhookSecretCTXKey)
		if err != nil {
			lg.Error().Err(err).Msg("failed to get radom_webhook_secret from context")
			return handlers.WrapError(err, "error getting radom_webhook_secret from context", http.StatusInternalServerError)
		}

		// Check verification key.
		if subtle.ConstantTimeCompare([]byte(r.Header.Get("radom-verification-key")), []byte(endpointSecret)) != 1 {
			lg.Error().Err(err).Msg("invalid verification key from webhook")
			return handlers.WrapError(err, "invalid verification key", http.StatusBadRequest)
		}

		req := radom.WebhookRequest{}
		if err := requestutils.ReadJSON(ctx, r.Body, &req); err != nil {
			lg.Error().Err(err).Msg("failed to read request body")
			return handlers.WrapError(err, "error reading request body", http.StatusServiceUnavailable)
		}

		lg.Debug().Str("event_type", req.EventType).Str("data", fmt.Sprintf("%+v", req)).Msg("webhook event captured")

		// Handle only successful payment events.
		if req.EventType != "managedRecurringPayment" && req.EventType != "newSubscription" {
			return handlers.WrapError(err, "event type not implemented", http.StatusBadRequest)
		}

		// Lookup the order, the checkout session was created with orderId in metadata.
		rawOrderID, err := req.Data.CheckoutSession.Metadata.Get("braveOrderId")
		if err != nil || rawOrderID == "" {
			return handlers.WrapError(err, "brave metadata not found in webhook", http.StatusBadRequest)
		}

		orderID, err := uuid.FromString(rawOrderID)
		if err != nil {
			return handlers.WrapError(err, "invalid braveOrderId in request", http.StatusBadRequest)
		}

		// Set order id to paid, and update metadata values.
		if err := service.Datastore.UpdateOrder(orderID, OrderStatusPaid); err != nil {
			lg.Error().Err(err).Msg("failed to update order status")
			return handlers.WrapError(err, "error updating order status", http.StatusInternalServerError)
		}

		if err := service.Datastore.AppendOrderMetadata(
			ctx, &orderID, "radomCheckoutSession", req.Data.CheckoutSession.CheckoutSessionID); err != nil {
			lg.Error().Err(err).Msg("failed to update order metadata")
			return handlers.WrapError(err, "error updating order metadata", http.StatusInternalServerError)
		}

		if req.EventType == "newSubscription" {

			if err := service.Datastore.AppendOrderMetadata(
				ctx, &orderID, "subscriptionId", req.EventData.NewSubscription.SubscriptionID); err != nil {
				lg.Error().Err(err).Msg("failed to update order metadata")
				return handlers.WrapError(err, "error updating order metadata", http.StatusInternalServerError)
			}

			if err := service.Datastore.AppendOrderMetadata(
				ctx, &orderID, "subscriptionContractAddress",
				req.EventData.NewSubscription.Subscription.AutomatedEVMSubscription.SubscriptionContractAddress); err != nil {

				lg.Error().Err(err).Msg("failed to update order metadata")
				return handlers.WrapError(err, "error updating order metadata", http.StatusInternalServerError)
			}

		}

		// Set paymentProcessor to Radom.
		if err := service.Datastore.AppendOrderMetadata(ctx, &orderID, "paymentProcessor", model.RadomPaymentMethod); err != nil {
			lg.Error().Err(err).Msg("failed to update order to add the payment processor")
			return handlers.WrapError(err, "failed to update order to add the payment processor", http.StatusInternalServerError)
		}

		lg.Debug().Str("orderID", orderID.String()).Msg("order is now paid")
		return handlers.RenderContent(ctx, "payment successful", w, http.StatusOK)
	}
}

func handleStripeWebhook(svc *Service) handlers.AppHandler {
	return func(w http.ResponseWriter, r *http.Request) *handlers.AppError {
		ctx := r.Context()

		lg := logging.Logger(ctx, "skus").With().Str("func", "HandleStripeWebhook").Logger()

		secret, err := appctx.GetStringFromContext(ctx, appctx.StripeWebhookSecretCTXKey)
		if err != nil {
			lg.Error().Err(err).Msg("failed to get stripe_webhook_secret from context")
			return handlers.WrapError(err, "error getting stripe_webhook_secret from context", http.StatusInternalServerError)
		}

		data, err := io.ReadAll(io.LimitReader(r.Body, reqBodyLimit10MB))
		if err != nil {
			lg.Error().Err(err).Msg("failed to read request body")
			return handlers.WrapError(err, "error reading request body", http.StatusServiceUnavailable)
		}

		event, err := webhook.ConstructEvent(data, r.Header.Get("Stripe-Signature"), secret)
		if err != nil {
			lg.Error().Err(err).Msg("failed to verify Stripe signature")
			return handlers.WrapError(err, "error verifying webhook signature", http.StatusBadRequest)
		}

		switch event.Type {
		case whStripeInvoiceUpdated, whStripeInvoicePaid:
			invoice := &stripe.Invoice{}
			if err := json.Unmarshal(event.Data.Raw, invoice); err != nil {
				lg.Error().Err(err).Msg("failed to parse invoice")
				return handlers.WrapError(err, "error parsing webhook invoice", http.StatusBadRequest)
			}

			sub, err := svc.scClient.Subscriptions.Get(invoice.Subscription.ID, nil)
			if err != nil {
				lg.Error().Err(err).Msg("failed to get subscription")

				if isErrStripeNotFound(err) {
					return handlers.RenderContent(ctx, struct{}{}, w, http.StatusOK)
				}

				return handlers.WrapError(err, "error retrieving subscription", http.StatusInternalServerError)
			}

			orderID, err := uuid.FromString(sub.Metadata["orderID"])
			if err != nil {
				lg.Error().Err(err).Msg("failed to parse orderID from Stripe metadata")
				return handlers.WrapError(err, "error retrieving orderID", http.StatusInternalServerError)
			}

			ord, err := svc.orderRepo.Get(ctx, svc.Datastore.RawDB(), orderID)
			if err != nil {
				lg.Error().Err(err).Msg("failed to get order")

				if errors.Is(err, model.ErrOrderNotFound) {
					return handlers.RenderContent(ctx, struct{}{}, w, http.StatusOK)
				}

				return handlers.WrapError(err, "failed to get order", http.StatusInternalServerError)
			}

			if subID, ok := ord.StripeSubID(); !ok || subID != sub.ID {
				if err := svc.Datastore.AppendOrderMetadata(ctx, &orderID, "stripeSubscriptionId", sub.ID); err != nil {
					lg.Error().Err(err).Msg("failed to update order metadata stripeSubscriptionId")
					return handlers.WrapError(err, "failed to update order metadata stripeSubscriptionId", http.StatusInternalServerError)
				}
			}

			switch event.Type {
			case whStripeInvoiceUpdated:
				return handlers.RenderContent(ctx, struct{}{}, w, http.StatusOK)

			case whStripeInvoicePaid:
				if err := svc.RenewOrder(ctx, orderID); err != nil {
					lg.Error().Err(err).Msg("failed to renew order")
					return handlers.WrapError(err, "error renewing order", http.StatusInternalServerError)
				}

				if err := svc.Datastore.AppendOrderMetadata(ctx, &orderID, "paymentProcessor", model.StripePaymentMethod); err != nil {
					lg.Error().Err(err).Msg("failed to update order metadata paymentProcessor")
					return handlers.WrapError(err, "failed to update order metadata paymentProcessor", http.StatusInternalServerError)
				}

				return handlers.RenderContent(ctx, struct{}{}, w, http.StatusOK)

			default:
				return handlers.RenderContent(ctx, struct{}{}, w, http.StatusOK)
			}

		case whStripeCustSubscriptionDeleted:
			// TODO: Enable it and handle properly.

			sub := &stripe.Subscription{}
			if err := json.Unmarshal(event.Data.Raw, &sub); err != nil {
				return handlers.WrapError(err, "failed to parse subscription", http.StatusBadRequest)
			}

			orderID, err := uuid.FromString(sub.Metadata["orderID"])
			if err != nil {
				return handlers.WrapError(err, "failed to parse orderID from Stripe metadata", http.StatusInternalServerError)
			}

			if err := svc.Datastore.UpdateOrder(orderID, OrderStatusCanceled); err != nil {
				return handlers.WrapError(err, "failed to update order status canceled", http.StatusInternalServerError)
			}

			return handlers.RenderContent(ctx, struct{}{}, w, http.StatusOK)
		}

		return handlers.RenderContent(ctx, struct{}{}, w, http.StatusOK)
	}
}

func handleSubmitReceipt(svc *Service, valid *validator.Validate) handlers.AppHandler {
	return func(w http.ResponseWriter, r *http.Request) *handlers.AppError {
		ctx := r.Context()

		l := logging.Logger(ctx, "skus").With().Str("func", "SubmitReceipt").Logger()

		orderID, err := uuid.FromString(chi.URLParamFromCtx(ctx, "orderID"))
		if err != nil {
			l.Warn().Err(err).Msg("failed to decode orderID")

			// Preserve the legacy error in case anything depends on it.
			return handlers.ValidationError("request", map[string]interface{}{"orderID": inputs.ErrIDDecodeNotUUID})
		}

		payload, err := io.ReadAll(io.LimitReader(r.Body, reqBodyLimit10MB))
		if err != nil {
			l.Warn().Err(err).Msg("failed to read body")

			return handlers.ValidationError("request", map[string]interface{}{"request-body": err.Error()})
		}

		// TODO(clD11): remove when no longer needed.
		payloadS := string(payload)
		l.Info().Interface("payload_byte", payload).Str("payload_str", payloadS).Msg("payload")

		req, err := parseSubmitReceiptRequest(payload)
		if err != nil {
			l.Warn().Err(err).Msg("failed to deserialize request")

			return handlers.ValidationError("request", map[string]interface{}{"request-body": err.Error()})
		}

		if err := valid.StructCtx(ctx, &req); err != nil {
			verrs, ok := collectValidationErrors(err)
			if !ok {
				return handlers.ValidationError("request", map[string]interface{}{"request-body": err.Error()})
			}

			return handlers.ValidationError("request", verrs)
		}

		// TODO(clD11): remove when no longer needed.
		l.Info().Interface("req_decoded", req).Msg("req decoded")

		extID, err := svc.validateReceipt(ctx, req)
		if err != nil {
			l.Warn().Err(err).Msg("failed to validate receipt with vendor")

			return handleReceiptErr(err)
		}

		{
			_, err := svc.orderRepo.GetByExternalID(ctx, svc.Datastore.RawDB(), extID)
			if err != nil && !errors.Is(err, model.ErrOrderNotFound) {
				l.Warn().Err(err).Msg("failed to lookup external id")

				return handlers.WrapError(err, "failed to lookup external id", http.StatusInternalServerError)
			}

			if err == nil {
				return handlers.WrapError(model.ErrReceiptAlreadyLinked, "receipt has already been submitted", http.StatusConflict)
			}
		}

		mdata := newMobileOrderMdata(req, extID)

		if err := svc.UpdateOrderStatusPaidWithMetadata(ctx, &orderID, mdata); err != nil {
			l.Warn().Err(err).Msg("failed to update order with vendor metadata")
			return handlers.WrapError(err, "failed to store status of order", http.StatusInternalServerError)
		}

		result := struct {
			ExternalID string `json:"externalId"`
			Vendor     string `json:"vendor"`
		}{ExternalID: extID, Vendor: req.Type.String()}

		return handlers.RenderContent(ctx, result, w, http.StatusOK)
	}
}

func handleCreateOrderFromReceipt(svc *Service, valid *validator.Validate) handlers.AppHandler {
	return func(w http.ResponseWriter, r *http.Request) *handlers.AppError {
		return handleCreateOrderFromReceiptH(w, r, svc, valid)
	}
}

func handleCreateOrderFromReceiptH(w http.ResponseWriter, r *http.Request, svc *Service, valid *validator.Validate) *handlers.AppError {
	ctx := r.Context()

	lg := logging.Logger(ctx, "skus").With().Str("func", "handleCreateOrderFromReceipt").Logger()

	raw, err := io.ReadAll(io.LimitReader(r.Body, reqBodyLimit10MB))
	if err != nil {
		lg.Warn().Err(err).Msg("failed to read request")

		return handlers.ValidationError("request", map[string]interface{}{"request-body": err.Error()})
	}

	req, err := parseSubmitReceiptRequest(raw)
	if err != nil {
		lg.Warn().Err(err).Msg("failed to deserialize request")

		return handlers.ValidationError("request", map[string]interface{}{"request-body": err.Error()})
	}

	if err := valid.StructCtx(ctx, &req); err != nil {
		verrs, ok := collectValidationErrors(err)
		if !ok {
			return handlers.ValidationError("request", map[string]interface{}{"request-body": err.Error()})
		}

		return handlers.ValidationError("request", verrs)
	}

	extID, err := svc.validateReceipt(ctx, req)
	if err != nil {
		lg.Warn().Err(err).Msg("failed to validate receipt with vendor")

		return handleReceiptErr(err)
	}

	{
		ord, err := svc.orderRepo.GetByExternalID(ctx, svc.Datastore.RawDB(), extID)
		if err != nil && !errors.Is(err, model.ErrOrderNotFound) {
			lg.Warn().Err(err).Msg("failed to lookup external id")

			return handlers.WrapError(err, "failed to lookup external id", http.StatusInternalServerError)
		}

		if err == nil {
			result := model.CreateOrderWithReceiptResponse{ID: ord.ID.String()}

			return handlers.RenderContent(ctx, result, w, http.StatusConflict)
		}
	}

	ord, err := svc.createOrderWithReceipt(ctx, req, extID)
	if err != nil {
		lg.Warn().Err(err).Msg("failed to create order")

		return handlers.WrapError(err, "failed to create order", http.StatusInternalServerError)
	}

	result := model.CreateOrderWithReceiptResponse{ID: ord.ID.String()}

	return handlers.RenderContent(ctx, result, w, http.StatusCreated)
}

func handleCheckOrderReceipt(svc *Service, valid *validator.Validate) handlers.AppHandler {
	return func(w http.ResponseWriter, r *http.Request) *handlers.AppError {
		return handleCheckOrderReceiptH(w, r, svc, valid)
	}
}

func handleCheckOrderReceiptH(w http.ResponseWriter, r *http.Request, svc *Service, valid *validator.Validate) *handlers.AppError {
	ctx := r.Context()

	lg := logging.Logger(ctx, "skus").With().Str("func", "handleCheckOrderReceipt").Logger()

	orderID, err := uuid.FromString(chi.URLParamFromCtx(ctx, "orderID"))
	if err != nil {
		lg.Warn().Err(err).Msg("failed to parse orderID")

		return handlers.ValidationError("request", map[string]interface{}{"orderID": err.Error()})
	}

	raw, err := io.ReadAll(io.LimitReader(r.Body, reqBodyLimit10MB))
	if err != nil {
		lg.Warn().Err(err).Msg("failed to read request")

		return handlers.ValidationError("request", map[string]interface{}{"request-body": err.Error()})
	}

	req, err := parseSubmitReceiptRequest(raw)
	if err != nil {
		lg.Warn().Err(err).Msg("failed to deserialize request")

		return handlers.ValidationError("request", map[string]interface{}{"request-body": err.Error()})
	}

	if err := valid.StructCtx(ctx, &req); err != nil {
		verrs, ok := collectValidationErrors(err)
		if !ok {
			return handlers.ValidationError("request", map[string]interface{}{"request-body": err.Error()})
		}

		return handlers.ValidationError("request", verrs)
	}

	extID, err := svc.validateReceipt(ctx, req)
	if err != nil {
		lg.Warn().Err(err).Msg("failed to validate receipt with vendor")

		return handleReceiptErr(err)
	}

	if err := svc.checkOrderReceipt(ctx, orderID, extID); err != nil {
		lg.Warn().Err(err).Msg("failed to check order receipt")

		switch {
		case errors.Is(err, model.ErrOrderNotFound):
			return handlers.WrapError(err, "order not found by receipt", http.StatusNotFound)
		case errors.Is(err, model.ErrNoMatchOrderReceipt):
			return handlers.WrapError(err, "order_id does not match receipt order", http.StatusFailedDependency)
		default:
			return handlers.WrapError(model.ErrSomethingWentWrong, "failed to check order receipt", http.StatusInternalServerError)
		}
	}

	return handlers.RenderContent(ctx, struct{}{}, w, http.StatusOK)
}

func NewCORSMwr(opts cors.Options, methods ...string) func(next http.Handler) http.Handler {
	opts.AllowedMethods = methods

	return cors.Handler(opts)
}

func NewCORSOpts(origins []string, dbg bool) cors.Options {
	result := cors.Options{
		Debug:            dbg,
		AllowedOrigins:   origins,
		AllowedHeaders:   []string{"Accept", "Authorization", "Content-Type"},
		ExposedHeaders:   []string{""},
		AllowCredentials: false,
		MaxAge:           300, // Maximum value not ignored by any of major browsers
	}

	return result
}

func handleReceiptErr(err error) *handlers.AppError {
	if err == nil {
		return &handlers.AppError{
			Message: "Unexpected error",
			Code:    http.StatusInternalServerError,
			Data:    map[string]interface{}{},
		}
	}

	errStr := err.Error()
	result := &handlers.AppError{
		Message: "Error " + errStr,
		Code:    http.StatusBadRequest,
		Data: map[string]interface{}{
			"validationErrors": map[string]interface{}{"receiptErrors": errStr},
		},
	}

	switch {
	case errors.Is(err, errPurchaseFailed):
		result.ErrorCode = purchaseFailedErrCode
	case errors.Is(err, errPurchasePending):
		result.ErrorCode = purchasePendingErrCode
	case errors.Is(err, errPurchaseDeferred):
		result.ErrorCode = purchaseDeferredErrCode
	case errors.Is(err, errPurchaseStatusUnknown):
		result.ErrorCode = purchaseStatusUnknownErrCode
	default:
		result.ErrorCode = purchaseValidationErrCode
	}

	return result
}

func parseSubmitReceiptRequest(raw []byte) (model.ReceiptRequest, error) {
	buf := make([]byte, base64.StdEncoding.DecodedLen(len(raw)))

	n, err := base64.StdEncoding.Decode(buf, raw)
	if err != nil {
		return model.ReceiptRequest{}, fmt.Errorf("failed to decode input base64: %w", err)
	}

	result := model.ReceiptRequest{}
	if err := json.Unmarshal(buf[:n], &result); err != nil {
		return model.ReceiptRequest{}, fmt.Errorf("failed to decode input json: %w", err)
	}

	return result, nil
}

func collectValidationErrors(err error) (map[string]string, bool) {
	var verr validator.ValidationErrors
	if !errors.As(err, &verr) {
		return nil, false
	}

	result := make(map[string]string, len(verr))
	for i := range verr {
		result[verr[i].Field()] = verr[i].Error()
	}

	return result, true
}<|MERGE_RESOLUTION|>--- conflicted
+++ resolved
@@ -116,7 +116,6 @@
 		cr.Method(http.MethodGet, "/", metricsMwr("GetOrderCreds", GetOrderCreds(svc)))
 		cr.Method(http.MethodPost, "/", metricsMwr("CreateOrderCreds", CreateOrderCreds(svc)))
 		cr.Method(http.MethodDelete, "/", metricsMwr("DeleteOrderCreds", authMwr(deleteOrderCreds(svc))))
-<<<<<<< HEAD
 
 		// For now, this endpoint is placed directly under /credentials.
 		// It would make sense to put it under /items/item_id, had the caller known the item id.
@@ -125,8 +124,6 @@
 		// So until Bundles came along we can benefit from the fact that there is one item per order.
 		// By the time Bundles arrive, the caller would either have to fetch order anyway, or this can be communicated in another way.
 		cr.Method(http.MethodGet, "/batches/count", metricsMwr("CountBatches", authMwr(handlers.AppHandler(credh.CountBatches))))
-=======
->>>>>>> d2f01b1e
 
 		// Handle the old endpoint while the new is being rolled out:
 		// - true: the handler uses itemID as the request id, which is the old mode;
@@ -742,15 +739,8 @@
 			case errors.Is(err, model.ErrOrderNotFound):
 				return handlers.WrapError(err, "order not found", http.StatusNotFound)
 
-<<<<<<< HEAD
 			case errors.Is(err, model.ErrInvalidOrderNoItems):
-=======
-			case errors.Is(err, ErrOrderHasNoItems):
->>>>>>> d2f01b1e
 				return handlers.WrapError(err, "order has no items", http.StatusBadRequest)
-
-			// case errors.Is(err, errExceededMaxTLV2DailyCreds):
-			// 	return handlers.WrapError(err, err.Error(), http.StatusUnprocessableEntity)
 
 			default:
 				return handlers.WrapError(model.ErrSomethingWentWrong, "failed to delete credentials", http.StatusBadRequest)
