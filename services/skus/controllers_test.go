--- conflicted
+++ resolved
@@ -9,13 +9,8 @@
 	"encoding/base64"
 	"encoding/hex"
 	"encoding/json"
-<<<<<<< HEAD
+	"errors"
 	"fmt"
-=======
-	"errors"
-	"io/ioutil"
-	"log"
->>>>>>> 88d57e1f
 	"net/http"
 	"net/http/httptest"
 	"os"
@@ -29,12 +24,9 @@
 
 	"github.com/asaskevich/govalidator"
 	"github.com/brave-intl/bat-go/libs/altcurrency"
-<<<<<<< HEAD
 	"github.com/brave-intl/bat-go/libs/backoff"
 	"github.com/brave-intl/bat-go/libs/backoff/retrypolicy"
-=======
 	"github.com/brave-intl/bat-go/libs/clients"
->>>>>>> 88d57e1f
 	"github.com/brave-intl/bat-go/libs/clients/cbr"
 	mockcb "github.com/brave-intl/bat-go/libs/clients/cbr/mock"
 	"github.com/brave-intl/bat-go/libs/clients/gemini"
@@ -899,11 +891,6 @@
 	return
 }
 
-<<<<<<< HEAD
-func (suite *ControllersTestSuite) fetchCredentials(ctx context.Context, server *http.Server, order Order, issuer Issuer) (signature, tokenPreimage string, ordercreds []OrderCreds) {
-	signature = "PsavkSWaqsTzZjmoDBmSu6YxQ7NZVrs2G8DQ+LkW5xOejRF6whTiuUJhr9dJ1KlA+79MDbFeex38X5KlnLzvJw=="
-	tokenPreimage = "125KIuuwtHGEl35cb5q1OLSVepoDTgxfsvwTc7chSYUM2Zr80COP19EuMpRQFju1YISHlnB04XJzZYN2ieT9Ng=="
-=======
 func (suite *ControllersTestSuite) fetchCredentials(ctx context.Context, service *Service, mockCB *mockcb.MockClient, order Order, firstTime, alreadyMockedSignCreds bool) (issuerName, issuerPublicKey, sig, preimage string, ordercreds []OrderCreds) {
 	issuerName = "brave.com?sku=" + order.Items[0].SKU
 	issuerPublicKey = "dHuiBIasUO0khhXsWgygqpVasZhtQraDSZxzJW2FKQ4="
@@ -913,29 +900,23 @@
 	proof := "IiKqfk10e7SJ54Ud/8FnCf+sLYQzS4WiVtYAM5+RVgApY6B9x4CVbMEngkDifEBRD6szEqnNlc3KA8wokGV5Cw=="
 	sig = "PsavkSWaqsTzZjmoDBmSu6YxQ7NZVrs2G8DQ+LkW5xOejRF6whTiuUJhr9dJ1KlA+79MDbFeex38X5KlnLzvJw=="
 	preimage = "125KIuuwtHGEl35cb5q1OLSVepoDTgxfsvwTc7chSYUM2Zr80COP19EuMpRQFju1YISHlnB04XJzZYN2ieT9Ng=="
->>>>>>> 88d57e1f
-
-	// perform create order creds request
+
 	credsReq := CreateOrderCredsRequest{
 		ItemID:       order.Items[0].ID,
-		BlindedCreds: []string{base64.StdEncoding.EncodeToString([]byte(test.RandomString()))},
-	}
-	body, err := json.Marshal(credsReq)
-	suite.Require().NoError(err)
-
-	req := httptest.NewRequest(http.MethodPost, fmt.Sprintf("/%s/credentials", order.ID),
-		bytes.NewBuffer(body)).WithContext(ctx)
-	rr := httptest.NewRecorder()
-
-	server.Handler.ServeHTTP(rr, req)
-	suite.Require().Equal(http.StatusOK, rr.Code)
-
-<<<<<<< HEAD
-	// check to see if order creds are waiting to be processed.
-	// We can expect a http accepted status when a job is submitted but not processed.
-	req = httptest.NewRequest(http.MethodGet, fmt.Sprintf("/%s/credentials", order.ID), nil)
-	rr = httptest.NewRecorder()
-=======
+		BlindedCreds: blindedCreds,
+	}
+
+	body, err := json.Marshal(&credsReq)
+	suite.Require().NoError(err)
+
+	handler := CreateOrderCreds(service)
+	req, err := http.NewRequest("POST", "/{orderID}/credentials", bytes.NewBuffer(body))
+	suite.Require().NoError(err)
+
+	rctx := chi.NewRouteContext()
+	rctx.URLParams.Add("orderID", order.ID.String())
+	req = req.WithContext(context.WithValue(req.Context(), chi.RouteCtxKey, rctx))
+
 	if firstTime {
 		mockCB.EXPECT().CreateIssuer(gomock.Any(), gomock.Eq(issuerName), gomock.Eq(defaultMaxTokensPerIssuer)).Return(nil)
 		mockCB.EXPECT().GetIssuer(gomock.Any(), gomock.Eq(issuerName)).Return(&cbr.IssuerResponse{
@@ -950,43 +931,23 @@
 			SignedTokens: signedCreds,
 		}, nil)
 	}
->>>>>>> 88d57e1f
-
-	server.Handler.ServeHTTP(rr, req)
-	suite.Require().Equal(http.StatusAccepted, rr.Code)
-
-	// The CreateOrderCreds request writes to the db table signing_order_request_outbox which gets sent to Kafka
-	// and CBR for signing. To mock that insert the Kafka result.
-
-	to := time.Now().Add(time.Hour).Format(time.RFC3339)
-	from := time.Now().Local().Format(time.RFC3339)
-
-	metadata := Metadata{
-		ItemID:         order.Items[0].ID,
-		OrderID:        order.ID,
-		IssuerID:       issuer.ID,
-		CredentialType: order.Items[0].CredentialType,
-	}
-
-<<<<<<< HEAD
-	associatedData, err := json.Marshal(metadata)
-	suite.Require().NoError(err)
-
-	signingOrderResult := SigningOrderResult{
-		RequestID: uuid.NewV4().String(),
-		Data: []SignedOrder{
-			{
-				PublicKey:      issuer.PublicKey,
-				Proof:          test.RandomString(),
-				Status:         SignedOrderStatusOk,
-				BlindedTokens:  credsReq.BlindedCreds,
-				SignedTokens:   []string{test.RandomString()},
-				ValidTo:        &UnionNullString{"string": to},
-				ValidFrom:      &UnionNullString{"string": from},
-				AssociatedData: associatedData,
-			},
-		},
-=======
+
+	rr := httptest.NewRecorder()
+	handler.ServeHTTP(rr, req)
+	suite.Require().Equal(http.StatusOK, rr.Code)
+
+	// Check to see if we have HTTP Accepted
+	handler = GetOrderCreds(service)
+	req, err = http.NewRequest("GET", "/{orderID}/credentials", nil)
+	suite.Require().NoError(err)
+
+	rctx = chi.NewRouteContext()
+	rctx.URLParams.Add("orderID", order.ID.String())
+	req = req.WithContext(context.WithValue(req.Context(), chi.RouteCtxKey, rctx))
+
+	rr = httptest.NewRecorder()
+	handler.ServeHTTP(rr, req)
+
 	// check status code for error, or until status is okay (from accepted)
 	for rr.Code != http.StatusOK {
 		if alreadyMockedSignCreds {
@@ -1006,26 +967,38 @@
 			// error condition bail out
 			suite.Require().True(false, "error status code, expecting 2xx")
 		}
->>>>>>> 88d57e1f
-	}
-
-	_, tx, _, commit, err := datastore.GetTx(ctx, suite.storage)
-
-	err = suite.storage.InsertSignedOrderCredentialsTx(ctx, tx, &signingOrderResult)
-	suite.Require().NoError(err)
-
-	err = commit()
-	suite.Require().NoError(err)
-
-	// get the signed order credentials
-	req = httptest.NewRequest(http.MethodGet, fmt.Sprintf("/%s/credentials", order.ID), nil)
+	}
+
+	// see if we can get our order creds
+	handler = GetOrderCreds(service)
+	req, err = http.NewRequest("GET", "/{orderID}/credentials", nil)
+	suite.Require().NoError(err)
+
+	rctx = chi.NewRouteContext()
+	rctx.URLParams.Add("orderID", order.ID.String())
+	req = req.WithContext(context.WithValue(req.Context(), chi.RouteCtxKey, rctx))
 
 	rr = httptest.NewRecorder()
-
-	server.Handler.ServeHTTP(rr, req)
+	handler.ServeHTTP(rr, req)
 	suite.Require().Equal(http.StatusOK, rr.Code)
 
-	err = json.NewDecoder(rr.Body).Decode(&ordercreds)
+	for rr.Code != http.StatusOK {
+		if rr.Code == http.StatusBadRequest {
+			break
+		}
+		select {
+		case <-ctx.Done():
+			break
+		default:
+			time.Sleep(50 * time.Millisecond)
+			rr = httptest.NewRecorder()
+			handler.ServeHTTP(rr, req)
+		}
+	}
+
+	suite.Require().Equal(http.StatusOK, rr.Code, "Async signing timed out")
+
+	err = json.Unmarshal([]byte(rr.Body.String()), &ordercreds)
 	suite.Require().NoError(err)
 
 	return
@@ -1117,14 +1090,8 @@
 	server.Handler.ServeHTTP(rr, req)
 	suite.Require().Equal(http.StatusCreated, rr.Code)
 
-<<<<<<< HEAD
-	signature, tokenPreimage, orderCreds := suite.fetchCredentials(ctx, server, order, *issuer)
+	_, _, signature, tokenPreimage, orderCreds := suite.fetchCredentials(ctx, suite.service, suite.mockCB, order, true, false)
 	suite.Require().Equal(len(*(*[]string)(orderCreds[0].SignedCreds)), order.Items[0].Quantity)
-=======
-	issuerName, issuerPublicKey, sig, preimage, ordercreds := suite.fetchCredentials(ctx, suite.service, suite.mockCB, order, true, false)
-
-	suite.Require().Equal(len(*(*[]string)(ordercreds[0].SignedCreds)), order.Items[0].Quantity)
->>>>>>> 88d57e1f
 
 	// Check we can retrieve the order by order and item id
 	r := httptest.NewRequest(http.MethodGet, fmt.Sprintf("/%s/credentials/%s",
@@ -1300,25 +1267,6 @@
 	}
 }
 
-func (suite *ControllersTestSuite) TestCreateKey() {
-	Key := suite.SetupCreateKey("48dc25ed-4121-44ef-8147-4416a76201f7")
-	suite.Assert().Equal("48dc25ed-4121-44ef-8147-4416a76201f7", Key.Merchant)
-}
-
-<<<<<<< HEAD
-func (suite *ControllersTestSuite) TestDeleteKey() {
-	key := suite.SetupCreateKey("48dc25ed-4121-44ef-8147-4416a76201f7")
-
-	deleteTime := time.Now()
-	deletedKey := suite.SetupDeleteKey(key)
-	// Ensure the expiry is within 5 seconds of when we made the call
-	suite.Assert().WithinDuration(deleteTime, *deletedKey.Expiry, 5*time.Second)
-}
-
-func (suite *ControllersTestSuite) TestGetKeys() {
-	pg, err := NewPostgres("", false, "")
-	suite.Require().NoError(err, "Failed to get postgres conn")
-=======
 func (suite *ControllersTestSuite) TestFailureToSignCredentialsBadPoint() {
 	// mock out particular failure
 	suite.mockCB.EXPECT().SignCredentials(gomock.Any(), gomock.Any(), gomock.Any()).Return(
@@ -1333,7 +1281,7 @@
 	defer cancel()
 
 	// create order
-	order := suite.setupCreateOrder(FreeTestSkuToken, 1)
+	order, _ := suite.setupCreateOrder(FreeTLTestSkuToken, FreeTLTestToken, 1)
 	// perform fetch credentials (will fail at sign
 	suite.fetchCredentials(ctx, suite.service, suite.mockCB, order, true, true)
 
@@ -1365,18 +1313,176 @@
 		}
 	}()
 	defer cancel()
->>>>>>> 88d57e1f
+
+	order, _ := suite.setupCreateOrder(FreeTLTestSkuToken, FreeTLTestToken, 1)
+
+	_, _, _, _, ordercreds := suite.fetchCredentials(ctx, suite.service, suite.mockCB, order, true, false)
+	suite.Require().Equal(len(*(*[]string)(ordercreds[0].SignedCreds)), order.Items[0].Quantity)
+
+	handler := DeleteOrderCreds(suite.service)
+	req, err := http.NewRequest("DELETE", "/{orderID}/credentials", nil)
+	suite.Require().NoError(err)
+
+	rctx := chi.NewRouteContext()
+	rctx.URLParams.Add("orderID", order.ID.String())
+	// Need to add faux auth details to context
+	req = req.WithContext(context.WithValue(context.WithValue(req.Context(), merchantCtxKey{}, "brave.com"), chi.RouteCtxKey, rctx))
+
+	rr := httptest.NewRecorder()
+	handler.ServeHTTP(rr, req)
+	// Reset should succeed
+	suite.Require().Equal(http.StatusOK, rr.Code)
+
+	handler = GetOrderCreds(suite.service)
+	req, err = http.NewRequest("GET", "/{orderID}/credentials", nil)
+	suite.Require().NoError(err)
+
+	rctx = chi.NewRouteContext()
+	rctx.URLParams.Add("orderID", order.ID.String())
+	req = req.WithContext(context.WithValue(req.Context(), chi.RouteCtxKey, rctx))
+
+	rr = httptest.NewRecorder()
+	handler.ServeHTTP(rr, req)
+	// Credentials should be cleared out
+	suite.Assert().Equal(http.StatusNotFound, rr.Code)
+
+	// Signing after reset should proceed normally
+	issuerName, _, sig, preimage, ordercreds := suite.fetchCredentials(ctx, suite.service, suite.mockCB, order, false, false)
+	suite.Require().Equal(len(*(*[]string)(ordercreds[0].SignedCreds)), order.Items[0].Quantity)
+
+	presentation := cbr.CredentialRedemption{
+		Issuer:        issuerName,
+		TokenPreimage: preimage,
+		Signature:     sig,
+	}
+
+	presentationBytes, err := json.Marshal(&presentation)
+	suite.Require().NoError(err)
+	presentationPayload := base64.StdEncoding.EncodeToString(presentationBytes)
+
+	verifyRequest := VerifyCredentialRequestV1{
+		Type:         "single-use",
+		Version:      1,
+		SKU:          "incorrect-sku",
+		MerchantID:   "brave.com",
+		Presentation: presentationPayload,
+	}
+
+	body, err := json.Marshal(&verifyRequest)
+	suite.Require().NoError(err)
+
+	handler = VerifyCredentialV1(suite.service)
+	req, err = http.NewRequest("POST", "/subscription/verifications", bytes.NewBuffer(body))
+	suite.Require().NoError(err)
+
+	// Need to add faux auth details to context
+	req = req.WithContext(context.WithValue(req.Context(), merchantCtxKey{}, "brave.com"))
+
+	rr = httptest.NewRecorder()
+	handler.ServeHTTP(rr, req)
+	// Verification should fail when outer sku does not match inner presentation
+	suite.Assert().Equal(http.StatusBadRequest, rr.Code)
+
+	// Correct the SKU
+	verifyRequest.SKU = "integration-test-free"
+
+	body, err = json.Marshal(&verifyRequest)
+	suite.Require().NoError(err)
+
+	handler = VerifyCredentialV1(suite.service)
+	req, err = http.NewRequest("POST", "/subscription/verifications", bytes.NewBuffer(body))
+	suite.Require().NoError(err)
+
+	// Need to add faux auth details to context
+	req = req.WithContext(context.WithValue(req.Context(), merchantCtxKey{}, "brave.com"))
+
+	// mocked redeem creds
+	suite.mockCB.EXPECT().RedeemCredential(gomock.Any(), gomock.Eq(issuerName), gomock.Eq(preimage), gomock.Eq(sig), gomock.Eq(issuerName))
+
+	rr = httptest.NewRecorder()
+	handler.ServeHTTP(rr, req)
+	// Verification should succeed if SKU and merchant are correct
+	suite.Assert().Equal(http.StatusOK, rr.Code)
+}
+
+func (suite *ControllersTestSuite) SetupCreateKey(merchantID string) Key {
+	createRequest := &CreateKeyRequest{
+		Name: "BAT-GO",
+	}
+
+	body, err := json.Marshal(&createRequest)
+	suite.Require().NoError(err)
+	req, err := http.NewRequest("POST", "/v1/merchants/{merchantID}/key", bytes.NewBuffer(body))
+	suite.Require().NoError(err)
+
+	createAPIHandler := CreateKey(suite.service)
+	rctx := chi.NewRouteContext()
+	//rctx.URLParams.Add("merchantID", "48dc25ed-4121-44ef-8147-4416a76201f7")
+	rctx.URLParams.Add("merchantID", merchantID)
+	postReq := req.WithContext(context.WithValue(req.Context(), chi.RouteCtxKey, rctx))
+
+	rr := httptest.NewRecorder()
+	createAPIHandler.ServeHTTP(rr, postReq)
+
+	suite.Assert().Equal(http.StatusOK, rr.Code)
+
+	var key Key
+	err = json.Unmarshal(rr.Body.Bytes(), &key)
+	suite.Assert().NoError(err)
+
+	return key
+}
+
+func (suite *ControllersTestSuite) SetupDeleteKey(key Key) Key {
+	deleteRequest := &DeleteKeyRequest{
+		DelaySeconds: 0,
+	}
+
+	body, err := json.Marshal(&deleteRequest)
+	suite.Require().NoError(err)
+
+	req, err := http.NewRequest("DELETE", "/v1/merchants/id/key/{id}", bytes.NewBuffer(body))
+	suite.Require().NoError(err)
+
+	deleteAPIHandler := DeleteKey(suite.service)
+	rctx := chi.NewRouteContext()
+	rctx.URLParams.Add("id", key.ID)
+	deleteReq := req.WithContext(context.WithValue(req.Context(), chi.RouteCtxKey, rctx))
+
+	rr := httptest.NewRecorder()
+	deleteAPIHandler.ServeHTTP(rr, deleteReq)
+	suite.Assert().Equal(http.StatusOK, rr.Code)
+
+	var deletedKey Key
+	err = json.Unmarshal(rr.Body.Bytes(), &deletedKey)
+	suite.Assert().NoError(err)
+
+	return deletedKey
+}
+
+func (suite *ControllersTestSuite) TestCreateKey() {
+	Key := suite.SetupCreateKey("48dc25ed-4121-44ef-8147-4416a76201f7")
+	suite.Assert().Equal("48dc25ed-4121-44ef-8147-4416a76201f7", Key.Merchant)
+}
+
+func (suite *ControllersTestSuite) TestDeleteKey() {
+	key := suite.SetupCreateKey("48dc25ed-4121-44ef-8147-4416a76201f7")
+
+	deleteTime := time.Now()
+	deletedKey := suite.SetupDeleteKey(key)
+	// Ensure the expiry is within 5 seconds of when we made the call
+	suite.Assert().WithinDuration(deleteTime, *deletedKey.Expiry, 5*time.Second)
+}
+
+func (suite *ControllersTestSuite) TestGetKeys() {
+	pg, err := NewPostgres("", false, "")
+	suite.Require().NoError(err, "Failed to get postgres conn")
 
 	// Delete transactions so we don't run into any validation errors
 	_, err = pg.RawDB().Exec("DELETE FROM api_keys;")
 	suite.Require().NoError(err)
 
-<<<<<<< HEAD
 	key := suite.SetupCreateKey("48dc25ed-4121-44ef-8147-4416a76201f7")
-=======
-	_, _, _, _, ordercreds := suite.fetchCredentials(ctx, suite.service, suite.mockCB, order, true, false)
-	suite.Require().Equal(len(*(*[]string)(ordercreds[0].SignedCreds)), order.Items[0].Quantity)
->>>>>>> 88d57e1f
 
 	req, err := http.NewRequest("GET", "/v1/merchant/{merchantID}/keys", nil)
 	suite.Require().NoError(err)
@@ -1395,14 +1501,8 @@
 	err = json.Unmarshal(rr.Body.Bytes(), &keys)
 	suite.Assert().NoError(err)
 
-<<<<<<< HEAD
 	suite.Assert().Equal(1, len(keys))
 }
-=======
-	// Signing after reset should proceed normally
-	issuerName, _, sig, preimage, ordercreds := suite.fetchCredentials(ctx, suite.service, suite.mockCB, order, false, false)
-	suite.Require().Equal(len(*(*[]string)(ordercreds[0].SignedCreds)), order.Items[0].Quantity)
->>>>>>> 88d57e1f
 
 func (suite *ControllersTestSuite) TestGetKeysFiltered() {
 	pg, err := NewPostgres("", false, "")
@@ -1479,60 +1579,6 @@
 	suite.Require().NoError(err)
 
 	return voteEvent
-}
-
-func (suite *ControllersTestSuite) SetupCreateKey(merchantID string) Key {
-	createRequest := &CreateKeyRequest{
-		Name: "BAT-GO",
-	}
-
-	body, err := json.Marshal(&createRequest)
-	suite.Require().NoError(err)
-	req, err := http.NewRequest("POST", "/v1/merchants/{merchantID}/key", bytes.NewBuffer(body))
-	suite.Require().NoError(err)
-
-	createAPIHandler := CreateKey(suite.service)
-	rctx := chi.NewRouteContext()
-	rctx.URLParams.Add("merchantID", merchantID)
-	postReq := req.WithContext(context.WithValue(req.Context(), chi.RouteCtxKey, rctx))
-
-	rr := httptest.NewRecorder()
-	createAPIHandler.ServeHTTP(rr, postReq)
-
-	suite.Assert().Equal(http.StatusOK, rr.Code)
-
-	var key Key
-	err = json.Unmarshal(rr.Body.Bytes(), &key)
-	suite.Assert().NoError(err)
-
-	return key
-}
-
-func (suite *ControllersTestSuite) SetupDeleteKey(key Key) Key {
-	deleteRequest := &DeleteKeyRequest{
-		DelaySeconds: 0,
-	}
-
-	body, err := json.Marshal(&deleteRequest)
-	suite.Require().NoError(err)
-
-	req, err := http.NewRequest("DELETE", "/v1/merchants/id/key/{id}", bytes.NewBuffer(body))
-	suite.Require().NoError(err)
-
-	deleteAPIHandler := DeleteKey(suite.service)
-	rctx := chi.NewRouteContext()
-	rctx.URLParams.Add("id", key.ID)
-	deleteReq := req.WithContext(context.WithValue(req.Context(), chi.RouteCtxKey, rctx))
-
-	rr := httptest.NewRecorder()
-	deleteAPIHandler.ServeHTTP(rr, deleteReq)
-	suite.Assert().Equal(http.StatusOK, rr.Code)
-
-	var deletedKey Key
-	err = json.Unmarshal(rr.Body.Bytes(), &deletedKey)
-	suite.Assert().NoError(err)
-
-	return deletedKey
 }
 
 // This test performs a full e2e test using challenge bypass server to sign use order credentials.
