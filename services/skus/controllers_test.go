--- conflicted
+++ resolved
@@ -306,11 +306,7 @@
 	return order, issuer
 }
 
-<<<<<<< HEAD
-func (suite *ControllersTestSuite) TestAndroidWebhook() {
-=======
 func (suite *ControllersTestSuite) TestIOSWebhookCertFail() {
->>>>>>> 8b5a5e13
 	order, _ := suite.setupCreateOrder(UserWalletVoteTestSkuToken, UserWalletVoteToken, 40)
 	suite.Assert().NotNil(order)
 
@@ -318,7 +314,7 @@
 	suite.Assert().Equal("10", order.TotalPrice.String())
 
 	// add the external id to metadata as if an initial receipt was submitted
-	err := suite.storage.AppendOrderMetadata(context.Background(), &order.ID, "externalID", "my external id")
+	err := suite.service.Datastore.AppendOrderMetadata(context.Background(), &order.ID, "externalID", "my external id")
 	suite.Require().NoError(err)
 
 	handler := HandleIOSWebhook(suite.service)
@@ -977,21 +973,12 @@
 func (suite *ControllersTestSuite) TestE2EAnonymousCard() {
 	ctx, cancel := context.WithCancel(context.Background())
 	defer cancel()
-<<<<<<< HEAD
 
 	voteTopic = test.RandomString()
 	kafkaSignedOrderCredsTopic = test.RandomString()
 	kafkaSignedOrderCredsDLQTopic = os.Getenv("GRANT_CBP_SIGN_CONSUMER_TOPIC_DLQ")
 	kafkaSignedRequestReaderGroupID = test.RandomString()
 
-=======
-
-	voteTopic = test.RandomString()
-	kafkaSignedOrderCredsTopic = test.RandomString()
-	kafkaSignedOrderCredsDLQTopic = os.Getenv("GRANT_CBP_SIGN_CONSUMER_TOPIC_DLQ")
-	kafkaSignedRequestReaderGroupID = test.RandomString()
-
->>>>>>> 8b5a5e13
 	ctx = skustest.SetupKafka(ctx, suite.T(), voteTopic,
 		kafkaUnsignedOrderCredsTopic, kafkaSignedOrderCredsTopic, kafkaSignedOrderCredsDLQTopic)
 
@@ -1259,7 +1246,6 @@
 	// Ensure the expiry is within 5 seconds of when we made the call
 	suite.Assert().WithinDuration(deleteTime, *deletedKey.Expiry, 5*time.Second)
 }
-<<<<<<< HEAD
 
 func (suite *ControllersTestSuite) TestGetKeys() {
 	pg, err := NewPostgres("", false, "")
@@ -1274,22 +1260,6 @@
 	req, err := http.NewRequest("GET", "/v1/merchant/{merchantID}/keys", nil)
 	suite.Require().NoError(err)
 
-=======
-
-func (suite *ControllersTestSuite) TestGetKeys() {
-	pg, err := NewPostgres("", false, "")
-	suite.Require().NoError(err, "Failed to get postgres conn")
-
-	// Delete transactions so we don't run into any validation errors
-	_, err = pg.RawDB().Exec("DELETE FROM api_keys;")
-	suite.Require().NoError(err)
-
-	key := suite.SetupCreateKey("48dc25ed-4121-44ef-8147-4416a76201f7")
-
-	req, err := http.NewRequest("GET", "/v1/merchant/{merchantID}/keys", nil)
-	suite.Require().NoError(err)
-
->>>>>>> 8b5a5e13
 	getAPIHandler := GetKeys(suite.service)
 	rctx := chi.NewRouteContext()
 	rctx.URLParams.Add("merchantID", key.Merchant)
@@ -1326,28 +1296,18 @@
 	rctx := chi.NewRouteContext()
 	rctx.URLParams.Add("merchantID", key.Merchant)
 	getReq := req.WithContext(context.WithValue(req.Context(), chi.RouteCtxKey, rctx))
-<<<<<<< HEAD
 
 	rr := httptest.NewRecorder()
 	getAPIHandler.ServeHTTP(rr, getReq)
 
 	suite.Assert().Equal(http.StatusOK, rr.Code)
 
-=======
-
-	rr := httptest.NewRecorder()
-	getAPIHandler.ServeHTTP(rr, getReq)
-
-	suite.Assert().Equal(http.StatusOK, rr.Code)
-
->>>>>>> 8b5a5e13
 	var keys []Key
 	err = json.Unmarshal(rr.Body.Bytes(), &keys)
 	suite.Assert().NoError(err)
 
 	suite.Assert().Equal(2, len(keys))
 }
-<<<<<<< HEAD
 
 func (suite *ControllersTestSuite) TestExpiredTimeLimitedCred() {
 	ctx := context.Background()
@@ -1366,26 +1326,6 @@
 		ValidFor:  &valid,
 	}
 
-=======
-
-func (suite *ControllersTestSuite) TestExpiredTimeLimitedCred() {
-	ctx := context.Background()
-	valid := 1 * time.Second
-	lastPaid := time.Now().Add(-1 * time.Minute)
-	expiresAt := lastPaid.Add(valid)
-
-	order := &Order{
-		Location: datastore.NullString{
-			NullString: sql.NullString{
-				Valid: true, String: "brave.com",
-			},
-		},
-		Status: OrderStatusPaid, LastPaidAt: &lastPaid,
-		ExpiresAt: &expiresAt,
-		ValidFor:  &valid,
-	}
-
->>>>>>> 8b5a5e13
 	creds, status, err := suite.service.GetTimeLimitedCreds(ctx, order)
 	suite.Require().True(creds == nil, "should not get creds back")
 	suite.Require().True(status == http.StatusBadRequest, "should not get creds back")
@@ -1825,17 +1765,6 @@
 // To create an unpaid order item set price to 0
 func (suite *ControllersTestSuite) CreateMacaroon(sku string, price int) string {
 	c := macaroon.Caveats{
-<<<<<<< HEAD
-		"sku":                       sku,
-		"price":                     strconv.Itoa(price),
-		"description":               test.RandomString(),
-		"currency":                  "usd",
-		"credential_type":           "time-limited-v2",
-		"credential_valid_duration": "P1M",
-		"issuer_token_buffer":       strconv.Itoa(3),
-		"issuer_token_overlap":      strconv.Itoa(0),
-		"allowed_payment_methods":   test.RandomString(),
-=======
 		"sku":                            sku,
 		"price":                          strconv.Itoa(price),
 		"description":                    test.RandomString(),
@@ -1846,7 +1775,6 @@
 		"issuer_token_buffer":            strconv.Itoa(3),
 		"issuer_token_overlap":           strconv.Itoa(0),
 		"allowed_payment_methods":        test.RandomString(),
->>>>>>> 8b5a5e13
 		"metadata": `
 				{
 					"stripe_product_id":"stripe_product_id",
