package skus

import (
	"context"
	"database/sql"
	"encoding/base64"
	"encoding/json"
	"errors"
	"fmt"
	"net/http"
	"net/url"
	"os"
	"strings"
	"sync"
	"time"

<<<<<<< HEAD
	"github.com/brave-intl/bat-go/libs/backoff"
=======
	"github.com/asaskevich/govalidator"
	"github.com/brave-intl/bat-go/libs/backoff"

	"github.com/awa/go-iap/appstore"

>>>>>>> 8b5a5e13
	"github.com/brave-intl/bat-go/libs/cryptography"
	"github.com/brave-intl/bat-go/libs/datastore"
	"github.com/brave-intl/bat-go/libs/handlers"
	"github.com/brave-intl/bat-go/libs/logging"
	srv "github.com/brave-intl/bat-go/libs/service"
	timeutils "github.com/brave-intl/bat-go/libs/time"
	"github.com/brave-intl/bat-go/libs/wallet/provider"
	"github.com/brave-intl/bat-go/libs/wallet/provider/uphold"
	"github.com/brave-intl/bat-go/services/wallet"
	"github.com/linkedin/goavro"

	"github.com/brave-intl/bat-go/libs/clients/cbr"
	"github.com/brave-intl/bat-go/libs/clients/gemini"
	appctx "github.com/brave-intl/bat-go/libs/context"
	errorutils "github.com/brave-intl/bat-go/libs/errors"
	kafkautils "github.com/brave-intl/bat-go/libs/kafka"
	walletutils "github.com/brave-intl/bat-go/libs/wallet"
	uuid "github.com/satori/go.uuid"
	"github.com/segmentio/kafka-go"
	"github.com/shopspring/decimal"
	"github.com/stripe/stripe-go/v72"
	"github.com/stripe/stripe-go/v72/checkout/session"
	"github.com/stripe/stripe-go/v72/client"
	"github.com/stripe/stripe-go/v72/sub"
)

var (
	errSetRetryAfter = errors.New("set retry-after")

	voteTopic = os.Getenv("ENV") + ".payment.vote"

	// TODO address in kafka refactor. Check topics are correct
	// kafka topic for requesting order credentials are signed, write to by sku service
	kafkaUnsignedOrderCredsTopic = os.Getenv("GRANT_CBP_SIGN_PRODUCER_TOPIC")

	// kafka topic which receives order creds once they have been signed, read by sku service
	kafkaSignedOrderCredsTopic      = os.Getenv("GRANT_CBP_SIGN_CONSUMER_TOPIC")
	kafkaSignedOrderCredsDLQTopic   = os.Getenv("GRANT_CBP_SIGN_CONSUMER_TOPIC_DLQ")
	kafkaSignedRequestReaderGroupID = os.Getenv("KAFKA_CONSUMER_GROUP_SIGNED_ORDER_CREDENTIALS")
)

const (
	// OrderStatusCanceled - string literal used in db for canceled status
	OrderStatusCanceled = "canceled"
	// OrderStatusPaid - string literal used in db for canceled status
	OrderStatusPaid = "paid"
	// OrderStatusPending - string literal used in db for pending status
	OrderStatusPending = "pending"
)

// Default issuer V3 config default values
const (
	defaultBuffer  = 30
	defaultOverlap = 5
)

// Service contains datastore
type Service struct {
	wallet           *wallet.Service
	cbClient         cbr.Client
	geminiClient     gemini.Client
	geminiConf       *gemini.Conf
	scClient         *client.API
	Datastore        Datastore
	codecs           map[string]*goavro.Codec
	kafkaWriter      *kafka.Writer
	kafkaDialer      *kafka.Dialer
	jobs             []srv.Job
	pauseVoteUntil   time.Time
	pauseVoteUntilMu sync.RWMutex
	retry            backoff.RetryFunc
}

// PauseWorker - pause worker until time specified
func (s *Service) PauseWorker(until time.Time) {
	s.pauseVoteUntilMu.Lock()
	defer s.pauseVoteUntilMu.Unlock()
	s.pauseVoteUntil = until
}

// IsPaused - is the worker paused?
func (s *Service) IsPaused() bool {
	s.pauseVoteUntilMu.RLock()
	defer s.pauseVoteUntilMu.RUnlock()
	return time.Now().Before(s.pauseVoteUntil)
}

// Jobs - Implement srv.JobService interface
func (s *Service) Jobs() []srv.Job {
	return s.jobs
}

// InitKafka by creating a kafka writer and creating local copies of codecs
func (s *Service) InitKafka(ctx context.Context) error {
	// TODO address in kafka refactor
	// passing an empty string will not set topic on writer, so it can be defined at message write time
	var err error
	s.kafkaWriter, s.kafkaDialer, err = kafkautils.InitKafkaWriter(ctx, "")
	if err != nil {
		return fmt.Errorf("failed to initialize kafka: %w", err)
	}

	s.codecs, err = kafkautils.GenerateCodecs(map[string]string{
		"vote":                       voteSchema,
		kafkaUnsignedOrderCredsTopic: signingOrderRequestSchema,
		kafkaSignedOrderCredsTopic:   signingOrderResultSchema,
	})

	if err != nil {
		return fmt.Errorf("failed to generate codecs kafka: %w", err)
	}
	return nil
}

// InitService creates a service using the passed datastore and clients configured from the environment
func InitService(ctx context.Context, datastore Datastore, walletService *wallet.Service) (service *Service, err error) {
	sublogger := logging.Logger(ctx, "payments").With().Str("func", "InitService").Logger()
	// setup the in app purchase clients
	initClients(ctx)

	ctx = context.WithValue(ctx, appctx.KafkaBrokersCTXKey, os.Getenv("KAFKA_BROKERS"))

	// setup stripe if exists in context and enabled
	var scClient = &client.API{}
	if enabled, ok := ctx.Value(appctx.StripeEnabledCTXKey).(bool); ok && enabled {
		sublogger.Debug().Msg("stripe enabled")
		stripe.Key, err = appctx.GetStringFromContext(ctx, appctx.StripeSecretCTXKey)
		if err != nil {
			sublogger.Panic().Err(err).Msg("failed to get Stripe secret from context, and Stripe enabled")
		}
		// initialize stripe client
		scClient.Init(stripe.Key, nil)
	}

	cbClient, err := cbr.New()
	if err != nil {
		return nil, err
	}

	var (
		geminiClient gemini.Client
		geminiConf   *gemini.Conf
	)
	if os.Getenv("GEMINI_ENABLED") == "true" {
		apiKey, clientID, settlementAddress, apiSecret, err := getGeminiInfoFromCtx(ctx)
		if err != nil {
			return nil, fmt.Errorf("failed to get gemini info: %w", err)
		}
		// get the correct env variables for bulk pay API call
		geminiConf = &gemini.Conf{
			ClientID:          clientID,
			APIKey:            apiKey,
			Secret:            apiSecret,
			SettlementAddress: settlementAddress,
		}

		geminiClient, err = gemini.New()
		if err != nil {
			return nil, fmt.Errorf("failed to create gemini client: %w", err)
		}
	}

	service = &Service{
		wallet:           walletService,
		geminiClient:     geminiClient,
		geminiConf:       geminiConf,
		cbClient:         cbClient,
		scClient:         scClient,
		Datastore:        datastore,
		pauseVoteUntilMu: sync.RWMutex{},
		retry:            backoff.Retry,
	}

	// setup runnable jobs
	service.jobs = []srv.Job{
		{
			Func:    service.RunNextVoteDrainJob,
			Cadence: 2 * time.Second,
			Workers: 1,
		},
		{
			Func:    service.RunNextOrderJob,
			Cadence: 500 * time.Millisecond,
			Workers: 3,
		},
		{
			Func:    service.RunSendSigningRequestJob,
			Cadence: 100 * time.Millisecond,
			Workers: 1,
		},
		{
			Func:    service.RunStoreSignedOrderCredentialsJob,
			Cadence: 100 * time.Millisecond,
			Workers: 1,
		},
	}

	err = service.InitKafka(ctx)
	if err != nil {
		return nil, err
	}

	return service, nil
}

// CreateOrderFromRequest creates an order from the request
func (s *Service) CreateOrderFromRequest(ctx context.Context, req CreateOrderRequest) (*Order, error) {
	totalPrice := decimal.New(0, 0)
	var (
		currency              string
		orderItems            []OrderItem
		location              string
		validFor              *time.Duration
		stripeSuccessURI      string
		stripeCancelURI       string
		status                string
		allowedPaymentMethods = new(Methods)
		merchantID            = "brave.com"
		numIntervals          int
<<<<<<< HEAD
		numPerInterval        int
=======
		numPerInterval        = 2 // two per interval credentials to be submitted for signing
>>>>>>> 8b5a5e13
	)

	for i := 0; i < len(req.Items); i++ {
		orderItem, pm, issuerConfig, err := s.CreateOrderItemFromMacaroon(ctx, req.Items[i].SKU, req.Items[i].Quantity)
		if err != nil {
			return nil, err
		}

		// Create issuer for sku. This only happens when a new sku is created.
		switch orderItem.CredentialType {
		case singleUse:
			err = s.CreateIssuer(ctx, merchantID, *orderItem)
			if err != nil {
				return nil, errorutils.Wrap(err, "error finding issuer")
			}
		case timeLimitedV2:
			err = s.CreateIssuerV3(ctx, merchantID, *orderItem, *issuerConfig)
			if err != nil {
				return nil, fmt.Errorf("error creating issuer for merchantID %s and sku %s: %w",
					merchantID, orderItem.SKU, err)
			}
			// set num tokens and token multi
<<<<<<< HEAD
			numPerInterval = 5
=======
>>>>>>> 8b5a5e13
			numIntervals = issuerConfig.buffer + issuerConfig.overlap
		}

		// make sure all the order item skus have the same allowed Payment Methods
		if i >= 1 {
			if !allowedPaymentMethods.Equal(pm) {
				return nil, errors.New("all order items must have the same allowed payment methods")
			}
		} else {
			// first order item
			*allowedPaymentMethods = *pm
		}

		totalPrice = totalPrice.Add(orderItem.Subtotal)

		if location == "" {
			location = orderItem.Location.String
		}

		if orderItem.ValidFor != nil {
			validFor = new(time.Duration)
			*validFor = *orderItem.ValidFor
		}

		if location != orderItem.Location.String {
			return nil, errors.New("all order items must be from the same location")
		}
		if currency == "" {
			currency = orderItem.Currency
		}
		if currency != orderItem.Currency {
			return nil, errors.New("all order items must be the same currency")
		}

		// stripe related
		metadataStripeSuccessURI, ok := orderItem.Metadata["stripe_success_uri"].(string)
		if ok {
			if stripeSuccessURI == "" {
				stripeSuccessURI = metadataStripeSuccessURI
			} else if stripeSuccessURI != metadataStripeSuccessURI {
				return nil, errors.New("all order items must have same stripe success uri")
			}
		}

		metadataStripeCancelURI, ok := orderItem.Metadata["stripe_cancel_uri"].(string)
		if ok {
			if stripeCancelURI == "" {
				stripeCancelURI = metadataStripeCancelURI
			} else if stripeCancelURI != metadataStripeCancelURI {
				return nil, errors.New("all order items must have same stripe cancel uri")
			}
		}

		orderItems = append(orderItems, *orderItem)
	}

	// If order consists entirely of zero cost items ( e.g. trials ), we can consider it paid
	if totalPrice.IsZero() {
		status = OrderStatusPaid
	} else {
		status = OrderStatusPending
	}

	order, err := s.Datastore.CreateOrder(totalPrice, merchantID, status, currency,
		location, validFor, orderItems, allowedPaymentMethods)

	if err != nil {
		return nil, fmt.Errorf("failed to create order: %w", err)
	}

	if !order.IsPaid() && order.IsStripePayable() {
		// brand-new order, contains an email in the request
		checkoutSession, err := order.CreateStripeCheckoutSession(
			req.Email,
			parseURLAddOrderIDParam(stripeSuccessURI, order.ID),
			parseURLAddOrderIDParam(stripeCancelURI, order.ID),
			order.getTrialDays(),
		)
		if err != nil {
			return nil, fmt.Errorf("failed to create checkout session: %w", err)
		}

		err = s.Datastore.AppendOrderMetadata(ctx, &order.ID, "stripeCheckoutSessionId", checkoutSession.SessionID)
		if err != nil {
			return nil, fmt.Errorf("failed to update order metadata: %w", err)
		}
	}

	if numIntervals > 0 {
		err = s.Datastore.AppendOrderMetadataInt(ctx, &order.ID, "numIntervals", numIntervals)
		if err != nil {
			return nil, fmt.Errorf("failed to update order metadata: %w", err)
		}
	}

	if numPerInterval > 0 {
		err = s.Datastore.AppendOrderMetadataInt(ctx, &order.ID, "numPerInterval", numPerInterval)
		if err != nil {
			return nil, fmt.Errorf("failed to update order metadata: %w", err)
		}
	}

	if numIntervals > 0 {
		err = s.Datastore.AppendOrderMetadataInt(ctx, &order.ID, "numIntervals", numIntervals)
		if err != nil {
			return nil, fmt.Errorf("failed to update order metadata: %w", err)
		}
	}

	if numPerInterval > 0 {
		err = s.Datastore.AppendOrderMetadataInt(ctx, &order.ID, "numPerInterval", numPerInterval)
		if err != nil {
			return nil, fmt.Errorf("failed to update order metadata: %w", err)
		}
	}

	return order, err
}

// GetOrder - business logic for getting an order, needs to validate the checkout session is not expired
func (s *Service) GetOrder(orderID uuid.UUID) (*Order, error) {
	// get the order
	order, err := s.Datastore.GetOrder(orderID)
	if err != nil {
		return nil, fmt.Errorf("failed to get order (%s): %w", orderID.String(), err)
	}

	if order != nil {
		if !order.IsPaid() && order.IsStripePayable() {
			order, err = s.TransformStripeOrder(order)
			if err != nil {
				return nil, fmt.Errorf("failed to transform stripe order (%s): %w", orderID.String(), err)
			}
		}
	}

	return order, nil

}

// TransformStripeOrder - update checkout session if expired, check the status of the checkout session
func (s *Service) TransformStripeOrder(order *Order) (*Order, error) {

	ctx := context.Background()

	// check if this order has an expired checkout session
	expired, cs, err := s.Datastore.CheckExpiredCheckoutSession(order.ID)
	if err != nil {
		return nil, fmt.Errorf("failed to check for expired stripe checkout session: %w", err)
	}

	if expired {
		// get old checkout session from stripe by id
		stripeSession, err := session.Get(cs, nil)
		if err != nil {
			return nil, fmt.Errorf("failed to get stripe checkout session: %w", err)
		}

		checkoutSession, err := order.CreateStripeCheckoutSession(
			getEmailFromCheckoutSession(stripeSession),
			stripeSession.SuccessURL, stripeSession.CancelURL,
			order.getTrialDays(),
		)
		if err != nil {
			return nil, fmt.Errorf("failed to create checkout session: %w", err)
		}

		err = s.Datastore.AppendOrderMetadata(ctx, &order.ID, "stripeCheckoutSessionId", checkoutSession.SessionID)
		if err != nil {
			return nil, fmt.Errorf("failed to update order metadata: %w", err)
		}

	}

	// if this is a stripe order, and there is a checkout session, we actually need to check it with
	// stripe, as the redirect flow sometimes is too fast for the webhook to be delivered.
	if cs, ok := order.Metadata["stripeCheckoutSessionId"].(string); ok && cs != "" {
		// get old checkout session from stripe by id
		stripeSession, err := session.Get(cs, nil)
		if err != nil {
			return nil, fmt.Errorf("failed to get stripe checkout session: %w", err)
		}

		if stripeSession.PaymentStatus == "paid" {
			// if the session is actually paid, then set the subscription id and order to paid
			if err = s.Datastore.UpdateOrder(order.ID, "paid"); err != nil {
				return nil, fmt.Errorf("failed to update order to paid status: %w", err)
			}
			err = s.Datastore.AppendOrderMetadata(ctx, &order.ID, "stripeSubscriptionId", stripeSession.Subscription.ID)
			if err != nil {
				return nil, fmt.Errorf("failed to update order to add the subscription id")
			}
			// set paymentProcessor as stripe
			err = s.Datastore.AppendOrderMetadata(ctx, &order.ID, paymentProcessor, StripePaymentMethod)
			if err != nil {
				return nil, fmt.Errorf("failed to update order to add the payment processor")
			}
		}
	}

	// get the order latest state
	order, err = s.Datastore.GetOrder(order.ID)
	if err != nil {
		return nil, fmt.Errorf("failed to get order: %w", err)
	}

	return order, nil
}

// CancelOrder - cancels an order, propagates to stripe if needed
func (s *Service) CancelOrder(orderID uuid.UUID) error {
	// check the order, do we have a stripe subscription?
	ok, subID, err := s.Datastore.IsStripeSub(orderID)
	if err != nil && err != sql.ErrNoRows {
		return fmt.Errorf("failed to check stripe subscription: %w", err)
	}
	if ok && subID != "" {
		// cancel the stripe subscription
		if _, err := sub.Cancel(subID, nil); err != nil {
			return fmt.Errorf("failed to cancel stripe subscription: %w", err)
		}
	}
	return s.Datastore.UpdateOrder(orderID, OrderStatusCanceled)
}

// SetOrderTrialDays set the order's free trial days
func (s *Service) SetOrderTrialDays(ctx context.Context, orderID *uuid.UUID, days int64) error {
	// get the order
	order, err := s.Datastore.SetOrderTrialDays(ctx, orderID, days)
	if err != nil {
		return fmt.Errorf("failed to set the order's trial days: %w", err)
	}

	// recreate the stripe checkout session now that we have set the trial days on this order
	if !order.IsPaid() && order.IsStripePayable() {
		// get old checkout session from stripe by id
		csID, ok := order.Metadata["stripeCheckoutSessionId"].(string)
		if !ok {
			return fmt.Errorf("failed to get checkout session id from metadata: %w", err)
		}
		stripeSession, err := session.Get(csID, nil)
		if err != nil {
			return fmt.Errorf("failed to get stripe checkout session: %w", err)
		}

		checkoutSession, err := order.CreateStripeCheckoutSession(
			getEmailFromCheckoutSession(stripeSession),
			stripeSession.SuccessURL, stripeSession.CancelURL,
			order.getTrialDays(),
		)
		if err != nil {
			return fmt.Errorf("failed to create checkout session: %w", err)
		}

		// overwrite the old checkout session
		err = s.Datastore.AppendOrderMetadata(ctx, &order.ID, "stripeCheckoutSessionId", checkoutSession.SessionID)
		if err != nil {
			return fmt.Errorf("failed to update order metadata: %w", err)
		}
	}

	return nil
}

// UpdateOrderStatus checks to see if an order has been paid and updates it if so
func (s *Service) UpdateOrderStatus(orderID uuid.UUID) error {
	// get the order
	order, err := s.Datastore.GetOrder(orderID)
	if err != nil {
		return err
	}

	sum, err := s.Datastore.GetSumForTransactions(orderID)
	if err != nil {
		return err
	}

	if sum.GreaterThanOrEqual(order.TotalPrice) {
		err = s.Datastore.UpdateOrder(orderID, "paid")
		if err != nil {
			return err
		}
	}

	return nil
}

// getCustodialTxFn - type definition of a get custodial tx function
// return amount, status, currency, kind, err
type getCustodialTxFn func(context.Context, string) (*decimal.Decimal, string, string, string, error)

// get the uphold tx based on txRef
func getUpholdCustodialTx(ctx context.Context, txRef string) (*decimal.Decimal, string, string, string, error) {
	var wallet uphold.Wallet
	upholdTransaction, err := wallet.GetTransaction(ctx, txRef)

	if err != nil {
		return nil, "", "", "", err
	}

	amount := upholdTransaction.AltCurrency.FromProbi(upholdTransaction.Probi)
	status := upholdTransaction.Status
	currency := upholdTransaction.AltCurrency.String()
	custodian := "uphold"

	// check if destination is the right address
	if upholdTransaction.Destination != uphold.UpholdSettlementAddress {
		return nil, "", "", custodian, errors.New("error recording transaction: invalid settlement address")
	}

	return &amount, status, currency, custodian, nil
}

// getUpholdCustodialTxWithRetries - the the custodial tx information from uphold with retries
func getUpholdCustodialTxWithRetries(ctx context.Context, txRef string) (*decimal.Decimal, string, string, string, error) {

	var (
		amount    *decimal.Decimal
		status    string
		currency  string
		custodian string
		err       error
	)

	// best effort to check that the tx is done processing
OUTER:
	for i := 0; i < 5; i++ {
		select {
		case <-ctx.Done():
			break OUTER
		case <-time.After(500 * time.Millisecond):
			amount, status, currency, custodian, err = getUpholdCustodialTx(ctx, txRef)
			if err != nil {
				return nil, "", "", "", fmt.Errorf("failed to get uphold tx by txRef %s: %w", txRef, err)
			}
			if status != "processing" && status != "pending" {
				break OUTER
			}
		}
	}

	return amount, status, currency, custodian, nil
}

// returns gemini client, api key, client id, settlement address, apiSecret, error
func getGeminiInfoFromCtx(ctx context.Context) (string, string, string, string, error) {
	// get gemini client from context
	apiKey, ok := ctx.Value(appctx.GeminiAPIKeyCTXKey).(string)
	if !ok {
		return "", "", "", "", fmt.Errorf("no gemini api key in ctx: %w", appctx.ErrNotInContext)
	}

	// get gemini client id from context
	clientID, ok := ctx.Value(appctx.GeminiBrowserClientIDCTXKey).(string)
	if !ok {
		return "", "", "", "", fmt.Errorf("no gemini browser client id in ctx: %w", appctx.ErrNotInContext)
	}

	// get gemini settlement address from context
	settlementAddress, ok := ctx.Value(appctx.GeminiSettlementAddressCTXKey).(string)
	if !ok {
		return "", "", "", "", fmt.Errorf("no gemini settlement address in ctx: %w", appctx.ErrNotInContext)
	}

	// get gemini api secret from context
	apiSecret, ok := ctx.Value(appctx.GeminiAPISecretCTXKey).(string)
	if !ok {
		return "", "", "", "", fmt.Errorf("no gemini api secret in ctx: %w", appctx.ErrNotInContext)
	}

	return apiKey, clientID, settlementAddress, apiSecret, nil
}

// getGeminiCustodialTx - the the custodial tx information from gemini
func (s *Service) getGeminiCustodialTx(ctx context.Context, txRef string) (*decimal.Decimal, string, string, string, error) {
	sublogger := logging.Logger(ctx, "payments").With().
		Str("func", "getGeminiCustodialTx").
		Logger()

	custodian := "gemini"

	// call client.CheckTxStatus
	ctx = context.WithValue(ctx, appctx.GeminiAPISecretCTXKey, s.geminiConf.Secret)
	resp, err := s.geminiClient.CheckTxStatus(ctx, s.geminiConf.APIKey, s.geminiConf.ClientID, txRef)
	if err != nil {
		sublogger.Error().Err(err).Msg("failed to check tx status")
		return nil, "", "", custodian, fmt.Errorf("error getting tx status: %w", err)
	}

	// check if destination is the right address
	if *resp.Destination != s.geminiConf.SettlementAddress {
		sublogger.Error().Err(err).Msg("settlement address does not match tx destination")
		return nil, "", "", custodian, errors.New("error recording transaction: invalid settlement address")
	}

	var (
		amount   decimal.Decimal
		status   string
		currency string
	)
	// return back the amount
	if resp.Amount != nil {
		amount = *resp.Amount
	}
	if resp.Status != nil {
		// response values are Titled from Gemini
		status = strings.ToLower(*resp.Status)
	}
	if resp.Currency != nil {
		currency = *resp.Currency
	}

	return &amount, status, currency, custodian, nil
}

// CreateTransactionFromRequest queries the endpoints and creates a transaciton
func (s *Service) CreateTransactionFromRequest(ctx context.Context, req CreateTransactionRequest, orderID uuid.UUID, getCustodialTx getCustodialTxFn) (*Transaction, error) {

	sublogger := logging.Logger(ctx, "payments").With().
		Str("func", "CreateAnonCardTransaction").
		Logger()

	// get the information from the custodian
	amount, status, currency, kind, err := getCustodialTx(ctx, req.ExternalTransactionID.String())
	if err != nil {
		sublogger.Error().Err(err).Msg("failed to get and validate custodian transaction")
		return nil, errorutils.Wrap(err, fmt.Sprintf("failed to get get and validate custodialtx: %s", err.Error()))
	}

	transaction, err := s.Datastore.CreateTransaction(orderID, req.ExternalTransactionID.String(), status, currency, kind, *amount)
	if err != nil {
		sublogger.Error().Err(err).Msg("failed to create the transaction for the order")
		return nil, errorutils.Wrap(err, "error recording transaction")
	}

	isPaid, err := s.IsOrderPaid(transaction.OrderID)
	if err != nil {
		sublogger.Error().Err(err).Msg("failed to validate the order is paid based on transactions")
		return nil, errorutils.Wrap(err, "error validating order is paid")
	}

	// If the transaction that was satisifies the order then let's update the status
	if isPaid {
		err = s.Datastore.UpdateOrder(transaction.OrderID, "paid")
		if err != nil {
			sublogger.Error().Err(err).Msg("failed to set the status to paid")
			return nil, errorutils.Wrap(err, "error updating order status")
		}
	}

	return transaction, err
}

// UpdateTransactionFromRequest queries the endpoints and creates a transaciton
func (s *Service) UpdateTransactionFromRequest(ctx context.Context, req CreateTransactionRequest, orderID uuid.UUID, getCustodialTx getCustodialTxFn) (*Transaction, error) {

	sublogger := logging.Logger(ctx, "payments").With().
		Str("func", "UpdateTransactionFromRequest").
		Logger()

	// get the information from the custodian
	amount, status, currency, kind, err := getCustodialTx(ctx, req.ExternalTransactionID.String())
	if err != nil {
		sublogger.Error().Err(err).Msg("failed to get and validate custodian transaction")
		return nil, errorutils.Wrap(err, fmt.Sprintf("failed to get get and validate custodialtx: %s", err.Error()))
	}

	transaction, err := s.Datastore.UpdateTransaction(orderID, req.ExternalTransactionID.String(), status, currency, kind, *amount)
	if err != nil {
		sublogger.Error().Err(err).Msg("failed to create the transaction for the order")
		return nil, errorutils.Wrap(err, "error recording transaction")
	}

	isPaid, err := s.IsOrderPaid(transaction.OrderID)
	if err != nil {
		sublogger.Error().Err(err).Msg("failed to validate the order is paid based on transactions")
		return nil, errorutils.Wrap(err, "error validating order is paid")
	}

	// If the transaction that was satisifies the order then let's update the status
	if isPaid {
		err = s.Datastore.UpdateOrder(transaction.OrderID, "paid")
		if err != nil {
			sublogger.Error().Err(err).Msg("failed to set the status to paid")
			return nil, errorutils.Wrap(err, "error updating order status")
		}
	}

	return transaction, err
}

// CreateAnonCardTransaction takes a signed transaction and executes it on behalf of an anon card
func (s *Service) CreateAnonCardTransaction(ctx context.Context, walletID uuid.UUID, transaction string, orderID uuid.UUID) (*Transaction, error) {

	sublogger := logging.Logger(ctx, "payments").With().
		Str("func", "CreateAnonCardTransaction").
		Logger()

	txInfo, err := s.wallet.SubmitAnonCardTransaction(
		ctx,
		walletID,
		transaction,
		uphold.AnonCardSettlementAddress,
	)
	if err != nil {
		return nil, errorutils.Wrap(err, "error submitting anon card transaction")
	}

	txInfo, err = s.waitForUpholdTxStatus(ctx, walletID, txInfo.ID, "completed")
	if err != nil {
		return nil, errorutils.Wrap(err, "error waiting for completed status for transaction")
	}

	txn, err := s.Datastore.CreateTransaction(orderID, txInfo.ID, txInfo.Status, txInfo.DestCurrency, "anonymous-card", txInfo.DestAmount)
	if err != nil {
		return nil, errorutils.Wrap(err, "error recording anon card transaction")
	}

	err = s.UpdateOrderStatus(orderID)
	if err != nil {
		sublogger.Error().Err(err).Msg("failed to update order status")
		return nil, errorutils.Wrap(err, "error updating order status")
	}

	return txn, err
}

func (s *Service) waitForUpholdTxStatus(ctx context.Context, walletID uuid.UUID, txnID, status string) (*walletutils.TransactionInfo, error) {
	info, err := s.wallet.GetWallet(ctx, walletID)
	if err != nil {
		return nil, err
	}

	providerWallet, err := provider.GetWallet(ctx, *info)
	if err != nil {
		return nil, err
	}

	upholdWallet, ok := providerWallet.(*uphold.Wallet)
	if !ok {
		return nil, errors.New("only uphold wallets are supported")
	}

	var txInfo = &walletutils.TransactionInfo{
		ID: txnID,
	}
	// check status until it matches
	for {
		select {
		case <-ctx.Done():
			return nil, errors.New("timeout waiting for correct status")
		default:
			txInfo, err = upholdWallet.GetTransaction(ctx, txInfo.ID)
			if err != nil {
				return nil, errorutils.Wrap(err, "error getting transaction")
			}
			if strings.ToLower(txInfo.Status) == status {
				return txInfo, nil
			}
			<-time.After(1 * time.Second)
		}
	}
}

// IsOrderPaid determines if the order has been paid
func (s *Service) IsOrderPaid(orderID uuid.UUID) (bool, error) {
	// Now that the transaction has been created let's check to see if that fulfilled the order.
	order, err := s.Datastore.GetOrder(orderID)
	if err != nil {
		return false, err
	}

	sum, err := s.Datastore.GetSumForTransactions(orderID)
	if err != nil {
		return false, err
	}

	return sum.GreaterThanOrEqual(order.TotalPrice), nil
}

func parseURLAddOrderIDParam(u string, orderID uuid.UUID) string {
	// add order id to the stripe success and cancel urls
	surl, err := url.Parse(u)
	if err == nil {
		surlv := surl.Query()
		surlv.Add("order_id", orderID.String())
		surl.RawQuery = surlv.Encode()
		return surl.String()
	}
	// there was a parse error, return whatever was given
	return u
}

const (
	singleUse     = "single-use"
	timeLimited   = "time-limited"
	timeLimitedV2 = "time-limited-v2"
)

var errInvalidCredentialType = errors.New("invalid credential type on order")

// GetCredentials - based on the order, get the associated credentials
func (s *Service) GetCredentials(ctx context.Context, orderID uuid.UUID, requestID string) (interface{}, int, error) {
	var credentialType string

	order, err := s.Datastore.GetOrder(orderID)
	if err != nil {
		return nil, http.StatusNotFound, fmt.Errorf("failed to get order: %w", err)
	}

	if order == nil {
		return nil, http.StatusNotFound, fmt.Errorf("failed to get order: %w", err)
	}

	// look through order, find out what all the order item's credential types are
	for i, v := range order.Items {
		if i > 0 {
			if v.CredentialType != credentialType {
				// all the order items on the order need the same credential type
				return nil, http.StatusConflict, fmt.Errorf("all items must have the same credential type")
			}
		} else {
			credentialType = v.CredentialType
		}
	}

	switch credentialType {
	case singleUse:
		return s.GetSingleUseCreds(ctx, order)
	case timeLimited:
		return s.GetTimeLimitedCreds(ctx, order)
	case timeLimitedV2:
<<<<<<< HEAD
		return s.GetTimeLimitedV2Creds(ctx, order)
=======
		return s.GetTimeLimitedV2Creds(ctx, order, requestID)
>>>>>>> 8b5a5e13
	}
	return nil, http.StatusConflict, errInvalidCredentialType
}

// GetSingleUseCreds returns all the single use credentials for a given order.
// If the credentials have been submitted but not yet signed it returns a http.StatusAccepted and an empty body.
// If the credentials have been signed it will return a http.StatusOK and the order credentials.
func (s *Service) GetSingleUseCreds(ctx context.Context, order *Order) ([]OrderCreds, int, error) {
	if order == nil {
		return nil, http.StatusBadRequest, fmt.Errorf("failed to create credentials, bad order")
	}

	creds, err := s.Datastore.GetOrderCreds(order.ID, false)
	if err != nil {
		return nil, http.StatusInternalServerError, fmt.Errorf("error getting credentials: %w", err)
	}

	if len(creds) > 0 {
		// TODO: Issues #1541 remove once all creds using RunOrderJob have need processed
		for i := 0; i < len(creds); i++ {
			if creds[i].SignedCreds == nil {
				return nil, http.StatusAccepted, nil
			}
		}
		// TODO: End
		return creds, http.StatusOK, nil
	}

	outboxMessages, err := s.Datastore.GetSigningOrderRequestOutboxByOrder(ctx, order.ID)
	if err != nil {
		return nil, http.StatusInternalServerError, fmt.Errorf("error getting credentials: %w", err)
<<<<<<< HEAD
	}

	if len(outboxMessages) == 0 {
		return nil, http.StatusNotFound, fmt.Errorf("credentials do not exist")
	}

	for _, m := range outboxMessages {
		if m.CompletedAt == nil {
			return nil, http.StatusAccepted, nil
		}
	}

	return creds, http.StatusOK, nil
}

// GetTimeLimitedV2Creds returns all the single use credentials for a given order.
// If the credentials have been submitted but not yet signed it returns a http.StatusAccepted and an empty body.
// If the credentials have been signed it will return a http.StatusOK and the time limited v2 credentials.
func (s *Service) GetTimeLimitedV2Creds(ctx context.Context, order *Order) ([]TimeAwareSubIssuedCreds, int, error) {
	if order == nil {
		return nil, http.StatusBadRequest, fmt.Errorf("error order cannot be nil")
	}

	outboxMessages, err := s.Datastore.GetSigningOrderRequestOutboxByOrder(ctx, order.ID)
	if err != nil {
		return nil, http.StatusInternalServerError, fmt.Errorf("error getting outbox messages: %w", err)
	}

	if len(outboxMessages) == 0 {
		return nil, http.StatusNotFound, errors.New("error no order credentials have been submitted for signing")
	}

	for _, m := range outboxMessages {
		if m.CompletedAt == nil {
			return nil, http.StatusAccepted, nil
		}
	}

	creds, err := s.Datastore.GetTimeLimitedV2OrderCredsByOrder(order.ID)
	if err != nil {
		return nil, http.StatusInternalServerError, fmt.Errorf("error getting credentials: %w", err)
	}

	// Potentially we can have all creds signed but nothing to return as they are all expired.
	if creds == nil {
		return nil, http.StatusOK, nil
	}

	return creds.Credentials, http.StatusOK, nil
=======
	}

	if len(outboxMessages) == 0 {
		return nil, http.StatusNotFound, fmt.Errorf("credentials do not exist")
	}

	for _, m := range outboxMessages {
		if m.CompletedAt == nil {
			return nil, http.StatusAccepted, nil
		}
	}

	return creds, http.StatusOK, nil
}

// GetTimeLimitedV2Creds returns all the single use credentials for a given order.
// If the credentials have been submitted but not yet signed it returns a http.StatusAccepted and an empty body.
// If the credentials have been signed it will return a http.StatusOK and the time limited v2 credentials.
func (s *Service) GetTimeLimitedV2Creds(ctx context.Context, order *Order, requestID string) ([]TimeAwareSubIssuedCreds, int, error) {
	var resp = []TimeAwareSubIssuedCreds{} // browser api_request_helper does not understand "null" as json
	if order == nil {
		return resp, http.StatusBadRequest, fmt.Errorf("error order cannot be nil")
	}

	outboxMessages, err := s.Datastore.GetSigningOrderRequestOutboxByOrder(ctx, order.ID)
	if err != nil {
		return resp, http.StatusInternalServerError, fmt.Errorf("error getting outbox messages: %w", err)
	}

	if len(outboxMessages) == 0 {
		return resp, http.StatusNotFound, errors.New("error no order credentials have been submitted for signing")
	}

	for _, m := range outboxMessages {
		if m.CompletedAt == nil {
			// get average of last 10 outbox messages duration as the retry after
			return resp, http.StatusAccepted, errSetRetryAfter
		}
	}

	creds, err := s.Datastore.GetTimeLimitedV2OrderCredsByOrder(order.ID, requestID)
	if err != nil {
		return resp, http.StatusInternalServerError, fmt.Errorf("error getting credentials: %w", err)
	}

	// Potentially we can have all creds signed but nothing to return as they are all expired.
	if creds == nil {
		return resp, http.StatusOK, nil
	}

	if requestID != "" {
		// mark these as downloaded
		err := s.Datastore.UpdateTimeLimitedV2OrderCredsDownloadedAt(ctx, requestID, time.Now())
		if err != nil {
			return resp, http.StatusInternalServerError, fmt.Errorf("error marking credentials as downloaded: %w", err)
		}

		// if there was a request id return even if downloaded already
		return creds.Credentials, http.StatusOK, nil
	}

	// remove all creds that have already been downloaded (unless we specify a request_id)
	for i, v := range creds.Credentials {
		if v.DownloadedAt == nil {
			err := s.Datastore.UpdateTimeLimitedV2OrderCredsDownloadedAt(ctx, v.RequestID, time.Now())
			if err != nil {
				return resp, http.StatusInternalServerError, fmt.Errorf("error marking credentials as downloaded: %w", err)
			}
			resp = append(resp, creds.Credentials[i])
		}
	}

	return resp, http.StatusOK, nil
>>>>>>> 8b5a5e13
}

// GetActiveCredentialSigningKey get the current active signing key for this merchant
func (s *Service) GetActiveCredentialSigningKey(ctx context.Context, merchantID string) ([]byte, error) {
	// sorted by name, created_at, first result is most recent
	keys, err := s.Datastore.GetKeysByMerchant(merchantID, false)
	if err != nil {
		return nil, fmt.Errorf("error getting keys by merchant: %w", err)
	}
	if keys == nil || len(*keys) < 1 {
		return nil, fmt.Errorf("merchant keys is nil")
	}

	secret, err := (*keys)[0].GetSecretKey()
	if err != nil {
		return nil, fmt.Errorf("error getting key's secret value: %w", err)
	}
	if secret == nil {
		return nil, fmt.Errorf("invalid empty value for secret key")
	}

	return []byte(*secret), nil
}

// GetCredentialSigningKeys get the current list of credential signing keys for this merchant
func (s *Service) GetCredentialSigningKeys(ctx context.Context, merchantID string) ([][]byte, error) {
	var resp = [][]byte{}
	keys, err := s.Datastore.GetKeysByMerchant(merchantID, false)
	if err != nil {
		return nil, fmt.Errorf("error getting keys by merchant: %w", err)
	}
	if keys == nil {
		return nil, fmt.Errorf("merchant keys is nil")
	}
	for _, k := range *keys {
		s, err := k.GetSecretKey()
		if err != nil {
			return nil, fmt.Errorf("error getting key's secret value: %w", err)
		}
		if s == nil {
			return nil, fmt.Errorf("invalid empty value for secret key")
		}
		resp = append(resp, []byte(*s))
	}
	return resp, nil
}

// credChunkFn - given a time, calculate the next increment of time based on interval
func credChunkFn(interval timeutils.ISODuration) func(time.Time) (time.Time, time.Time) {
	return func(t time.Time) (time.Time, time.Time) {
		var (
			start time.Time
			end   time.Time
		)

		// get the future time one credential interval away
		c, err := interval.From(t)
		if err != nil {
			return start, end
		}
		// get the go duration to that future time one credential away
		td := (*c).Sub(t)

		// i.e. 1 day will truncate on the day
		// i.e. 1 month will truncate on the month
		switch interval.String() {
		case "P1M":
			y, m, _ := t.Date()
			// reset the date to be the first of the given month
			start = time.Date(y, m, 1, 0, 0, 0, 0, time.UTC)
			end = time.Date(y, m+1, 1, 0, 0, 0, 0, time.UTC)
		default:
			// use truncate
			start = t.Truncate(td)
			end = start.Add(td)
		}

		return start, end
	}
}

// timeChunking - given a duration and interval size of credential, return number of credentials
// to generate, and a function that takes a start time and increments it by an appropriate amount
func timeChunking(ctx context.Context, issuerID string, timeLimitedSecret cryptography.TimeLimitedSecret, orderID, itemID uuid.UUID, issued time.Time, duration, interval timeutils.ISODuration) ([]TimeLimitedCreds, error) {
	expiresAt, err := duration.From(issued)
	if err != nil {
		return nil, fmt.Errorf("unable to compute expiry")
	}
	// Add at least 5 days of grace period
	*expiresAt = (*expiresAt).AddDate(0, 0, 5)

	chunkingFn := credChunkFn(interval)

	// set dEnd to today chunked
	dEnd, _ := chunkingFn(time.Now())

	var credentials []TimeLimitedCreds
	var dStart time.Time
	for dEnd.Before(*expiresAt) {
		dStart, dEnd = chunkingFn(dEnd)
		timeBasedToken, err := timeLimitedSecret.Derive(
			[]byte(issuerID),
			dStart,
			dEnd)
		if err != nil {
			return credentials, fmt.Errorf("error generating credentials: %w", err)
		}
		credentials = append(credentials, TimeLimitedCreds{
			ID:        itemID,
			OrderID:   orderID,
			IssuedAt:  dStart.Format("2006-01-02"),
			ExpiresAt: dEnd.Format("2006-01-02"),
			Token:     timeBasedToken,
		})
	}
	return credentials, nil
}

// GetTimeLimitedCreds get an order's time limited creds
func (s *Service) GetTimeLimitedCreds(ctx context.Context, order *Order) ([]TimeLimitedCreds, int, error) {
	if order == nil {
		return nil, http.StatusBadRequest, fmt.Errorf("failed to create credentials, bad order")
	}

	// is the order paid?
	if !order.IsPaid() || order.LastPaidAt == nil {
		return nil, http.StatusBadRequest, fmt.Errorf("order is not paid, or invalid last paid at")
	}

	issuedAt := order.LastPaidAt

	// if the order has an expiry, use that
	if order.ExpiresAt != nil {
		// check if we are past expiration, if so issue nothing
		if time.Now().After(*order.ExpiresAt) {
			return nil, http.StatusBadRequest, fmt.Errorf("order has expired")
		}
	}

	var credentials []TimeLimitedCreds
	secret, err := s.GetActiveCredentialSigningKey(ctx, order.MerchantID)
	if err != nil {
		return nil, http.StatusInternalServerError, fmt.Errorf("failed to get merchant signing key: %w", err)
	}
	timeLimitedSecret := cryptography.NewTimeLimitedSecret(secret)

	for _, item := range order.Items {

		if item.ValidForISO == nil {
			return nil, http.StatusBadRequest, fmt.Errorf("order item has no valid for time")
		}
		duration, err := timeutils.ParseDuration(*(item.ValidForISO))
		if err != nil {
			return nil, http.StatusInternalServerError, fmt.Errorf("unable to parse order duration for credentials")
		}

		if item.IssuanceIntervalISO == nil {
			item.IssuanceIntervalISO = new(string)
			*(item.IssuanceIntervalISO) = "P1D"
		}
		interval, err := timeutils.ParseDuration(*(item.IssuanceIntervalISO))
		if err != nil {
			return nil, http.StatusInternalServerError, fmt.Errorf("unable to parse issuance interval for credentials")
		}

		issuerID, err := encodeIssuerID(order.MerchantID, item.SKU)
		if err != nil {
			return nil, http.StatusInternalServerError, fmt.Errorf("error encoding issuer: %w", err)
		}

		creds, err := timeChunking(ctx, issuerID, timeLimitedSecret, order.ID, item.ID, *issuedAt, *duration, *interval)
		if err != nil {
			return nil, http.StatusInternalServerError, fmt.Errorf("failed to derive credential chunking: %w", err)
		}
		credentials = append(credentials, creds...)
	}

	if len(credentials) > 0 {
		return credentials, http.StatusOK, nil
	}
	return nil, http.StatusBadRequest, fmt.Errorf("failed to issue credentials")
}

type credential interface {
	GetSku(context.Context) string
	GetType(context.Context) string
	GetMerchantID(context.Context) string
	GetPresentation(context.Context) string
}

// TODO refactor this see issue #1502
// verifyCredential - given a credential, verify it.
func (s *Service) verifyCredential(ctx context.Context, req credential, w http.ResponseWriter) *handlers.AppError {
	logger := logging.Logger(ctx, "verifyCredential")

	merchant, err := GetMerchant(ctx)
	if err != nil {
		logger.Error().Err(err).Msg("failed to get the merchant from the context")
		return handlers.WrapError(err, "Error getting auth merchant", http.StatusInternalServerError)
	}

	logger.Debug().Str("merchant", merchant).Msg("got merchant from the context")

	caveats := GetCaveats(ctx)

	if req.GetMerchantID(ctx) != merchant {
		logger.Warn().
			Str("req.MerchantID", req.GetMerchantID(ctx)).
			Str("merchant", merchant).
			Msg("merchant does not match the key's merchant")
		return handlers.WrapError(nil, "Verify request merchant does not match authentication", http.StatusForbidden)
	}

	logger.Debug().Str("merchant", merchant).Msg("merchant matches the key's merchant")

	if caveats != nil {
		if sku, ok := caveats["sku"]; ok {
			if req.GetSku(ctx) != sku {
				logger.Warn().
					Str("req.SKU", req.GetSku(ctx)).
					Str("sku", sku).
					Msg("sku caveat does not match")
				return handlers.WrapError(nil, "Verify request sku does not match authentication", http.StatusForbidden)
			}
		}
	}
	logger.Debug().Msg("caveats validated")

	if req.GetType(ctx) == singleUse || req.GetType(ctx) == timeLimitedV2 {
		var bytes []byte
		bytes, err = base64.StdEncoding.DecodeString(req.GetPresentation(ctx))
		if err != nil {
			return handlers.WrapError(err, "Error in decoding presentation", http.StatusBadRequest)
		}

		var decodedCredential cbr.CredentialRedemption
		err = json.Unmarshal(bytes, &decodedCredential)
		if err != nil {
			return handlers.WrapError(err, "Error in presentation formatting", http.StatusBadRequest)
		}

		// Ensure that the credential being redeemed (opaque to merchant) matches the outer credential details
		issuerID, err := encodeIssuerID(req.GetMerchantID(ctx), req.GetSku(ctx))
		if err != nil {
			return handlers.WrapError(err, "Error in outer merchantId or sku", http.StatusBadRequest)
		}
		if issuerID != decodedCredential.Issuer {
			return handlers.WrapError(nil, "Error, outer merchant and sku don't match issuer", http.StatusBadRequest)
		}

		switch req.GetType(ctx) {
		case singleUse:
			err = s.cbClient.RedeemCredential(ctx, decodedCredential.Issuer, decodedCredential.TokenPreimage,
				decodedCredential.Signature, decodedCredential.Issuer)
		case timeLimitedV2:
			err = s.cbClient.RedeemCredentialV3(ctx, decodedCredential.Issuer, decodedCredential.TokenPreimage,
				decodedCredential.Signature, decodedCredential.Issuer)
		default:
			return handlers.WrapError(fmt.Errorf("credential type %s not suppoted", req.GetType(ctx)),
				"unknown credential type %s", http.StatusBadRequest)
		}

		if err != nil {
			// if this is a duplicate redemption these are not verified
			if err.Error() == cbr.ErrDupRedeem.Error() || err.Error() == cbr.ErrBadRequest.Error() {
				return handlers.WrapError(err, "invalid credentials", http.StatusForbidden)
			}
			return handlers.WrapError(err, "Error verifying credentials", http.StatusInternalServerError)
		}

		return handlers.RenderContent(ctx, "Credentials successfully verified", w, http.StatusOK)
	}

	if req.GetType(ctx) == "time-limited" {
		// Presentation includes a token and token metadata test test
		type Presentation struct {
			IssuedAt  string `json:"issuedAt"`
			ExpiresAt string `json:"expiresAt"`
			Token     string `json:"token"`
		}

		var bytes []byte
		bytes, err = base64.StdEncoding.DecodeString(req.GetPresentation(ctx))
		if err != nil {
			logger.Error().Err(err).
				Msg("failed to decode the request token presentation")
			return handlers.WrapError(err, "Error in decoding presentation", http.StatusBadRequest)
		}
		logger.Debug().Str("presentation", string(bytes)).Msg("presentation decoded")

		var presentation Presentation
		err = json.Unmarshal(bytes, &presentation)
		if err != nil {
			logger.Error().Err(err).
				Msg("failed to unmarshal the request token presentation")
			return handlers.WrapError(err, "Error in presentation formatting", http.StatusBadRequest)
		}

		logger.Debug().Str("presentation", string(bytes)).Msg("presentation unmarshalled")

		// Ensure that the credential being redeemed (opaque to merchant) matches the outer credential details
		issuerID, err := encodeIssuerID(req.GetMerchantID(ctx), req.GetSku(ctx))
		if err != nil {
			logger.Error().Err(err).
				Msg("failed to encode the issuer id")
			return handlers.WrapError(err, "Error in outer merchantId or sku", http.StatusBadRequest)
		}
		logger.Debug().Str("issuer", issuerID).Msg("issuer encoded")

		keys, err := s.GetCredentialSigningKeys(ctx, req.GetMerchantID(ctx))
		if err != nil {
			return handlers.WrapError(err, "failed to get merchant signing key", http.StatusInternalServerError)
		}

		issuedAt, err := time.Parse("2006-01-02", presentation.IssuedAt)
		if err != nil {
			logger.Error().Err(err).
				Msg("failed to parse issued at time of credential")
			return handlers.WrapError(err, "Error parsing issuedAt", http.StatusBadRequest)
		}
		expiresAt, err := time.Parse("2006-01-02", presentation.ExpiresAt)
		if err != nil {
			logger.Error().Err(err).
				Msg("failed to parse expires at time of credential")
			return handlers.WrapError(err, "Error parsing expiresAt", http.StatusBadRequest)
		}

		for _, key := range keys {
			timeLimitedSecret := cryptography.NewTimeLimitedSecret(key)
			verified, err := timeLimitedSecret.Verify([]byte(issuerID), issuedAt, expiresAt, presentation.Token)
			if err != nil {
				logger.Error().Err(err).
					Msg("failed to verify time limited credential")
				return handlers.WrapError(err, "Error in token verification", http.StatusBadRequest)
			}

			if verified {
				// check against expiration time, issued time
				if time.Now().After(expiresAt) || time.Now().Before(issuedAt) {
					logger.Error().
						Msg("credentials are not valid")
					return handlers.RenderContent(ctx, "Credentials are not valid", w, http.StatusForbidden)
				}
				logger.Debug().Msg("credentials verified")
				return handlers.RenderContent(ctx, "Credentials successfully verified", w, http.StatusOK)
			}
		}
		logger.Error().
			Msg("credentials could not be verified")
		return handlers.RenderContent(ctx, "Credentials could not be verified", w, http.StatusForbidden)
	}
	return handlers.WrapError(nil, "Unknown credential type", http.StatusBadRequest)
}

// RunNextOrderJob Deprecated. Takes the next order job and completes it.
func (s *Service) RunNextOrderJob(ctx context.Context) (bool, error) {
	for {
		attempted, err := s.Datastore.RunNextOrderJob(ctx, s)
		if err != nil {
			return attempted, fmt.Errorf("failed to attempt run next order job: %w", err)
		}
		if !attempted {
			return attempted, err
		}
	}
}

// RunSendSigningRequestJob - send the order credentials signing requests
func (s *Service) RunSendSigningRequestJob(ctx context.Context) (bool, error) {
	return true, s.Datastore.SendSigningRequest(ctx, s)
}

// TODO: Updated the consumers so use another loop and return to the
//  outer job so they can self restart after transient failure

// RunStoreSignedOrderCredentialsJob starts a signed order credentials consumer.
// This function is blocking.
func (s *Service) RunStoreSignedOrderCredentialsJob(ctx context.Context) (bool, error) {
	logging.Logger(ctx, "RunStoreSignedOrderCredentialsJob").
		Info().Msg("creating consumer")

	ctx = context.WithValue(ctx, appctx.KafkaBrokersCTXKey, os.Getenv("KAFKA_BROKERS"))

	reader, err := kafkautils.NewKafkaReader(ctx, kafkaSignedRequestReaderGroupID, kafkaSignedOrderCredsTopic)
	if err != nil {
		return false, fmt.Errorf("error creating kafka sigend order credentials reader: %w", err)
	}

	_, ok := s.codecs[kafkaSignedOrderCredsTopic]
	if !ok {
		return false, fmt.Errorf("error signed order creds codec not found")
	}

	decoder := &SigningOrderResultDecoder{
		codec: s.codecs[kafkaSignedOrderCredsTopic],
	}

	handler := &SignedOrderCredentialsHandler{
		decoder:   decoder,
		datastore: s.Datastore,
	}

	errorHandler := &SigningOrderResultErrorHandler{
		kafkaWriter: s.kafkaWriter,
	}

	return kafkautils.Consume(ctx, reader, handler, errorHandler)
}

<<<<<<< HEAD
=======
// verifyIOSNotification - verify the developer notification from appstore
func (s *Service) verifyIOSNotification(ctx context.Context, txInfo *appstore.JWSTransactionDecodedPayload, renewalInfo *appstore.JWSRenewalInfoDecodedPayload) error {
	if txInfo == nil || renewalInfo == nil {
		return errors.New("notification has no tx or renewal")
	}

	if !govalidator.IsAlphanumeric(txInfo.OriginalTransactionId) || len(txInfo.OriginalTransactionId) > 32 {
		return errors.New("original transaction id should be alphanumeric and less than 32 chars")
	}

	// lookup the order based on the token as externalID
	o, err := s.Datastore.GetOrderByExternalID(txInfo.OriginalTransactionId)
	if err != nil {
		return fmt.Errorf("failed to get order from db: %w", err)
	}

	if o == nil {
		return fmt.Errorf("failed to get order from db: %w", errNotFound)
	}

	// check if we are past the expiration date on transaction or the order was revoked

	if time.Now().After(time.Unix(0, txInfo.ExpiresDate*int64(time.Millisecond))) ||
		time.Now().After(time.Unix(0, txInfo.RevocationDate*int64(time.Millisecond))) {
		// past our tx expires/renewal time
		if err = s.CancelOrder(o.ID); err != nil {
			return fmt.Errorf("failed to cancel subscription in skus: %w", err)
		}
	} else {
		if err = s.Datastore.RenewOrder(ctx, o.ID); err != nil {
			return fmt.Errorf("failed to renew subscription in skus: %w", err)
		}
	}
	return nil
}

>>>>>>> 8b5a5e13
// verifyDeveloperNotification - verify the developer notification from playstore
func (s *Service) verifyDeveloperNotification(ctx context.Context, dn *DeveloperNotification) error {
	// lookup the order based on the token as externalID
	o, err := s.Datastore.GetOrderByExternalID(dn.SubscriptionNotification.PurchaseToken)
	if err != nil {
		return fmt.Errorf("failed to get order from db: %w", err)
	}

	if o == nil {
		return fmt.Errorf("failed to get order from db: %w", errNotFound)
	}

	// have order, now validate the receipt from the notification
	_, err = s.validateReceipt(ctx, &o.ID, SubmitReceiptRequestV1{
		Type:           "android",
		Blob:           dn.SubscriptionNotification.PurchaseToken,
		Package:        dn.PackageName,
		SubscriptionID: dn.SubscriptionNotification.SubscriptionID,
	})
	if err != nil {
		return fmt.Errorf("failed to validate purchase token: %w", err)
	}

	switch dn.SubscriptionNotification.NotificationType {
	case androidSubscriptionRenewed,
		androidSubscriptionRecovered,
		androidSubscriptionPurchased,
		androidSubscriptionRestarted,
		androidSubscriptionInGracePeriod,
		androidSubscriptionPriceChangeConfirmed:
		if err = s.Datastore.RenewOrder(ctx, o.ID); err != nil {
			return fmt.Errorf("failed to renew subscription in skus: %w", err)
		}
	case androidSubscriptionExpired,
		androidSubscriptionRevoked,
		androidSubscriptionPausedScheduleChanged,
		androidSubscriptionPaused,
		androidSubscriptionDeferred,
		androidSubscriptionOnHold,
		androidSubscriptionCanceled,
		androidSubscriptionUnknown:
		if err = s.CancelOrder(o.ID); err != nil {
			return fmt.Errorf("failed to cancel subscription in skus: %w", err)
		}
	default:
		return errors.New("failed to act on subscription notification")
	}

	return nil
}

// validateReceipt - perform receipt validation
func (s *Service) validateReceipt(ctx context.Context, orderID *uuid.UUID, receipt interface{}) (string, error) {
	// based on the vendor call the vendor specific apis to check the status of the receipt,
	if v, ok := receipt.(SubmitReceiptRequestV1); ok {
		// and get back the external id
		if fn, ok := receiptValidationFns[v.Type]; ok {
			return fn(ctx, receipt)
		}
	}

	return "", errorutils.ErrNotImplemented
}

// UpdateOrderStatusPaidWithMetadata - update the order status with metadata
func (s *Service) UpdateOrderStatusPaidWithMetadata(ctx context.Context, orderID *uuid.UUID, metadata datastore.Metadata) error {
	// create a tx for use in all datastore calls
	ctx, _, rollback, commit, err := datastore.GetTx(ctx, s.Datastore)
	defer rollback() // doesnt hurt to rollback incase we panic

	if err != nil {
		return fmt.Errorf("failed to get db transaction: %w", err)
	}

	for k, v := range metadata {
		if vv, ok := v.(string); ok {
			if err := s.Datastore.AppendOrderMetadata(ctx, orderID, k, vv); err != nil {
				return fmt.Errorf("failed to append order metadata: %w", err)
			}
		}
		if vv, ok := v.(int); ok {
			if err := s.Datastore.AppendOrderMetadataInt(ctx, orderID, k, vv); err != nil {
				return fmt.Errorf("failed to append order metadata: %w", err)
			}
		}
	}
	if err := s.Datastore.SetOrderPaid(ctx, orderID); err != nil {
		return fmt.Errorf("failed to set order paid: %w", err)
	}

	return commit()
}<|MERGE_RESOLUTION|>--- conflicted
+++ resolved
@@ -14,15 +14,11 @@
 	"sync"
 	"time"
 
-<<<<<<< HEAD
-	"github.com/brave-intl/bat-go/libs/backoff"
-=======
 	"github.com/asaskevich/govalidator"
 	"github.com/brave-intl/bat-go/libs/backoff"
 
 	"github.com/awa/go-iap/appstore"
 
->>>>>>> 8b5a5e13
 	"github.com/brave-intl/bat-go/libs/cryptography"
 	"github.com/brave-intl/bat-go/libs/datastore"
 	"github.com/brave-intl/bat-go/libs/handlers"
@@ -242,11 +238,7 @@
 		allowedPaymentMethods = new(Methods)
 		merchantID            = "brave.com"
 		numIntervals          int
-<<<<<<< HEAD
-		numPerInterval        int
-=======
 		numPerInterval        = 2 // two per interval credentials to be submitted for signing
->>>>>>> 8b5a5e13
 	)
 
 	for i := 0; i < len(req.Items); i++ {
@@ -269,10 +261,6 @@
 					merchantID, orderItem.SKU, err)
 			}
 			// set num tokens and token multi
-<<<<<<< HEAD
-			numPerInterval = 5
-=======
->>>>>>> 8b5a5e13
 			numIntervals = issuerConfig.buffer + issuerConfig.overlap
 		}
 
@@ -356,20 +344,6 @@
 		}
 
 		err = s.Datastore.AppendOrderMetadata(ctx, &order.ID, "stripeCheckoutSessionId", checkoutSession.SessionID)
-		if err != nil {
-			return nil, fmt.Errorf("failed to update order metadata: %w", err)
-		}
-	}
-
-	if numIntervals > 0 {
-		err = s.Datastore.AppendOrderMetadataInt(ctx, &order.ID, "numIntervals", numIntervals)
-		if err != nil {
-			return nil, fmt.Errorf("failed to update order metadata: %w", err)
-		}
-	}
-
-	if numPerInterval > 0 {
-		err = s.Datastore.AppendOrderMetadataInt(ctx, &order.ID, "numPerInterval", numPerInterval)
 		if err != nil {
 			return nil, fmt.Errorf("failed to update order metadata: %w", err)
 		}
@@ -905,11 +879,7 @@
 	case timeLimited:
 		return s.GetTimeLimitedCreds(ctx, order)
 	case timeLimitedV2:
-<<<<<<< HEAD
-		return s.GetTimeLimitedV2Creds(ctx, order)
-=======
 		return s.GetTimeLimitedV2Creds(ctx, order, requestID)
->>>>>>> 8b5a5e13
 	}
 	return nil, http.StatusConflict, errInvalidCredentialType
 }
@@ -941,57 +911,6 @@
 	outboxMessages, err := s.Datastore.GetSigningOrderRequestOutboxByOrder(ctx, order.ID)
 	if err != nil {
 		return nil, http.StatusInternalServerError, fmt.Errorf("error getting credentials: %w", err)
-<<<<<<< HEAD
-	}
-
-	if len(outboxMessages) == 0 {
-		return nil, http.StatusNotFound, fmt.Errorf("credentials do not exist")
-	}
-
-	for _, m := range outboxMessages {
-		if m.CompletedAt == nil {
-			return nil, http.StatusAccepted, nil
-		}
-	}
-
-	return creds, http.StatusOK, nil
-}
-
-// GetTimeLimitedV2Creds returns all the single use credentials for a given order.
-// If the credentials have been submitted but not yet signed it returns a http.StatusAccepted and an empty body.
-// If the credentials have been signed it will return a http.StatusOK and the time limited v2 credentials.
-func (s *Service) GetTimeLimitedV2Creds(ctx context.Context, order *Order) ([]TimeAwareSubIssuedCreds, int, error) {
-	if order == nil {
-		return nil, http.StatusBadRequest, fmt.Errorf("error order cannot be nil")
-	}
-
-	outboxMessages, err := s.Datastore.GetSigningOrderRequestOutboxByOrder(ctx, order.ID)
-	if err != nil {
-		return nil, http.StatusInternalServerError, fmt.Errorf("error getting outbox messages: %w", err)
-	}
-
-	if len(outboxMessages) == 0 {
-		return nil, http.StatusNotFound, errors.New("error no order credentials have been submitted for signing")
-	}
-
-	for _, m := range outboxMessages {
-		if m.CompletedAt == nil {
-			return nil, http.StatusAccepted, nil
-		}
-	}
-
-	creds, err := s.Datastore.GetTimeLimitedV2OrderCredsByOrder(order.ID)
-	if err != nil {
-		return nil, http.StatusInternalServerError, fmt.Errorf("error getting credentials: %w", err)
-	}
-
-	// Potentially we can have all creds signed but nothing to return as they are all expired.
-	if creds == nil {
-		return nil, http.StatusOK, nil
-	}
-
-	return creds.Credentials, http.StatusOK, nil
-=======
 	}
 
 	if len(outboxMessages) == 0 {
@@ -1065,7 +984,6 @@
 	}
 
 	return resp, http.StatusOK, nil
->>>>>>> 8b5a5e13
 }
 
 // GetActiveCredentialSigningKey get the current active signing key for this merchant
@@ -1475,8 +1393,6 @@
 	return kafkautils.Consume(ctx, reader, handler, errorHandler)
 }
 
-<<<<<<< HEAD
-=======
 // verifyIOSNotification - verify the developer notification from appstore
 func (s *Service) verifyIOSNotification(ctx context.Context, txInfo *appstore.JWSTransactionDecodedPayload, renewalInfo *appstore.JWSRenewalInfoDecodedPayload) error {
 	if txInfo == nil || renewalInfo == nil {
@@ -1513,7 +1429,6 @@
 	return nil
 }
 
->>>>>>> 8b5a5e13
 // verifyDeveloperNotification - verify the developer notification from playstore
 func (s *Service) verifyDeveloperNotification(ctx context.Context, dn *DeveloperNotification) error {
 	// lookup the order based on the token as externalID
