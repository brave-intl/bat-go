--- conflicted
+++ resolved
@@ -127,12 +127,10 @@
 	radomSellerAddress string
 
 	vendorReceiptValid vendorReceiptValidator
-<<<<<<< HEAD
-	payProcCfg         *premiumPaymentProcConfig
-	newItemReqSet      map[string]model.OrderItemRequestNew
-=======
 	gcpValidator       gcpRequestValidator
->>>>>>> 243166c5
+
+	payProcCfg    *premiumPaymentProcConfig
+	newItemReqSet map[string]model.OrderItemRequestNew
 }
 
 // PauseWorker - pause worker until time specified
@@ -262,17 +260,16 @@
 		return nil, err
 	}
 
-<<<<<<< HEAD
 	env, err := appctx.GetStringFromContext(ctx, appctx.EnvironmentCTXKey)
-=======
+	if err != nil {
+		return nil, err
+	}
+
 	idv, err := idtoken.NewValidator(ctx)
->>>>>>> 243166c5
 	if err != nil {
 		return nil, err
 	}
 
-<<<<<<< HEAD
-=======
 	disabled, _ := strconv.ParseBool(os.Getenv("GCP_PUSH_NOTIFICATION"))
 	if disabled {
 		sublogger.Warn().Msg("gcp push notification is disabled")
@@ -302,7 +299,6 @@
 
 	gcpValidator := newGcpPushNotificationValidator(idv, conf)
 
->>>>>>> 243166c5
 	service := &Service{
 		orderRepo:  orderRepo,
 		issuerRepo: issuerRepo,
@@ -317,14 +313,12 @@
 		retry:              backoff.Retry,
 		radomClient:        radomClient,
 		radomSellerAddress: radomSellerAddress,
+
 		vendorReceiptValid: rcptValidator,
-<<<<<<< HEAD
+		gcpValidator:       gcpValidator,
 
 		payProcCfg:    newPaymentProcessorConfig(env),
 		newItemReqSet: newOrderItemReqNewLeoSet(env),
-=======
-		gcpValidator:       gcpValidator,
->>>>>>> 243166c5
 	}
 
 	// setup runnable jobs
