package skus

import (
	"context"
	"database/sql"
	"encoding/json"
	"errors"
	"fmt"
	"time"

	// needed for magic migration
	_ "github.com/golang-migrate/migrate/v4/source/file"

	"github.com/getsentry/sentry-go"
	"github.com/jmoiron/sqlx"
	uuid "github.com/satori/go.uuid"
	"github.com/segmentio/kafka-go"
	"github.com/shopspring/decimal"

	"github.com/brave-intl/bat-go/libs/datastore"
	"github.com/brave-intl/bat-go/libs/inputs"
	"github.com/brave-intl/bat-go/libs/jsonutils"
	"github.com/brave-intl/bat-go/libs/logging"
	"github.com/brave-intl/bat-go/libs/ptr"

	"github.com/brave-intl/bat-go/services/skus/model"
)

const (
	signingRequestBatchSize = 10

	errNotFound = model.Error("not found")
)

// Datastore abstracts over the underlying datastore.
type Datastore interface {
	datastore.Datastore

<<<<<<< HEAD
	CreateOrder(ctx context.Context, dbi sqlx.ExtContext, req *model.OrderNew, items []model.OrderItem) (*model.Order, error)
=======
	CreateOrder(ctx context.Context, dbi sqlx.ExtContext, oreq *model.OrderNew, items []model.OrderItem) (*model.Order, error)
>>>>>>> b64db37e
	// SetOrderTrialDays - set the number of days of free trial for this order
	SetOrderTrialDays(ctx context.Context, orderID *uuid.UUID, days int64) (*Order, error)
	// GetOrder by ID
	GetOrder(orderID uuid.UUID) (*Order, error)
	// GetOrderByExternalID by the external id from the purchase vendor
	GetOrderByExternalID(externalID string) (*Order, error)
	// UpdateOrder updates an order when it has been paid
	UpdateOrder(orderID uuid.UUID, status string) error
	// UpdateOrderMetadata adds a key value pair to an order's metadata
	UpdateOrderMetadata(orderID uuid.UUID, key string, value string) error
	// CreateTransaction creates a transaction
	CreateTransaction(orderID uuid.UUID, externalTransactionID string, status string, currency string, kind string, amount decimal.Decimal) (*Transaction, error)
	// UpdateTransaction creates a transaction
	UpdateTransaction(orderID uuid.UUID, externalTransactionID string, status string, currency string, kind string, amount decimal.Decimal) (*Transaction, error)
	// GetTransaction returns a transaction given an external transaction id
	GetTransaction(externalTransactionID string) (*Transaction, error)
	// GetTransactions returns all the transactions for a specific order
	GetTransactions(orderID uuid.UUID) (*[]Transaction, error)
	// GetPagedMerchantTransactions returns all the transactions for a specific order
	GetPagedMerchantTransactions(ctx context.Context, merchantID uuid.UUID, pagination *inputs.Pagination) (*[]Transaction, int, error)
	// GetSumForTransactions gets a decimal sum of for transactions for an order
	GetSumForTransactions(orderID uuid.UUID) (decimal.Decimal, error)

	GetIssuerByPublicKey(publicKey string) (*Issuer, error)
	DeleteSingleUseOrderCredsByOrderTx(ctx context.Context, tx *sqlx.Tx, orderID uuid.UUID, isSigned bool) error
	// GetOrderCredsByItemID retrieves an order credential by item id
	GetOrderCredsByItemID(orderID uuid.UUID, itemID uuid.UUID, isSigned bool) (*OrderCreds, error)
	GetKeysByMerchant(merchant string, showExpired bool) (*[]Key, error)
	GetKey(id uuid.UUID, showExpired bool) (*Key, error)
	CreateKey(merchant string, name string, encryptedSecretKey string, nonce string) (*Key, error)
	DeleteKey(id uuid.UUID, delaySeconds int) (*Key, error)
	GetUncommittedVotesForUpdate(ctx context.Context) (*sqlx.Tx, []*VoteRecord, error)
	CommitVote(ctx context.Context, vr VoteRecord, tx *sqlx.Tx) error
	MarkVoteErrored(ctx context.Context, vr VoteRecord, tx *sqlx.Tx) error
	InsertVote(ctx context.Context, vr VoteRecord) error
	CheckExpiredCheckoutSession(uuid.UUID) (bool, string, error)
	IsStripeSub(uuid.UUID) (bool, string, error)
	GetOrderItem(ctx context.Context, itemID uuid.UUID) (*OrderItem, error)
	InsertOrderCredsTx(ctx context.Context, tx *sqlx.Tx, creds *OrderCreds) error
	GetOrderCreds(orderID uuid.UUID, isSigned bool) ([]OrderCreds, error)
	SendSigningRequest(ctx context.Context, signingRequestWriter SigningRequestWriter) error
	InsertSignedOrderCredentialsTx(ctx context.Context, tx *sqlx.Tx, signedOrderResult *SigningOrderResult) error
	AreTimeLimitedV2CredsSubmitted(ctx context.Context, blindedCreds ...string) (bool, error)
	GetTimeLimitedV2OrderCredsByOrder(orderID uuid.UUID) (*TimeLimitedV2Creds, error)
	DeleteTimeLimitedV2OrderCredsByOrderTx(ctx context.Context, tx *sqlx.Tx, orderID uuid.UUID) error
	GetTimeLimitedV2OrderCredsByOrderItem(itemID uuid.UUID) (*TimeLimitedV2Creds, error)
	InsertTimeLimitedV2OrderCredsTx(ctx context.Context, tx *sqlx.Tx, tlv2 TimeAwareSubIssuedCreds) error
	InsertSigningOrderRequestOutbox(ctx context.Context, requestID uuid.UUID, orderID uuid.UUID, itemID uuid.UUID, signingOrderRequest SigningOrderRequest) error
	GetSigningOrderRequestOutboxByRequestIDTx(ctx context.Context, tx *sqlx.Tx, requestID uuid.UUID) (*SigningOrderRequestOutbox, error)
	GetSigningOrderRequestOutboxByOrder(ctx context.Context, orderID uuid.UUID) ([]SigningOrderRequestOutbox, error)
	GetSigningOrderRequestOutboxByOrderItem(ctx context.Context, itemID uuid.UUID) ([]SigningOrderRequestOutbox, error)
	DeleteSigningOrderRequestOutboxByOrderTx(ctx context.Context, tx *sqlx.Tx, orderID uuid.UUID) error
	UpdateSigningOrderRequestOutboxTx(ctx context.Context, tx *sqlx.Tx, requestID uuid.UUID, completedAt time.Time) error
	SetOrderPaid(context.Context, *uuid.UUID) error
	AppendOrderMetadata(context.Context, *uuid.UUID, string, string) error
	AppendOrderMetadataInt(context.Context, *uuid.UUID, string, int) error
	AppendOrderMetadataInt64(context.Context, *uuid.UUID, string, int64) error
	GetOutboxMovAvgDurationSeconds() (int64, error)
	ExternalIDExists(context.Context, string) (bool, error)
}

type orderStore interface {
	Get(ctx context.Context, dbi sqlx.QueryerContext, id uuid.UUID) (*model.Order, error)
	GetByExternalID(ctx context.Context, dbi sqlx.QueryerContext, extID string) (*model.Order, error)
<<<<<<< HEAD
	Create(ctx context.Context, dbi sqlx.QueryerContext, req *model.OrderNew) (*model.Order, error)
=======
	Create(ctx context.Context, dbi sqlx.QueryerContext, oreq *model.OrderNew) (*model.Order, error)
>>>>>>> b64db37e
	SetLastPaidAt(ctx context.Context, dbi sqlx.ExecerContext, id uuid.UUID, when time.Time) error
	SetTrialDays(ctx context.Context, dbi sqlx.QueryerContext, id uuid.UUID, ndays int64) (*model.Order, error)
	SetStatus(ctx context.Context, dbi sqlx.ExecerContext, id uuid.UUID, status string) error
	GetExpiresAtAfterISOPeriod(ctx context.Context, dbi sqlx.QueryerContext, id uuid.UUID) (time.Time, error)
	SetExpiresAt(ctx context.Context, dbi sqlx.ExecerContext, id uuid.UUID, when time.Time) error
	UpdateMetadata(ctx context.Context, dbi sqlx.ExecerContext, id uuid.UUID, data datastore.Metadata) error
	AppendMetadata(ctx context.Context, dbi sqlx.ExecerContext, id uuid.UUID, key, val string) error
	AppendMetadataInt(ctx context.Context, dbi sqlx.ExecerContext, id uuid.UUID, key string, val int) error
	AppendMetadataInt64(ctx context.Context, dbi sqlx.ExecerContext, id uuid.UUID, key string, val int64) error
	GetExpiredStripeCheckoutSessionID(ctx context.Context, dbi sqlx.QueryerContext, orderID uuid.UUID) (string, error)
	HasExternalID(ctx context.Context, dbi sqlx.QueryerContext, extID string) (bool, error)
	GetMetadata(ctx context.Context, dbi sqlx.QueryerContext, id uuid.UUID) (datastore.Metadata, error)
}

type orderItemStore interface {
	Get(ctx context.Context, dbi sqlx.QueryerContext, id uuid.UUID) (*model.OrderItem, error)
	FindByOrderID(ctx context.Context, dbi sqlx.QueryerContext, orderID uuid.UUID) ([]model.OrderItem, error)
	InsertMany(ctx context.Context, dbi sqlx.ExtContext, items ...model.OrderItem) ([]model.OrderItem, error)
}

type orderPayHistoryStore interface {
	Insert(ctx context.Context, dbi sqlx.ExecerContext, id uuid.UUID, when time.Time) error
}

type issuerStore interface {
	GetByMerchID(ctx context.Context, dbi sqlx.QueryerContext, merchID string) (*model.Issuer, error)
	GetByPubKey(ctx context.Context, dbi sqlx.QueryerContext, pubKey string) (*model.Issuer, error)
	Create(ctx context.Context, dbi sqlx.QueryerContext, req model.IssuerNew) (*model.Issuer, error)
}

// VoteRecord - how the ac votes are stored in the queue
type VoteRecord struct {
	ID                 uuid.UUID
	RequestCredentials string
	VoteText           string
	VoteEventBinary    []byte
	Erred              bool
	Processed          bool
}

// Postgres is a Datastore wrapper around a postgres database
type Postgres struct {
	datastore.Postgres

	orderRepo       orderStore
	orderItemRepo   orderItemStore
	orderPayHistory orderPayHistoryStore
	issuerRepo      issuerStore
}

// NewPostgres creates a new Postgres Datastore.
func NewPostgres(
	orderRepo orderStore,
	orderItemRepo orderItemStore,
	orderPayHistory orderPayHistoryStore,
	issuerRepo issuerStore,
	databaseURL string,
	performMigration bool,
	migrationTrack string,
	dbStatsPrefix ...string,
) (Datastore, error) {
	pg, err := newPostgres(databaseURL, performMigration, migrationTrack, dbStatsPrefix...)
	if err != nil {
		return nil, err
	}

	pg.orderRepo = orderRepo
	pg.orderItemRepo = orderItemRepo
	pg.orderPayHistory = orderPayHistory
	pg.issuerRepo = issuerRepo

	return &DatastoreWithPrometheus{base: pg, instanceName: "payment_datastore"}, nil
}

func newPostgres(databaseURL string, performMigration bool, migrationTrack string, dbStatsPrefix ...string) (*Postgres, error) {
	pg, err := datastore.NewPostgres(databaseURL, performMigration, migrationTrack, dbStatsPrefix...)
	if err != nil {
		return nil, err
	}

	return &Postgres{Postgres: *pg}, nil
}

// CreateKey creates an encrypted key in the database based on the merchant
func (pg *Postgres) CreateKey(merchant string, name string, encryptedSecretKey string, nonce string) (*Key, error) {
	// interface and create an api key
	var key Key
	err := pg.RawDB().Get(&key, `
			INSERT INTO api_keys (merchant_id, name, encrypted_secret_key, nonce)
			VALUES ($1, $2, $3, $4)
			RETURNING id, name, merchant_id, encrypted_secret_key, nonce, created_at, expiry
		`,
		merchant, name, encryptedSecretKey, nonce)

	if err != nil {
		return nil, fmt.Errorf("failed to create key for merchant: %w", err)
	}
	return &key, nil
}

// DeleteKey updates a key with an expiration time based on the id
func (pg *Postgres) DeleteKey(id uuid.UUID, delaySeconds int) (*Key, error) {
	var key Key
	err := pg.RawDB().Get(&key, `
			UPDATE api_keys
			SET expiry=(current_timestamp + $2)
			WHERE id=$1
			RETURNING id, name, merchant_id, created_at, expiry
		`, id.String(), fmt.Sprintf("%vs", delaySeconds))

	if err == sql.ErrNoRows {
		return nil, nil
	} else if err != nil {
		return nil, fmt.Errorf("failed to update key for merchant: %w", err)
	}

	return &key, nil
}

// GetKeysByMerchant returns a list of active API keys
func (pg *Postgres) GetKeysByMerchant(merchant string, showExpired bool) (*[]Key, error) {
	expiredQuery := "AND (expiry IS NULL or expiry > CURRENT_TIMESTAMP)"
	if showExpired {
		expiredQuery = ""
	}

	var keys []Key
	err := pg.RawDB().Select(&keys, `
			select
				id, name, merchant_id, created_at, expiry,
				encrypted_secret_key, nonce
			from api_keys
			where
			merchant_id = $1`+expiredQuery+" ORDER BY name, created_at",
		merchant)

	if err != nil {
		return nil, fmt.Errorf("failed to get keys for merchant: %w", err)
	}

	return &keys, nil
}

// GetKey returns the specified key, conditionally checking if it is expired
func (pg *Postgres) GetKey(id uuid.UUID, showExpired bool) (*Key, error) {
	expiredQuery := " AND (expiry IS NULL or expiry > CURRENT_TIMESTAMP)"
	if showExpired {
		expiredQuery = ""
	}

	var key Key
	err := pg.RawDB().Get(&key, `
			select
				id, name, merchant_id, created_at, expiry,
				encrypted_secret_key, nonce
			from api_keys
			where
			id = $1`+expiredQuery,
		id.String())

	if err != nil {
		return nil, fmt.Errorf("failed to get key: %w", err)
	}

	return &key, nil
}

// SetOrderTrialDays sets the number of days of free trial for this order and returns the updated result.
func (pg *Postgres) SetOrderTrialDays(ctx context.Context, orderID *uuid.UUID, days int64) (*Order, error) {
	tx, err := pg.RawDB().BeginTxx(ctx, nil)
	if err != nil {
		return nil, fmt.Errorf("failed to create db tx: %w", err)
	}
	defer pg.RollbackTx(tx)

	result, err := pg.orderRepo.SetTrialDays(ctx, tx, *orderID, days)
	if err != nil {
		return nil, fmt.Errorf("failed to execute tx: %w", err)
	}

	result.Items, err = pg.orderItemRepo.FindByOrderID(ctx, tx, *orderID)
	if err != nil {
		return nil, err
	}

	if err := tx.Commit(); err != nil {
		return nil, err
	}

	return result, nil
}

// CreateOrder creates an order from the given prototype, and inserts items.
<<<<<<< HEAD
func (pg *Postgres) CreateOrder(ctx context.Context, dbi sqlx.ExtContext, req *model.OrderNew, items []model.OrderItem) (*model.Order, error) {
	result, err := pg.orderRepo.Create(ctx, dbi, req)
=======
func (pg *Postgres) CreateOrder(ctx context.Context, dbi sqlx.ExtContext, oreq *model.OrderNew, items []model.OrderItem) (*model.Order, error) {
	result, err := pg.orderRepo.Create(ctx, dbi, oreq)
>>>>>>> b64db37e
	if err != nil {
		return nil, err
	}

<<<<<<< HEAD
	if req.Status == OrderStatusPaid {
=======
	if oreq.Status == OrderStatusPaid {
>>>>>>> b64db37e
		if err := pg.recordOrderPayment(ctx, dbi, result.ID, time.Now()); err != nil {
			return nil, fmt.Errorf("failed to record order payment: %w", err)
		}
	}

	model.OrderItemList(items).SetOrderID(result.ID)

	result.Items, err = pg.orderItemRepo.InsertMany(ctx, dbi, items...)
	if err != nil {
		return nil, err
	}

	return result, nil
}

// GetOrderByExternalID returns an order by the external id from the purchase vendor.
func (pg *Postgres) GetOrderByExternalID(externalID string) (*Order, error) {
	ctx := context.TODO()
	dbi := pg.RawDB()

	result, err := pg.orderRepo.GetByExternalID(ctx, dbi, externalID)
	if err != nil {
		// Preserve the legacy behaviour.
		// TODO: Propagate the sentinel error, and handle in the business logic properly.
		if errors.Is(err, model.ErrOrderNotFound) {
			return nil, nil
		}

		return nil, err
	}

	result.Items, err = pg.orderItemRepo.FindByOrderID(ctx, dbi, result.ID)
	if err != nil {
		return nil, err
	}

	return result, nil
}

// GetOutboxMovAvgDurationSeconds - get the number of seconds it takes to clear the last 20 outbox messages
func (pg *Postgres) GetOutboxMovAvgDurationSeconds() (int64, error) {
	statement := `
		select
			coalesce(ceiling(extract(epoch from avg(completed_at-created_at))),1)
		from
			(select completed_at, created_at from signing_order_request_outbox order by completed_at desc limit 20) as q;
`
	var seconds int64
	if err := pg.RawDB().Get(&seconds, statement); err != nil {
		return 0, err
	}
	if seconds > 5 {
		// set max allowable retry after
		seconds = 5
	}
	return seconds, nil
}

// GetOrder returns an order from the database.
func (pg *Postgres) GetOrder(orderID uuid.UUID) (*Order, error) {
	ctx := context.TODO()
	dbi := pg.RawDB()

	result, err := pg.orderRepo.Get(ctx, dbi, orderID)
	if err != nil {
		// Preserve the legacy behaviour.
		// TODO: Propagate the sentinel error, and handle in the business logic properly.
		if errors.Is(err, model.ErrOrderNotFound) {
			return nil, nil
		}

		return nil, err
	}

	result.Items, err = pg.orderItemRepo.FindByOrderID(ctx, dbi, orderID)
	if err != nil {
		return nil, err
	}

	return result, nil
}

// GetOrderItem retrieves the order item for the given identifier.
//
// It returns sql.ErrNoRows if the item is not found.
func (pg *Postgres) GetOrderItem(ctx context.Context, itemID uuid.UUID) (*OrderItem, error) {
	result, err := pg.orderItemRepo.Get(ctx, pg.RawDB(), itemID)
	if err != nil {
		// Preserve the legacy behaviour.
		// TODO: Propagate the sentinel error, and handle in the business logic properly.
		if errors.Is(err, model.ErrOrderItemNotFound) {
			return nil, sql.ErrNoRows
		}

		return nil, err
	}

	return result, nil
}

// GetPagedMerchantTransactions - get a paginated list of transactions for a merchant
func (pg *Postgres) GetPagedMerchantTransactions(
	ctx context.Context, merchantID uuid.UUID, pagination *inputs.Pagination) (*[]Transaction, int, error) {
	var (
		total int
		err   error
	)

	countStatement := `
			SELECT count(t.*) as total
			FROM transactions as t
				INNER JOIN orders as o ON o.id = t.order_id
			WHERE o.merchant_id = $1`

	// get the total count
	row := pg.RawDB().QueryRow(countStatement, merchantID)

	if err := row.Scan(&total); err != nil {
		return nil, 0, err
	}

	getStatement := `
		SELECT t.*
		FROM transactions as t
			INNER JOIN orders as o ON o.id = t.order_id
		WHERE o.merchant_id = $1
		`

	// $ numbered params for query
	params := []interface{}{
		merchantID,
	}

	orderBy := pagination.GetOrderBy(ctx)
	if orderBy != "" {
		getStatement += fmt.Sprintf(" ORDER BY %s", orderBy)
	}

	offset := pagination.Page * pagination.Items
	if offset > 0 {
		getStatement += fmt.Sprintf(" OFFSET %d", offset)
	}

	if pagination.Items > 0 {
		getStatement += fmt.Sprintf(" FETCH NEXT %d ROWS ONLY", pagination.Items)
	}

	transactions := []Transaction{}

	rows, err := pg.RawDB().Queryx(getStatement, params...)
	if err != nil {
		return nil, 0, err
	}
	for rows.Next() {
		var transaction = new(Transaction)
		err := rows.StructScan(transaction)
		if err != nil {
			return nil, 0, err
		}
		transactions = append(transactions, *transaction)
	}
	err = rows.Close()
	if err != nil {
		return nil, 0, err
	}

	return &transactions, total, nil
}

// GetTransactions returns the list of transactions given an orderID
func (pg *Postgres) GetTransactions(orderID uuid.UUID) (*[]Transaction, error) {
	statement := `
		SELECT id, order_id, created_at, updated_at, external_transaction_id, status, currency, kind, amount
		FROM transactions WHERE order_id = $1`
	transactions := []Transaction{}
	err := pg.RawDB().Select(&transactions, statement, orderID)

	if err != nil {
		return nil, err
	}

	return &transactions, nil
}

// GetTransaction returns a single of transaction given an external transaction Id
func (pg *Postgres) GetTransaction(externalTransactionID string) (*Transaction, error) {
	statement := `
		SELECT id, order_id, created_at, updated_at, external_transaction_id, status, currency, kind, amount
		FROM transactions WHERE external_transaction_id = $1`
	transaction := Transaction{}
	err := pg.RawDB().Get(&transaction, statement, externalTransactionID)

	if err == sql.ErrNoRows {
		return nil, nil
	} else if err != nil {
		return nil, err
	}

	return &transaction, nil
}

// CheckExpiredCheckoutSession indicates whether a Stripe checkout session is expired with its id for the given orderID.
//
// TODO(pavelb): The boolean return value is unnecessary, and can be removed.
// If there is experied session, the session id is present.
// If there is no session, or it has not expired, the result is the same – no session id.
// It's the caller's responsibility (the business logic layer) to interpret the result.
func (pg *Postgres) CheckExpiredCheckoutSession(orderID uuid.UUID) (bool, string, error) {
	ctx := context.TODO()

	sessID, err := pg.orderRepo.GetExpiredStripeCheckoutSessionID(ctx, pg.RawDB(), orderID)
	if err != nil {
		if errors.Is(err, model.ErrExpiredStripeCheckoutSessionIDNotFound) {
			return false, "", nil
		}

		return false, "", fmt.Errorf("failed to check expired state of checkout session: %w", err)
	}

	if sessID == "" {
		return false, "", nil
	}

	return true, sessID, nil
}

func (pg *Postgres) ExternalIDExists(ctx context.Context, externalID string) (bool, error) {
	return pg.orderRepo.HasExternalID(ctx, pg.RawDB(), externalID)
}

// IsStripeSub reports whether the order is associated with a stripe subscription, if true, subscription id is returned.
//
// TODO(pavelb): This is a piece of business logic that leaked to the storage layer.
// Also, it unsuccessfully mimics the Go comma, ok idiom – bool and string should be swapped.
// But that's not necessary.
// If metadata was found, but there was no stripeSubscriptionId, it's known not to be a Stripe order.
func (pg *Postgres) IsStripeSub(orderID uuid.UUID) (bool, string, error) {
	ctx := context.TODO()

	data, err := pg.orderRepo.GetMetadata(ctx, pg.RawDB(), orderID)
	if err != nil {
		return false, "", err
	}

	sid, ok := data["stripeSubscriptionId"].(string)

	return ok, sid, nil
}

// UpdateOrder updates the orders status.
//
// Status should either be one of pending, paid, fulfilled, or canceled.
//
// TODO: rename it to better reflect the behaviour.
func (pg *Postgres) UpdateOrder(orderID uuid.UUID, status string) error {
	ctx := context.Background()

	tx, err := pg.RawDB().BeginTxx(ctx, nil)
	if err != nil {
		return err
	}
	defer pg.RollbackTx(tx)

	if err := pg.orderRepo.SetStatus(ctx, tx, orderID, status); err != nil {
		return err
	}

	if status == OrderStatusPaid {
		if err := pg.recordOrderPayment(ctx, tx, orderID, time.Now()); err != nil {
			return fmt.Errorf("failed to record order payment: %w", err)
		}

		if err := pg.updateOrderExpiresAt(ctx, tx, orderID); err != nil {
			return fmt.Errorf("failed to set order expires_at: %w", err)
		}
	}

	return tx.Commit()
}

// CreateTransaction creates a transaction given an orderID, externalTransactionID, currency, and a kind of transaction
func (pg *Postgres) CreateTransaction(orderID uuid.UUID, externalTransactionID string, status string, currency string, kind string, amount decimal.Decimal) (*Transaction, error) {
	tx := pg.RawDB().MustBegin()
	defer pg.RollbackTx(tx)

	var transaction Transaction
	err := tx.Get(&transaction,
		`
			INSERT INTO transactions (order_id, external_transaction_id, status, currency, kind, amount)
			VALUES ($1, $2, $3, $4, $5, $6)
			RETURNING id, order_id, created_at, updated_at, external_transaction_id, status, currency, kind, amount
	`, orderID, externalTransactionID, status, currency, kind, amount)

	if err != nil {
		return nil, err
	}

	err = tx.Commit()

	if err != nil {
		return nil, err
	}

	return &transaction, nil
}

// UpdateTransaction creates a transaction given an orderID, externalTransactionID, currency, and a kind of transaction
func (pg *Postgres) UpdateTransaction(orderID uuid.UUID, externalTransactionID string, status string, currency string, kind string, amount decimal.Decimal) (*Transaction, error) {
	tx := pg.RawDB().MustBegin()
	defer pg.RollbackTx(tx)

	var transaction Transaction
	err := tx.Get(&transaction,
		`
			update transactions set status=$1, currency=$2, kind=$3, amount=$4
			where external_transaction_id=$5 and order_id=$6
			RETURNING id, order_id, created_at, updated_at, external_transaction_id, status, currency, kind, amount
	`, status, currency, kind, amount, externalTransactionID, orderID)

	if err != nil {
		return nil, err
	}

	err = tx.Commit()

	if err != nil {
		return nil, err
	}

	return &transaction, nil
}

// GetSumForTransactions returns the calculated sum
func (pg *Postgres) GetSumForTransactions(orderID uuid.UUID) (decimal.Decimal, error) {
	var sum decimal.Decimal

	err := pg.RawDB().Get(&sum, `
		SELECT COALESCE(SUM(amount), 0.0) as sum
		FROM transactions
		WHERE order_id = $1 AND status = 'completed'
	`, orderID)

	return sum, err
}

// GetIssuerByPublicKey returns an issuer by the pubKey.
//
// Deprecated: Use the corresponding repository directly with GetByPubKey.
func (pg *Postgres) GetIssuerByPublicKey(pubKey string) (*Issuer, error) {
	result, err := pg.issuerRepo.GetByPubKey(context.TODO(), pg.RawDB(), pubKey)
	if err != nil {
		// Preserve the old behaviour.
		// TODO: Fix this as it defeats the purpose of multiple returns and has risks for callers.
		// Thankfully, there is only one caller, but that coller, hypothetically, might panic.
		if errors.Is(err, model.ErrIssuerNotFound) {
			return nil, nil
		}

		return nil, err
	}

	return result, nil
}

// InsertOrderCredsTx inserts the given order creds.
func (pg *Postgres) InsertOrderCredsTx(ctx context.Context, tx *sqlx.Tx, creds *OrderCreds) error {
	blindedCredsJSON, err := json.Marshal(creds.BlindedCreds)
	if err != nil {
		return err
	}

	statement := `
	insert into order_creds (item_id, order_id, issuer_id, blinded_creds, signed_creds, batch_proof, public_key)
	values ($1, $2, $3, $4, $5, $6, $7)`
	_, err = tx.ExecContext(ctx, statement, creds.ID, creds.OrderID, creds.IssuerID, blindedCredsJSON,
		creds.SignedCreds, creds.BatchProof, creds.PublicKey)

	return err
}

// GetOrderCreds returns the order credentials for a OrderID
func (pg *Postgres) GetOrderCreds(orderID uuid.UUID, isSigned bool) ([]OrderCreds, error) {
	query := `
		select item_id, order_id, issuer_id, blinded_creds, signed_creds, batch_proof, public_key
		from order_creds
		where order_id = $1`
	if isSigned {
		query += " and signed_creds is not null"
	}

	var orderCreds []OrderCreds
	err := pg.RawDB().Select(&orderCreds, query, orderID)
	if err != nil {
		return nil, err
	}

	if len(orderCreds) > 0 {
		return orderCreds, nil
	}

	return nil, nil
}

// GetOrderTimeLimitedV2Creds returns all order credentials for an order.
func (pg *Postgres) GetOrderTimeLimitedV2Creds(orderID uuid.UUID) (*[]TimeLimitedV2Creds, error) {
	// each "order item" is a different record
	var timeLimitedV2Creds []TimeLimitedV2Creds
	var timeAwareSubIssuedCreds []TimeAwareSubIssuedCreds

	// get all the credentials related to the order_id
	query := `
		select order_id, item_id, issuer_id, blinded_creds, signed_creds, batch_proof, public_key, valid_from, valid_to
		from order_creds
		where order_id = $1

	`

	err := pg.RawDB().Select(&timeAwareSubIssuedCreds, query, orderID)
	if err != nil {
		return nil, err
	}

	// convert our time aware creds into result
	itemCredMap := map[uuid.UUID][]TimeAwareSubIssuedCreds{}
	for i := range timeAwareSubIssuedCreds {
		itemCredMap[timeAwareSubIssuedCreds[i].ItemID] = append(itemCredMap[timeAwareSubIssuedCreds[i].ItemID], timeAwareSubIssuedCreds[i])
	}

	for _, v := range itemCredMap {
		if len(v) > 0 {
			timeLimitedV2Creds = append(timeLimitedV2Creds, TimeLimitedV2Creds{
				OrderID:     v[0].OrderID,
				IssuerID:    v[0].IssuerID,
				Credentials: v,
			})
		}
	}

	if len(timeLimitedV2Creds) > 0 {
		return &timeLimitedV2Creds, nil
	}

	return nil, nil
}

// GetOrderTimeLimitedV2CredsByItemID returns the order credentials by order and item.
func (pg *Postgres) GetOrderTimeLimitedV2CredsByItemID(orderID uuid.UUID, itemID uuid.UUID) (*TimeLimitedV2Creds, error) {
	query := `
		select
			order_id, item_id, issuer_id, blinded_creds, signed_creds, batch_proof, public_key, valid_from, valid_to
		from order_creds
		where
			order_id = $1
			and item_id = $2
		  	and valid_to is not null
			and valid_from is not null
	`

	var timeAwareCreds []TimeAwareSubIssuedCreds
	err := pg.RawDB().Select(&timeAwareCreds, query, orderID, itemID)
	if err != nil {
		return nil, fmt.Errorf("error getting time aware creds: %w", err)
	}

	if len(timeAwareCreds) == 0 {
		return nil, nil
	}

	return &TimeLimitedV2Creds{
		OrderID:     timeAwareCreds[0].OrderID,
		IssuerID:    timeAwareCreds[0].IssuerID,
		Credentials: timeAwareCreds,
	}, nil
}

// DeleteSingleUseOrderCredsByOrderTx performs a hard delete all single use order credentials for a given OrderID.
func (pg *Postgres) DeleteSingleUseOrderCredsByOrderTx(ctx context.Context, tx *sqlx.Tx, orderID uuid.UUID, isSigned bool) error {
	query := `delete from order_creds where order_id = $1`
	if isSigned {
		query += " and signed_creds is not null"
	}

	_, err := tx.ExecContext(ctx, query, orderID)
	if err != nil {
		return fmt.Errorf("error deleting single use order creds: %w", err)
	}

	return nil
}

// DeleteTimeLimitedV2OrderCredsByOrderTx performs a hard delete for all time limited v2 order
// credentials for a given OrderID.
func (pg *Postgres) DeleteTimeLimitedV2OrderCredsByOrderTx(ctx context.Context, tx *sqlx.Tx, orderID uuid.UUID) error {
	_, err := tx.ExecContext(ctx, `delete from time_limited_v2_order_creds where order_id = $1`, orderID)
	if err != nil {
		return fmt.Errorf("error deleting time limited v2 order creds: %w", err)
	}
	return nil
}

// GetOrderCredsByItemID returns the order credentials for a OrderID by the itemID.
func (pg *Postgres) GetOrderCredsByItemID(orderID uuid.UUID, itemID uuid.UUID, isSigned bool) (*OrderCreds, error) {
	orderCreds := OrderCreds{}

	query := `
		SELECT item_id, order_id, issuer_id, blinded_creds, signed_creds, batch_proof, public_key
		FROM order_creds
		WHERE order_id = $1 AND item_id = $2`
	if isSigned {
		query += " and signed_creds is not null"
	}

	err := pg.RawDB().Get(&orderCreds, query, orderID, itemID)
	if err == sql.ErrNoRows {
		return nil, nil
	} else if err != nil {
		return nil, err
	}

	return &orderCreds, nil
}

// GetUncommittedVotesForUpdate - row locking on number of votes we will be pulling
// returns a transaction to commit, the vote records, and an error
func (pg *Postgres) GetUncommittedVotesForUpdate(ctx context.Context) (*sqlx.Tx, []*VoteRecord, error) {
	var (
		results = make([]*VoteRecord, 100)
		tx, err = pg.RawDB().Beginx()
	)

	if err != nil {
		return tx, nil, fmt.Errorf("failed to aquire transaction: %w", err)
	}

	statement := `
select
	id, credentials, vote_text, vote_event, erred, processed
from
	vote_drain
where
	processed = false AND
	erred = false
limit 100
FOR UPDATE
`
	rows, err := tx.QueryContext(ctx, statement)
	if err != nil {
		return tx, nil, fmt.Errorf("failed to perform query for vote drain: %w", err)
	}

	for rows.Next() {
		var vr = new(VoteRecord)
		if err := rows.Scan(&vr.ID, &vr.RequestCredentials, &vr.VoteText,
			&vr.VoteEventBinary, &vr.Erred, &vr.Processed); err != nil {
			return tx, nil, fmt.Errorf("failed to scan vote drain record: %w", err)
		}
		// add to results
		results = append(results, vr)
	}
	if err := rows.Err(); err != nil {
		return tx, nil, fmt.Errorf("row errors after scanning vote drain: %w", err)
	}

	if err := rows.Close(); err != nil {
		return tx, results, fmt.Errorf("error closing rows: %w", err)
	}

	return tx, results, err
}

// MarkVoteErrored - Update a vote to show it has errored, designed to run on a transaction so
// a batch number of votes can be processed.
func (pg *Postgres) MarkVoteErrored(ctx context.Context, vr VoteRecord, tx *sqlx.Tx) error {
	logger := logging.Logger(ctx, "skus.MarkVoteErrored")
	logger.Debug().Msg("about to set errored to true for this vote")

	var statement = `update vote_drain set erred=true where id=$1`
	_, err := tx.ExecContext(ctx, statement, vr.ID)

	if err != nil {
		logger.Error().Err(err).Msg("failed to update vote_drain")
		return fmt.Errorf("failed to commit vote from drain: %w", err)
	}
	return nil
}

// CommitVote - Update a vote to show it has been processed, designed to run on a transaction so
// a batch number of votes can be processed.
func (pg *Postgres) CommitVote(ctx context.Context, vr VoteRecord, tx *sqlx.Tx) error {
	logger := logging.Logger(ctx, "skus.CommitVote")
	logger.Debug().Msg("about to set processed to true for this vote")

	var statement = `update vote_drain set processed=true where id=$1`
	_, err := tx.ExecContext(ctx, statement, vr.ID)

	if err != nil {
		logger.Error().Err(err).Msg("unable to update processed=true for vote drain job")
		return fmt.Errorf("failed to commit vote from drain: %w", err)
	}
	return nil
}

// InsertVote - Add a vote to our "queue" to be processed
func (pg *Postgres) InsertVote(ctx context.Context, vr VoteRecord) error {
	var (
		statement = `
	insert into vote_drain (credentials, vote_text, vote_event)
	values ($1, $2, $3)`
		_, err = pg.RawDB().ExecContext(ctx, statement, vr.RequestCredentials, vr.VoteText, vr.VoteEventBinary)
	)
	if err != nil {
		return fmt.Errorf("failed to insert vote to drain: %w", err)
	}
	return nil
}

// UpdateOrderMetadata sets the order's metadata to the key and value.
func (pg *Postgres) UpdateOrderMetadata(orderID uuid.UUID, key string, value string) error {
	data := datastore.Metadata{key: value}

	return pg.orderRepo.UpdateMetadata(context.TODO(), pg.RawDB(), orderID, data)
}

// TimeLimitedV2Creds represent all the
type TimeLimitedV2Creds struct {
	OrderID     uuid.UUID                 `json:"orderId"`
	IssuerID    uuid.UUID                 `json:"issuerId" `
	Credentials []TimeAwareSubIssuedCreds `json:"credentials"`
}

// TimeAwareSubIssuedCreds sub issued time aware credentials
type TimeAwareSubIssuedCreds struct {
	OrderID      uuid.UUID                 `json:"orderId" db:"order_id"`
	ItemID       uuid.UUID                 `json:"itemId" db:"item_id"`
	IssuerID     uuid.UUID                 `json:"issuerId" db:"issuer_id"`
	ValidTo      time.Time                 `json:"validTo" db:"valid_to"`
	ValidFrom    time.Time                 `json:"validFrom" db:"valid_from"`
	BlindedCreds jsonutils.JSONStringArray `json:"blindedCreds" db:"blinded_creds"`
	SignedCreds  jsonutils.JSONStringArray `json:"signedCreds" db:"signed_creds"`
	BatchProof   string                    `json:"batchProof" db:"batch_proof"`
	PublicKey    string                    `json:"publicKey" db:"public_key"`
	RequestID    string                    `json:"-" db:"request_id"`
}

func (pg *Postgres) AreTimeLimitedV2CredsSubmitted(ctx context.Context, blindedCreds ...string) (bool, error) {
	if len(blindedCreds) < 1 {
		return false, errors.New("invalid parameter to tlv2 creds signed")
	}

	query := `
		select exists(
			select 1 from time_limited_v2_order_creds where blinded_creds->>0 = $1
		)
	`

	var alreadySubmitted bool
	err := pg.RawDB().Get(&alreadySubmitted, query, blindedCreds[0])
	if err != nil {
		return false, err
	}

	return alreadySubmitted, nil
}

// GetTimeLimitedV2OrderCredsByOrder returns all the non expired time limited v2 order credentials for a given order.
func (pg *Postgres) GetTimeLimitedV2OrderCredsByOrder(orderID uuid.UUID) (*TimeLimitedV2Creds, error) {
	query := `
		select order_id, item_id, issuer_id, blinded_creds, signed_creds, batch_proof, public_key,
		valid_from, valid_to
		from time_limited_v2_order_creds
		where order_id = $1 and valid_to > now()
	`

	var timeAwareSubIssuedCreds []TimeAwareSubIssuedCreds
	err := pg.RawDB().Select(&timeAwareSubIssuedCreds, query, orderID)
	if err != nil {
		return nil, err
	}

	if len(timeAwareSubIssuedCreds) == 0 {
		return nil, nil
	}

	timeLimitedV2Creds := TimeLimitedV2Creds{
		OrderID:     timeAwareSubIssuedCreds[0].OrderID,
		IssuerID:    timeAwareSubIssuedCreds[0].IssuerID,
		Credentials: timeAwareSubIssuedCreds,
	}

	return &timeLimitedV2Creds, nil
}

// GetTimeLimitedV2OrderCredsByOrderItem returns all the order credentials for a single order item.
func (pg *Postgres) GetTimeLimitedV2OrderCredsByOrderItem(itemID uuid.UUID) (*TimeLimitedV2Creds, error) {
	query := `
		select order_id, item_id, issuer_id, blinded_creds, signed_creds, batch_proof, public_key,
		valid_from, valid_to
		from time_limited_v2_order_creds
		where item_id = $1
	`

	var timeAwareSubIssuedCreds []TimeAwareSubIssuedCreds
	err := pg.RawDB().Select(&timeAwareSubIssuedCreds, query, itemID)
	if err != nil {
		return nil, fmt.Errorf("error getting time aware creds: %w", err)
	}

	if len(timeAwareSubIssuedCreds) == 0 {
		return nil, nil
	}

	return &TimeLimitedV2Creds{
		OrderID:     timeAwareSubIssuedCreds[0].OrderID,
		IssuerID:    timeAwareSubIssuedCreds[0].IssuerID,
		Credentials: timeAwareSubIssuedCreds,
	}, nil
}

// InsertTimeLimitedV2OrderCredsTx inserts time limited v2 credentials.
func (pg *Postgres) InsertTimeLimitedV2OrderCredsTx(ctx context.Context, tx *sqlx.Tx, tlv2 TimeAwareSubIssuedCreds) error {
	blindedCredsJSON, err := json.Marshal(tlv2.BlindedCreds)
	if err != nil {
		return fmt.Errorf("error marshaling blinded creds: %w", err)
	}

	signedCredsJSON, err := json.Marshal(tlv2.SignedCreds)
	if err != nil {
		return fmt.Errorf("error marshaling signed creds: %w", err)
	}

	// continue to insert the credential
	query := `insert into time_limited_v2_order_creds(item_id, order_id, issuer_id, blinded_creds,
                        signed_creds, batch_proof, public_key, valid_to, valid_from, request_id)
                    values ($1, $2, $3, $4, $5, $6, $7, $8, $9, $10) on conflict do nothing`

	_, err = tx.ExecContext(ctx, query, tlv2.ItemID, tlv2.OrderID, tlv2.IssuerID, blindedCredsJSON,
		signedCredsJSON, tlv2.BatchProof, tlv2.PublicKey, tlv2.ValidTo, tlv2.ValidFrom, tlv2.RequestID)
	if err != nil {
		return fmt.Errorf("error inserting row: %w", err)
	}

	return nil
}

// SigningOrderRequestOutbox - model for the signing request outbox
type SigningOrderRequestOutbox struct {
	RequestID   uuid.UUID       `db:"request_id"`
	OrderID     uuid.UUID       `db:"order_id"`
	ItemID      uuid.UUID       `db:"item_id"`
	CompletedAt *time.Time      `db:"completed_at"`
	Message     json.RawMessage `db:"message_data" json:"message"`
}

// GetSigningOrderRequestOutboxByOrder retrieves the latest signing order from the outbox.
func (pg *Postgres) GetSigningOrderRequestOutboxByOrder(ctx context.Context, orderID uuid.UUID) ([]SigningOrderRequestOutbox, error) {
	var signingRequestOutbox []SigningOrderRequestOutbox
	err := pg.RawDB().SelectContext(ctx, &signingRequestOutbox,
		`select request_id, order_id, item_id, completed_at, message_data
				from signing_order_request_outbox where order_id = $1`, orderID)
	if err != nil {
		return nil, fmt.Errorf("error retrieving signing request from outbox: %w", err)
	}
	return signingRequestOutbox, nil
}

// GetSigningOrderRequestOutboxByOrderItem retrieves the latest signing order from the outbox.
// An empty result set is returned if no rows are found.
func (pg *Postgres) GetSigningOrderRequestOutboxByOrderItem(ctx context.Context, itemID uuid.UUID) ([]SigningOrderRequestOutbox, error) {
	var signingRequestOutbox []SigningOrderRequestOutbox
	err := pg.RawDB().SelectContext(ctx, &signingRequestOutbox,
		`select request_id, order_id, item_id, completed_at, message_data
				from signing_order_request_outbox where item_id = $1`, itemID)
	if err != nil {
		return nil, fmt.Errorf("error retrieving signing requests from outbox: %w", err)
	}
	return signingRequestOutbox, nil
}

// GetSigningOrderRequestOutboxByRequestID retrieves the SigningOrderRequestOutbox by requestID.
// An error is returned if the result set is empty.
func (pg *Postgres) GetSigningOrderRequestOutboxByRequestID(ctx context.Context, requestID uuid.UUID) (*SigningOrderRequestOutbox, error) {
	var signingRequestOutbox SigningOrderRequestOutbox
	err := pg.RawDB().GetContext(ctx, &signingRequestOutbox,
		`select request_id, order_id, item_id, completed_at, message_data
				from signing_order_request_outbox where request_id = $1`, requestID)
	if err != nil {
		return nil, fmt.Errorf("error retrieving signing request from outbox: %w", err)
	}
	return &signingRequestOutbox, nil
}

// GetSigningOrderRequestOutboxByRequestIDTx retrieves the SigningOrderRequestOutbox by requestID.
// An error is returned if the result set is empty.
func (pg *Postgres) GetSigningOrderRequestOutboxByRequestIDTx(ctx context.Context, tx *sqlx.Tx, requestID uuid.UUID) (*SigningOrderRequestOutbox, error) {
	var signingRequestOutbox SigningOrderRequestOutbox
	err := tx.GetContext(ctx, &signingRequestOutbox,
		`select request_id, order_id, item_id, completed_at, message_data
				from signing_order_request_outbox where request_id = $1 for update`, requestID)
	if err != nil {
		return nil, fmt.Errorf("error retrieving signing request from outbox: %w", err)
	}
	return &signingRequestOutbox, nil
}

// UpdateSigningOrderRequestOutboxTx updates a signing order request outbox message for the given requestID.
func (pg *Postgres) UpdateSigningOrderRequestOutboxTx(ctx context.Context, tx *sqlx.Tx, requestID uuid.UUID, completedAt time.Time) error {
	_, err := tx.ExecContext(ctx, `update signing_order_request_outbox set completed_at = $2
                                    where request_id = $1`, requestID, completedAt)
	if err != nil {
		return fmt.Errorf("error updating signing order request: %w", err)
	}
	return nil
}

// InsertSigningOrderRequestOutbox insert the signing order request into the outbox.
func (pg *Postgres) InsertSigningOrderRequestOutbox(ctx context.Context, requestID uuid.UUID, orderID uuid.UUID,
	itemID uuid.UUID, signingOrderRequest SigningOrderRequest) error {

	message, err := json.Marshal(signingOrderRequest)
	if err != nil {
		return fmt.Errorf("error marshalling signing order request: %w", err)
	}

	_, err = pg.ExecContext(ctx, `insert into signing_order_request_outbox(request_id, order_id, item_id, message_data)
											values ($1, $2, $3, $4)`, requestID, orderID, itemID, message)
	if err != nil {
		return fmt.Errorf("error inserting order request outbox row: %w", err)
	}

	return nil
}

// DeleteSigningOrderRequestOutboxByOrderTx performs a hard delete of all signing order request outbox
// messages for a given orderID.
func (pg *Postgres) DeleteSigningOrderRequestOutboxByOrderTx(ctx context.Context, tx *sqlx.Tx, orderID uuid.UUID) error {
	_, err := tx.ExecContext(ctx, `delete from signing_order_request_outbox where order_id = $1`, orderID)
	if err != nil {
		return fmt.Errorf("error deleting signing order request outbox: %w", err)
	}
	return nil
}

// SendSigningRequest sends batches of signing order requests to kafka for signing.
// Failed messages are logged and can be manually retried.
// Default batch size 10.
func (pg *Postgres) SendSigningRequest(ctx context.Context, signingRequestWriter SigningRequestWriter) error {
	_, tx, rollback, commit, err := datastore.GetTx(ctx, pg)
	if err != nil {
		return fmt.Errorf("error send signing request could not begin tx: %w", err)
	}
	defer rollback()

	var soro []SigningOrderRequestOutbox
	err = tx.SelectContext(ctx, &soro, `select request_id, order_id, item_id, message_data from signing_order_request_outbox
													where submitted_at is null order by created_at asc
													for update skip locked limit $1`, signingRequestBatchSize)
	if err != nil {
		return fmt.Errorf("error could not get signing order request outbox: %w", err)
	}

	if len(soro) == 0 {
		return nil
	}

	// If there is an error writing messages to kafka we need to log the failed messages here instead of returning
	// to the job runner, we can then update the messages as processed and continue to the next batch rather than
	// retrying, these errors are likely not transient and need checked before retry.
	go func() {
		switch err := signingRequestWriter.WriteMessages(ctx, soro).(type) {
		case nil:
		case kafka.WriteErrors:
			for i := range soro {
				if err[i] != nil {
					logging.FromContext(ctx).Err(err[i]).
						Interface("message", soro[i]).
						Msg("error writing outbox message")
					sentry.CaptureException(err)
				}
			}
		default:
			logging.FromContext(ctx).Err(err).
				Interface("messages", soro).
				Msg("error writing outbox messages")
			sentry.CaptureException(err)
		}
	}()

	soroIDs := make([]uuid.UUID, len(soro))
	for i := 0; i < len(soroIDs); i++ {
		soroIDs[i] = soro[i].RequestID
	}

	qry, args, err := sqlx.In(`update signing_order_request_outbox
										set submitted_at = now() where request_id IN (?)`, soroIDs)
	if err != nil {
		return fmt.Errorf("error creating sql update statement: %w", err)
	}

	result, err := tx.ExecContext(ctx, pg.Rebind(qry), args...)
	if err != nil {
		return fmt.Errorf("error updating outbox message: %w", err)
	}

	rows, err := result.RowsAffected()
	if err != nil {
		return fmt.Errorf("error getting updated outbox message rows: %w", err)
	}

	if rows != int64(len(soroIDs)) {
		return fmt.Errorf("error updating rows expected %d got %d", len(soroIDs), rows)
	}

	err = commit()
	if err != nil {
		return fmt.Errorf("error committing signing order request outbox: %w", err)
	}

	return nil
}

// InsertSignedOrderCredentialsTx inserts a signed order request. It handles both TimeLimitedV2Creds and
// SingleUse credentials. All SigningOrder's in the SigningOrderResult must be successful to persist the overall result.
func (pg *Postgres) InsertSignedOrderCredentialsTx(ctx context.Context, tx *sqlx.Tx, signedOrderResult *SigningOrderResult) error {
	var requestID = signedOrderResult.RequestID
	if len(signedOrderResult.Data) == 0 {
		return fmt.Errorf("error no signing order result is empty for requestID %s",
			signedOrderResult.RequestID)
	}

	for _, so := range signedOrderResult.Data {

		var metadata Metadata
		err := json.Unmarshal(so.AssociatedData, &metadata)
		if err != nil {
			return fmt.Errorf("error desearializing associated data for requestID %s: %w",
				signedOrderResult.RequestID, err)
		}

		if so.Status != SignedOrderStatusOk {
			return fmt.Errorf("error signing order creds for orderID %s itemID %s issuerID %s status %s",
				metadata.OrderID, metadata.ItemID, metadata.IssuerID, so.Status.String())
		}

		blindedCreds := jsonutils.JSONStringArray(so.BlindedTokens)
		if len(blindedCreds) == 0 {
			return fmt.Errorf("error blinded tokens is empty order creds orderID %s itemID %s: %w",
				metadata.OrderID, metadata.ItemID, err)
		}

		signedTokens := jsonutils.JSONStringArray(so.SignedTokens)
		if len(signedTokens) == 0 {
			return fmt.Errorf("error signed tokens is empty order creds orderID %s itemID %s: %w",
				metadata.OrderID, metadata.ItemID, err)
		}

		switch metadata.CredentialType {

		case singleUse:

			cred := &OrderCreds{
				ID:           metadata.ItemID,
				OrderID:      metadata.OrderID,
				IssuerID:     metadata.IssuerID,
				BlindedCreds: blindedCreds,
				SignedCreds:  &signedTokens,
				BatchProof:   ptr.FromString(so.Proof),
				PublicKey:    ptr.FromString(so.PublicKey),
			}

			err = pg.InsertOrderCredsTx(ctx, tx, cred)
			if err != nil {
				return fmt.Errorf("error inserting single use order credential orderID %s itemID %s: %w",
					metadata.OrderID, metadata.ItemID, err)
			}

		case timeLimitedV2:

			if so.ValidTo.Value() == nil {
				return fmt.Errorf("error validTo for order creds orderID %s itemID %s is null: %w",
					metadata.OrderID, metadata.ItemID, err)
			}

			validTo, err := time.Parse(time.RFC3339, *so.ValidTo.Value())
			if err != nil {
				return fmt.Errorf("error parsing validTo for order creds orderID %s itemID %s: %w",
					metadata.OrderID, metadata.ItemID, err)
			}

			if so.ValidFrom.Value() == nil {
				return fmt.Errorf("error validFrom for order creds orderID %s itemID %s is null: %w",
					metadata.OrderID, metadata.ItemID, err)
			}

			validFrom, err := time.Parse(time.RFC3339, *so.ValidFrom.Value())
			if err != nil {
				return fmt.Errorf("error parsing validFrom for order creds orderID %s itemID %s: %w",
					metadata.OrderID, metadata.ItemID, err)
			}

			o, err := pg.GetOrder(metadata.OrderID)
			if err != nil {
				return fmt.Errorf("failed to get the order %s: %w", metadata.OrderID, err)
			}
			if o.ExpiresAt == nil || validFrom.After(*o.ExpiresAt) {
				// filter out creds after the order expires
				continue
			}

			cred := TimeAwareSubIssuedCreds{
				ItemID:       metadata.ItemID,
				OrderID:      metadata.OrderID,
				IssuerID:     metadata.IssuerID,
				BlindedCreds: blindedCreds,
				SignedCreds:  signedTokens,
				BatchProof:   so.Proof,
				PublicKey:    so.PublicKey,
				ValidTo:      validTo,
				ValidFrom:    validFrom,
				RequestID:    requestID,
			}

			err = pg.InsertTimeLimitedV2OrderCredsTx(ctx, tx, cred)
			if err != nil {
				return fmt.Errorf("error inserting time limited order credential orderID %s itemID %s: %w",
					metadata.OrderID, metadata.ItemID, err)
			}

		default:
			return fmt.Errorf("error unknown credential type %s for order credential orderID %s itemID %s",
				metadata.CredentialType, metadata.OrderID, metadata.ItemID)
		}
	}

	return nil
}

// AppendOrderMetadataInt64 appends the key and int64 value to an order's metadata.
func (pg *Postgres) AppendOrderMetadataInt64(ctx context.Context, orderID *uuid.UUID, key string, value int64) error {
	_, tx, rollback, commit, err := datastore.GetTx(ctx, pg)
	if err != nil {
		return err
	}
	defer rollback()

	if err := pg.orderRepo.AppendMetadataInt64(ctx, tx, *orderID, key, value); err != nil {
		return fmt.Errorf("error updating order metadata %s: %w", orderID, err)
	}

	return commit()
}

// AppendOrderMetadataInt appends the key and int value to an order's metadata.
func (pg *Postgres) AppendOrderMetadataInt(ctx context.Context, orderID *uuid.UUID, key string, value int) error {
	_, tx, rollback, commit, err := datastore.GetTx(ctx, pg)
	if err != nil {
		return err
	}
	defer rollback()

	if err := pg.orderRepo.AppendMetadataInt(ctx, tx, *orderID, key, value); err != nil {
		return fmt.Errorf("error updating order metadata %s: %w", orderID, err)
	}

	return commit()
}

// AppendOrderMetadata appends the key and string value to an order's metadata.
func (pg *Postgres) AppendOrderMetadata(ctx context.Context, orderID *uuid.UUID, key string, value string) error {
	_, tx, rollback, commit, err := datastore.GetTx(ctx, pg)
	if err != nil {
		return err
	}
	defer rollback()

	if err := pg.orderRepo.AppendMetadata(ctx, tx, *orderID, key, value); err != nil {
		return fmt.Errorf("error updating order metadata %s: %w", orderID, err)
	}

	return commit()
}

// SetOrderPaid sets status to paid for the order, updates last paid and expiration.
func (pg *Postgres) SetOrderPaid(ctx context.Context, orderID *uuid.UUID) error {
	_, tx, rollback, commit, err := datastore.GetTx(ctx, pg)
	if err != nil {
		return fmt.Errorf("failed to get db transaction: %w", err)
	}
	defer rollback()

	if err := pg.orderRepo.SetStatus(ctx, tx, *orderID, OrderStatusPaid); err != nil {
		return fmt.Errorf("error updating order %s: %w", orderID, err)
	}

	if err := pg.recordOrderPayment(ctx, tx, *orderID, time.Now()); err != nil {
		return fmt.Errorf("failed to record order payment: %w", err)
	}

	if err := pg.updateOrderExpiresAt(ctx, tx, *orderID); err != nil {
		return fmt.Errorf("failed to set order expires_at: %w", err)
	}

	return commit()
}

func (pg *Postgres) recordOrderPayment(ctx context.Context, dbi sqlx.ExecerContext, id uuid.UUID, when time.Time) error {
	if err := pg.orderPayHistory.Insert(ctx, dbi, id, when); err != nil {
		return err
	}

	return pg.orderRepo.SetLastPaidAt(ctx, dbi, id, when)
}

func (pg *Postgres) updateOrderExpiresAt(ctx context.Context, dbi sqlx.ExtContext, orderID uuid.UUID) error {
	expiresAt, err := pg.orderRepo.GetExpiresAtAfterISOPeriod(ctx, dbi, orderID)
	if err != nil {
		return fmt.Errorf("unable to get order time bounds: %w", err)
	}

	return pg.orderRepo.SetExpiresAt(ctx, dbi, orderID, expiresAt)
}<|MERGE_RESOLUTION|>--- conflicted
+++ resolved
@@ -36,11 +36,7 @@
 type Datastore interface {
 	datastore.Datastore
 
-<<<<<<< HEAD
-	CreateOrder(ctx context.Context, dbi sqlx.ExtContext, req *model.OrderNew, items []model.OrderItem) (*model.Order, error)
-=======
 	CreateOrder(ctx context.Context, dbi sqlx.ExtContext, oreq *model.OrderNew, items []model.OrderItem) (*model.Order, error)
->>>>>>> b64db37e
 	// SetOrderTrialDays - set the number of days of free trial for this order
 	SetOrderTrialDays(ctx context.Context, orderID *uuid.UUID, days int64) (*Order, error)
 	// GetOrder by ID
@@ -105,11 +101,7 @@
 type orderStore interface {
 	Get(ctx context.Context, dbi sqlx.QueryerContext, id uuid.UUID) (*model.Order, error)
 	GetByExternalID(ctx context.Context, dbi sqlx.QueryerContext, extID string) (*model.Order, error)
-<<<<<<< HEAD
-	Create(ctx context.Context, dbi sqlx.QueryerContext, req *model.OrderNew) (*model.Order, error)
-=======
 	Create(ctx context.Context, dbi sqlx.QueryerContext, oreq *model.OrderNew) (*model.Order, error)
->>>>>>> b64db37e
 	SetLastPaidAt(ctx context.Context, dbi sqlx.ExecerContext, id uuid.UUID, when time.Time) error
 	SetTrialDays(ctx context.Context, dbi sqlx.QueryerContext, id uuid.UUID, ndays int64) (*model.Order, error)
 	SetStatus(ctx context.Context, dbi sqlx.ExecerContext, id uuid.UUID, status string) error
@@ -303,22 +295,13 @@
 }
 
 // CreateOrder creates an order from the given prototype, and inserts items.
-<<<<<<< HEAD
-func (pg *Postgres) CreateOrder(ctx context.Context, dbi sqlx.ExtContext, req *model.OrderNew, items []model.OrderItem) (*model.Order, error) {
-	result, err := pg.orderRepo.Create(ctx, dbi, req)
-=======
 func (pg *Postgres) CreateOrder(ctx context.Context, dbi sqlx.ExtContext, oreq *model.OrderNew, items []model.OrderItem) (*model.Order, error) {
 	result, err := pg.orderRepo.Create(ctx, dbi, oreq)
->>>>>>> b64db37e
-	if err != nil {
-		return nil, err
-	}
-
-<<<<<<< HEAD
-	if req.Status == OrderStatusPaid {
-=======
+	if err != nil {
+		return nil, err
+	}
+
 	if oreq.Status == OrderStatusPaid {
->>>>>>> b64db37e
 		if err := pg.recordOrderPayment(ctx, dbi, result.ID, time.Now()); err != nil {
 			return nil, fmt.Errorf("failed to record order payment: %w", err)
 		}
