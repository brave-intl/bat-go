--- conflicted
+++ resolved
@@ -82,32 +82,21 @@
 	GetOrderCreds(orderID uuid.UUID, isSigned bool) ([]OrderCreds, error)
 	SendSigningRequest(ctx context.Context, signingRequestWriter SigningRequestWriter) error
 	InsertSignedOrderCredentialsTx(ctx context.Context, tx *sqlx.Tx, signedOrderResult *SigningOrderResult) error
-<<<<<<< HEAD
-	GetTimeLimitedV2OrderCredsByOrder(orderID uuid.UUID) (*TimeLimitedV2Creds, error)
-	GetTimeLimitedV2OrderCredsByOrderItem(itemID uuid.UUID) (*TimeLimitedV2Creds, error)
-=======
 	AreTimeLimitedV2CredsSigned(ctx context.Context, blindedCreds ...string) (bool, error)
 	GetTimeLimitedV2OrderCredsByOrder(orderID uuid.UUID, requestID string) (*TimeLimitedV2Creds, error)
 	DeleteTimeLimitedV2OrderCredsByOrder(orderID uuid.UUID) error
 	GetTimeLimitedV2OrderCredsByOrderItem(itemID uuid.UUID, requestID string) (*TimeLimitedV2Creds, error)
->>>>>>> 8b5a5e13
 	InsertTimeLimitedV2OrderCredsTx(ctx context.Context, tx *sqlx.Tx, tlv2 TimeAwareSubIssuedCreds) error
 	InsertSigningOrderRequestOutbox(ctx context.Context, requestID uuid.UUID, orderID uuid.UUID, itemID uuid.UUID, signingOrderRequest SigningOrderRequest) error
 	GetSigningOrderRequestOutboxByRequestID(ctx context.Context, requestID uuid.UUID) (*SigningOrderRequestOutbox, error)
 	GetSigningOrderRequestOutboxByOrder(ctx context.Context, orderID uuid.UUID) ([]SigningOrderRequestOutbox, error)
 	GetSigningOrderRequestOutboxByOrderItem(ctx context.Context, itemID uuid.UUID) ([]SigningOrderRequestOutbox, error)
-<<<<<<< HEAD
-=======
 	UpdateTimeLimitedV2OrderCredsDownloadedAt(ctx context.Context, requestID string, downloadedAt time.Time) error
->>>>>>> 8b5a5e13
 	UpdateSigningOrderRequestOutboxTx(ctx context.Context, tx *sqlx.Tx, requestID uuid.UUID, completedAt time.Time) error
 	SetOrderPaid(context.Context, *uuid.UUID) error
 	AppendOrderMetadata(context.Context, *uuid.UUID, string, string) error
 	AppendOrderMetadataInt(context.Context, *uuid.UUID, string, int) error
-<<<<<<< HEAD
-=======
 	GetOutboxMovAvgDurationSeconds() (int64, error)
->>>>>>> 8b5a5e13
 }
 
 const signingRequestBatchSize = 10
@@ -872,7 +861,6 @@
 
 	if len(orderCreds) > 0 {
 		return orderCreds, nil
-<<<<<<< HEAD
 	}
 
 	return nil, nil
@@ -915,58 +903,11 @@
 
 	if len(timeLimitedV2Creds) > 0 {
 		return &timeLimitedV2Creds, nil
-=======
->>>>>>> 8b5a5e13
 	}
 
 	return nil, nil
 }
 
-<<<<<<< HEAD
-=======
-// GetOrderTimeLimitedV2Creds returns all order credentials for an order.
-func (pg *Postgres) GetOrderTimeLimitedV2Creds(orderID uuid.UUID) (*[]TimeLimitedV2Creds, error) {
-	// each "order item" is a different record
-	var timeLimitedV2Creds []TimeLimitedV2Creds
-	var timeAwareSubIssuedCreds []TimeAwareSubIssuedCreds
-
-	// get all the credentials related to the order_id
-	query := `
-		select order_id, item_id, issuer_id, blinded_creds, signed_creds, batch_proof, public_key, valid_from, valid_to
-		from order_creds
-		where order_id = $1
-
-	`
-
-	err := pg.RawDB().Select(&timeAwareSubIssuedCreds, query, orderID)
-	if err != nil {
-		return nil, err
-	}
-
-	// convert our time aware creds into result
-	itemCredMap := map[uuid.UUID][]TimeAwareSubIssuedCreds{}
-	for i := range timeAwareSubIssuedCreds {
-		itemCredMap[timeAwareSubIssuedCreds[i].ItemID] = append(itemCredMap[timeAwareSubIssuedCreds[i].ItemID], timeAwareSubIssuedCreds[i])
-	}
-
-	for _, v := range itemCredMap {
-		if len(v) > 0 {
-			timeLimitedV2Creds = append(timeLimitedV2Creds, TimeLimitedV2Creds{
-				OrderID:     v[0].OrderID,
-				IssuerID:    v[0].IssuerID,
-				Credentials: v,
-			})
-		}
-	}
-
-	if len(timeLimitedV2Creds) > 0 {
-		return &timeLimitedV2Creds, nil
-	}
-
-	return nil, nil
-}
-
->>>>>>> 8b5a5e13
 // GetOrderTimeLimitedV2CredsByItemID returns the order credentials by order and item.
 func (pg *Postgres) GetOrderTimeLimitedV2CredsByItemID(orderID uuid.UUID, itemID uuid.UUID) (*TimeLimitedV2Creds, error) {
 	query := `
@@ -997,8 +938,6 @@
 	}, nil
 }
 
-<<<<<<< HEAD
-=======
 func (pg *Postgres) DeleteTimeLimitedV2OrderCredsByOrder(orderID uuid.UUID) error {
 	query := `
 		delete
@@ -1014,7 +953,6 @@
 
 }
 
->>>>>>> 8b5a5e13
 // DeleteOrderCreds deletes the order credentials for a OrderID.
 func (pg *Postgres) DeleteOrderCreds(orderID uuid.UUID, isSigned bool) error {
 
@@ -1288,20 +1226,6 @@
 	SignedCreds  jsonutils.JSONStringArray `json:"signedCreds" db:"signed_creds"`
 	BatchProof   string                    `json:"batchProof" db:"batch_proof"`
 	PublicKey    string                    `json:"publicKey" db:"public_key"`
-<<<<<<< HEAD
-}
-
-// GetTimeLimitedV2OrderCredsByOrder returns all the non expired time limited v2 order credentials for a given order.
-func (pg *Postgres) GetTimeLimitedV2OrderCredsByOrder(orderID uuid.UUID) (*TimeLimitedV2Creds, error) {
-	query := `
-		select order_id, item_id, issuer_id, blinded_creds, signed_creds, batch_proof, public_key, valid_from, valid_to
-		from time_limited_v2_order_creds
-		where order_id = $1 and valid_to > now()
-	`
-
-	var timeAwareSubIssuedCreds []TimeAwareSubIssuedCreds
-	err := pg.RawDB().Select(&timeAwareSubIssuedCreds, query, orderID)
-=======
 	RequestID    string                    `json:"-" db:"request_id"`
 	DownloadedAt *time.Time                `json:"-" db:"downloaded_at"`
 }
@@ -1344,7 +1268,6 @@
 
 	var timeAwareSubIssuedCreds []TimeAwareSubIssuedCreds
 	err := pg.RawDB().Select(&timeAwareSubIssuedCreds, query, params...)
->>>>>>> 8b5a5e13
 	if err != nil {
 		return nil, err
 	}
@@ -1363,17 +1286,6 @@
 }
 
 // GetTimeLimitedV2OrderCredsByOrderItem returns all the order credentials for a single order item.
-<<<<<<< HEAD
-func (pg *Postgres) GetTimeLimitedV2OrderCredsByOrderItem(itemID uuid.UUID) (*TimeLimitedV2Creds, error) {
-	query := `
-		select order_id, item_id, issuer_id, blinded_creds, signed_creds, batch_proof, public_key, valid_from, valid_to
-		from time_limited_v2_order_creds
-		where item_id = $1
-	`
-
-	var timeAwareSubIssuedCreds []TimeAwareSubIssuedCreds
-	err := pg.RawDB().Select(&timeAwareSubIssuedCreds, query, itemID)
-=======
 func (pg *Postgres) GetTimeLimitedV2OrderCredsByOrderItem(itemID uuid.UUID, requestID string) (*TimeLimitedV2Creds, error) {
 	query := `
 		select order_id, item_id, issuer_id, blinded_creds, signed_creds, batch_proof, public_key,
@@ -1391,7 +1303,6 @@
 
 	var timeAwareSubIssuedCreds []TimeAwareSubIssuedCreds
 	err := pg.RawDB().Select(&timeAwareSubIssuedCreds, query, params...)
->>>>>>> 8b5a5e13
 	if err != nil {
 		return nil, fmt.Errorf("error getting time aware creds: %w", err)
 	}
@@ -1419,21 +1330,12 @@
 		return fmt.Errorf("error marshaling signed creds: %w", err)
 	}
 
-<<<<<<< HEAD
-	query := `insert into time_limited_v2_order_creds(item_id, order_id, issuer_id, blinded_creds, 
-                        signed_creds, batch_proof, public_key, valid_to, valid_from) 
-                    values ($1, $2, $3, $4, $5, $6, $7, $8, $9)`
-
-	_, err = tx.ExecContext(ctx, query, tlv2.ItemID, tlv2.OrderID, tlv2.IssuerID, blindedCredsJSON,
-		signedCredsJSON, tlv2.BatchProof, tlv2.PublicKey, tlv2.ValidTo, tlv2.ValidFrom)
-=======
 	query := `insert into time_limited_v2_order_creds(item_id, order_id, issuer_id, blinded_creds,
                         signed_creds, batch_proof, public_key, valid_to, valid_from, request_id)
                     values ($1, $2, $3, $4, $5, $6, $7, $8, $9, $10)`
 
 	_, err = tx.ExecContext(ctx, query, tlv2.ItemID, tlv2.OrderID, tlv2.IssuerID, blindedCredsJSON,
 		signedCredsJSON, tlv2.BatchProof, tlv2.PublicKey, tlv2.ValidTo, tlv2.ValidFrom, tlv2.RequestID)
->>>>>>> 8b5a5e13
 	if err != nil {
 		return fmt.Errorf("error inserting row: %w", err)
 	}
@@ -1498,8 +1400,6 @@
 	return nil
 }
 
-<<<<<<< HEAD
-=======
 // UpdateTimeLimitedV2OrderCredsDownloadedAtTx updates all the tlv2 creds as downloaded at by request id
 func (pg *Postgres) UpdateTimeLimitedV2OrderCredsDownloadedAt(ctx context.Context, requestID string, downloadedAt time.Time) error {
 	_, err := pg.RawDB().ExecContext(ctx, `update time_limited_v2_order_creds set downloaded_at = $2
@@ -1510,7 +1410,6 @@
 	return nil
 }
 
->>>>>>> 8b5a5e13
 // InsertSigningOrderRequestOutbox insert the signing order request into the outbox.
 func (pg *Postgres) InsertSigningOrderRequestOutbox(ctx context.Context, requestID uuid.UUID, orderID uuid.UUID,
 	itemID uuid.UUID, signingOrderRequest SigningOrderRequest) error {
@@ -1610,10 +1509,7 @@
 // InsertSignedOrderCredentialsTx inserts a signed order request. It handles both TimeLimitedV2Creds and
 // SingleUse credentials. All SigningOrder's in the SigningOrderResult must be successful to persist the overall result.
 func (pg *Postgres) InsertSignedOrderCredentialsTx(ctx context.Context, tx *sqlx.Tx, signedOrderResult *SigningOrderResult) error {
-<<<<<<< HEAD
-=======
 	var requestID = signedOrderResult.RequestID
->>>>>>> 8b5a5e13
 	if len(signedOrderResult.Data) == 0 {
 		return fmt.Errorf("error no signing order result is empty for requestID %s",
 			signedOrderResult.RequestID)
@@ -1689,10 +1585,7 @@
 				PublicKey:    so.PublicKey,
 				ValidTo:      *validTo,
 				ValidFrom:    *validFrom,
-<<<<<<< HEAD
-=======
 				RequestID:    requestID,
->>>>>>> 8b5a5e13
 			}
 
 			err = pg.InsertTimeLimitedV2OrderCredsTx(ctx, tx, cred)
