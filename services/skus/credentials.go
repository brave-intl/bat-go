--- conflicted
+++ resolved
@@ -33,14 +33,9 @@
 )
 
 var (
-<<<<<<< HEAD
-	ErrOrderUnpaid                 = errors.New("order not paid")
-	ErrOrderHasNoItems model.Error = "order has no items"
-=======
-	ErrOrderUnpaid       = errors.New("order not paid")
-	ErrOrderHasNoItems   = errors.New("order has no items")
-	ErrCredsAlreadyExist = errors.New("credentials already exist")
->>>>>>> a470833c
+	ErrOrderUnpaid                   = errors.New("order not paid")
+	ErrOrderHasNoItems   model.Error = "order has no items"
+	ErrCredsAlreadyExist             = errors.New("credentials already exist")
 
 	errInvalidIssuerResp      model.Error = "invalid issuer response"
 	errInvalidNCredsSingleUse model.Error = "submitted more blinded creds than quantity of order item"
