package skus

import (
	"context"
	"crypto/ecdsa"
	"crypto/x509"
	"encoding/base64"
	"encoding/json"
	"errors"
	"fmt"
	"net/http"
	"net/http/httputil"
	"strings"
	"time"

	"github.com/awa/go-iap/appstore"
	"github.com/awa/go-iap/playstore"
	appctx "github.com/brave-intl/bat-go/libs/context"
	"github.com/brave-intl/bat-go/libs/logging"
)

const (
	androidPaymentStatePending int64 = iota
	androidPaymentStatePaid
	androidPaymentStateTrial
	androidPaymentStatePendingDeferred

	androidCancelReasonUser      int64 = 0
	androidCancelReasonSystem    int64 = 1
	androidCancelReasonReplaced  int64 = 2
	androidCancelReasonDeveloper int64 = 3
)

var (
	receiptValidationFns = map[Vendor]func(context.Context, interface{}) (string, error){
		appleVendor:  validateIOSReceipt,
		googleVendor: validateAndroidReceipt,
	}
	iosClient              *appstore.Client
	androidClient          *playstore.Client
	errClientMisconfigured = errors.New("misconfigured client")

	errPurchaseUserCanceled      = errors.New("purchase is canceled by user")
	errPurchaseSystemCanceled    = errors.New("purchase is canceled by google playstore")
	errPurchaseReplacedCanceled  = errors.New("purchase is canceled and replaced")
	errPurchaseDeveloperCanceled = errors.New("purchase is canceled by developer")

	errPurchasePending       = errors.New("purchase is pending")
	errPurchaseDeferred      = errors.New("purchase is deferred")
	errPurchaseStatusUnknown = errors.New("purchase status is unknown")
	errPurchaseFailed        = errors.New("purchase failed")

	errPurchaseExpired = errors.New("purchase expired")

	purchasePendingErrCode       = "purchase_pending"
	purchaseDeferredErrCode      = "purchase_deferred"
	purchaseStatusUnknownErrCode = "purchase_status_unknown"
	purchaseFailedErrCode        = "purchase_failed"
	purchaseValidationErrCode    = "validation_failed"
)

type dumpTransport struct{}

func (dt *dumpTransport) RoundTrip(r *http.Request) (*http.Response, error) {
	logger := logging.Logger(r.Context(), "skus").With().Str("func", "RoundTrip").Logger()

	dump, err := httputil.DumpRequestOut(r, true)
	if err != nil {
		logger.Error().Err(err).Msg("failed to dump request")
	}
	logger.Debug().Msgf("****REQUEST****\n%q\n", dump)

	resp, rtErr := http.DefaultTransport.RoundTrip(r)

	dump, err = httputil.DumpResponse(resp, true)
	if err != nil {
		logger.Error().Err(err).Msg("failed to dump response")
	}
	logger.Debug().Msgf("****RESPONSE****\n%q\n****************\n\n", dump)

	return resp, rtErr
}

func initClients(ctx context.Context) {

	var logClient = &http.Client{
		Transport: &dumpTransport{},
	}

	logger := logging.Logger(ctx, "skus").With().Str("func", "initClients").Logger()
	iosClient = appstore.New()

	if jsonKey, ok := ctx.Value(appctx.PlaystoreJSONKeyCTXKey).([]byte); ok {
		var err error
		androidClient, err = playstore.NewWithClient(jsonKey, logClient)
		if err != nil {
			logger.Error().Err(err).Msg("failed to initialize android client")
		}
	}
}

// validateIOSReceipt - validate apple receipt with their apis
func validateIOSReceipt(ctx context.Context, receipt interface{}) (string, error) {
	logger := logging.Logger(ctx, "skus").With().Str("func", "validateIOSReceipt").Logger()

	// get the shared key from the context
	sharedKey, sharedKeyOK := ctx.Value(appctx.AppleReceiptSharedKeyCTXKey).(string)

	if iosClient != nil {
		// handle v1 receipt type
		if v, ok := receipt.(SubmitReceiptRequestV1); ok {
			req := appstore.IAPRequest{
				ReceiptData:            v.Blob,
				ExcludeOldTransactions: true,
			}
			if sharedKeyOK && len(sharedKey) > 0 {
				req.Password = sharedKey
			}
			resp := &appstore.IAPResponse{}
			if err := iosClient.Verify(ctx, req, resp); err != nil {
				logger.Error().Err(err).Msg("failed to verify receipt")
				return "", fmt.Errorf("failed to verify receipt: %w", err)
			}
			logger.Debug().Msg(fmt.Sprintf("%+v", resp))
			// get the transaction id back
			if len(resp.Receipt.InApp) < 1 {
				logger.Error().Msg("failed to verify receipt, no in app info")
				return "", fmt.Errorf("failed to verify receipt, no in app info in response")
			}
			return resp.Receipt.InApp[0].TransactionID, nil
		}
	}
	logger.Error().Msg("client is not configured")
	return "", errClientMisconfigured
}

// validateAndroidReceipt - validate android receipt with their apis
func validateAndroidReceipt(ctx context.Context, receipt interface{}) (string, error) {
	logger := logging.Logger(ctx, "skus").With().Str("func", "validateAndroidReceipt").Logger()
	if androidClient != nil {
		if v, ok := receipt.(SubmitReceiptRequestV1); ok {
			logger.Debug().Str("receipt", fmt.Sprintf("%+v", v)).Msg("about to verify subscription")
			// handle v1 receipt type
			resp, err := androidClient.VerifySubscription(ctx, v.Package, v.SubscriptionID, v.Blob)
			if err != nil {
				logger.Error().Err(err).Msg("failed to verify subscription")
				return "", errPurchaseFailed
			}
<<<<<<< HEAD

			// is order expired?
			if time.Unix(0, resp.ExpiryTimeMillis*int64(time.Millisecond)).Before(time.Now()) {
				return "", errPurchaseExpired
			}

			logger.Debug().Msgf("resp: %+v", resp)
			// check that the order was paid
			switch resp.PaymentState {
			case androidPaymentStatePaid, androidPaymentStateTrial:
				break
			case androidPaymentStatePending:
				// is there a cancel reason?
				switch resp.CancelReason {
				case androidCancelReasonUser:
					return "", errPurchaseUserCanceled
				case androidCancelReasonSystem:
					return "", errPurchaseSystemCanceled
				case androidCancelReasonReplaced:
					return "", errPurchaseReplacedCanceled
				case androidCancelReasonDeveloper:
					return "", errPurchaseDeveloperCanceled
				}
				return "", errPurchasePending
			case androidPaymentStatePendingDeferred:
				return "", errPurchaseDeferred
			default:
				return "", errPurchaseStatusUnknown
=======
			if resp.PaymentState != nil {
				// check that the order was paid
				switch *resp.PaymentState {
				case androidPaymentStatePaid, androidPaymentStateTrial:
					break
				case androidPaymentStatePending:
					return "", errPurchasePending
				case androidPaymentStatePendingDeferred:
					return "", errPurchaseDeferred
				default:
					return "", errPurchaseStatusUnknown
				}
				return v.Blob, nil
>>>>>>> 7ddb3ce5
			}
			logger.Error().Err(err).Msg("failed to verify subscription: no payment state")
			return "", errPurchaseFailed
		}
	}
	logger.Error().Msg("client is not configured")
	return "", errClientMisconfigured
}

// get the public key from the jws header
func extractPublicKey(jwsToken string) (*ecdsa.PublicKey, error) {
	certStr, err := extractHeaderByIndex(jwsToken, 0)
	if err != nil {
		return nil, err
	}

	cert, err := x509.ParseCertificate(certStr)
	if err != nil {
		return nil, err
	}

	switch pk := cert.PublicKey.(type) {
	case *ecdsa.PublicKey:
		return pk, nil
	default:
		return nil, errors.New("appstore public key must be of type ecdsa.PublicKey")
	}
}

func extractHeaderByIndex(tokenStr string, index int) ([]byte, error) {
	if index > 2 {
		return nil, errors.New("invalid index")
	}

	tokenArr := strings.Split(tokenStr, ".")
	headerByte, err := base64.RawStdEncoding.DecodeString(tokenArr[0])
	if err != nil {
		return nil, err
	}

	type Header struct {
		Alg string   `json:"alg"`
		X5c []string `json:"x5c"`
	}
	var header Header
	err = json.Unmarshal(headerByte, &header)
	if err != nil {
		return nil, err
	}

	certByte, err := base64.StdEncoding.DecodeString(header.X5c[index])
	if err != nil {
		return nil, err
	}

	return certByte, nil
}

func verifyCert(certByte, intermediaCertStr []byte) error {
	roots := x509.NewCertPool()
	ok := roots.AppendCertsFromPEM([]byte(appleRootPEM))
	if !ok {
		return errors.New("failed to parse root certificate")
	}

	interCert, err := x509.ParseCertificate(intermediaCertStr)
	if err != nil {
		return errors.New("failed to parse intermedia certificate")
	}
	intermedia := x509.NewCertPool()
	intermedia.AddCert(interCert)

	cert, err := x509.ParseCertificate(certByte)
	if err != nil {
		return err
	}

	opts := x509.VerifyOptions{
		Roots:         roots,
		Intermediates: intermedia,
	}

	_, err = cert.Verify(opts)
	if err != nil {
		return err
	}

	return nil
}

// rootPEM is from `openssl x509 -inform der -in AppleRootCA-G3.cer -out apple_root.pem`
const appleRootPEM = `
-----BEGIN CERTIFICATE-----
MIICQzCCAcmgAwIBAgIILcX8iNLFS5UwCgYIKoZIzj0EAwMwZzEbMBkGA1UEAwwS
QXBwbGUgUm9vdCBDQSAtIEczMSYwJAYDVQQLDB1BcHBsZSBDZXJ0aWZpY2F0aW9u
IEF1dGhvcml0eTETMBEGA1UECgwKQXBwbGUgSW5jLjELMAkGA1UEBhMCVVMwHhcN
MTQwNDMwMTgxOTA2WhcNMzkwNDMwMTgxOTA2WjBnMRswGQYDVQQDDBJBcHBsZSBS
b290IENBIC0gRzMxJjAkBgNVBAsMHUFwcGxlIENlcnRpZmljYXRpb24gQXV0aG9y
aXR5MRMwEQYDVQQKDApBcHBsZSBJbmMuMQswCQYDVQQGEwJVUzB2MBAGByqGSM49
AgEGBSuBBAAiA2IABJjpLz1AcqTtkyJygRMc3RCV8cWjTnHcFBbZDuWmBSp3ZHtf
TjjTuxxEtX/1H7YyYl3J6YRbTzBPEVoA/VhYDKX1DyxNB0cTddqXl5dvMVztK517
IDvYuVTZXpmkOlEKMaNCMEAwHQYDVR0OBBYEFLuw3qFYM4iapIqZ3r6966/ayySr
MA8GA1UdEwEB/wQFMAMBAf8wDgYDVR0PAQH/BAQDAgEGMAoGCCqGSM49BAMDA2gA
MGUCMQCD6cHEFl4aXTQY2e3v9GwOAEZLuN+yRhHFD/3meoyhpmvOwgPUnPWTxnS4
at+qIxUCMG1mihDK1A3UT82NQz60imOlM27jbdoXt2QfyFMm+YhidDkLF1vLUagM
6BgD56KyKA==
-----END CERTIFICATE-----
`<|MERGE_RESOLUTION|>--- conflicted
+++ resolved
@@ -146,7 +146,6 @@
 				logger.Error().Err(err).Msg("failed to verify subscription")
 				return "", errPurchaseFailed
 			}
-<<<<<<< HEAD
 
 			// is order expired?
 			if time.Unix(0, resp.ExpiryTimeMillis*int64(time.Millisecond)).Before(time.Now()) {
@@ -154,34 +153,23 @@
 			}
 
 			logger.Debug().Msgf("resp: %+v", resp)
-			// check that the order was paid
-			switch resp.PaymentState {
-			case androidPaymentStatePaid, androidPaymentStateTrial:
-				break
-			case androidPaymentStatePending:
-				// is there a cancel reason?
-				switch resp.CancelReason {
-				case androidCancelReasonUser:
-					return "", errPurchaseUserCanceled
-				case androidCancelReasonSystem:
-					return "", errPurchaseSystemCanceled
-				case androidCancelReasonReplaced:
-					return "", errPurchaseReplacedCanceled
-				case androidCancelReasonDeveloper:
-					return "", errPurchaseDeveloperCanceled
-				}
-				return "", errPurchasePending
-			case androidPaymentStatePendingDeferred:
-				return "", errPurchaseDeferred
-			default:
-				return "", errPurchaseStatusUnknown
-=======
 			if resp.PaymentState != nil {
 				// check that the order was paid
-				switch *resp.PaymentState {
+				switch resp.PaymentState {
 				case androidPaymentStatePaid, androidPaymentStateTrial:
 					break
 				case androidPaymentStatePending:
+					// is there a cancel reason?
+					switch resp.CancelReason {
+					case androidCancelReasonUser:
+						return "", errPurchaseUserCanceled
+					case androidCancelReasonSystem:
+						return "", errPurchaseSystemCanceled
+					case androidCancelReasonReplaced:
+						return "", errPurchaseReplacedCanceled
+					case androidCancelReasonDeveloper:
+						return "", errPurchaseDeveloperCanceled
+					}
 					return "", errPurchasePending
 				case androidPaymentStatePendingDeferred:
 					return "", errPurchaseDeferred
@@ -189,7 +177,6 @@
 					return "", errPurchaseStatusUnknown
 				}
 				return v.Blob, nil
->>>>>>> 7ddb3ce5
 			}
 			logger.Error().Err(err).Msg("failed to verify subscription: no payment state")
 			return "", errPurchaseFailed
