package payments

import (
	"context"
	"encoding/hex"
	"encoding/json"
	"errors"
	"fmt"
	"time"

	"github.com/aws/smithy-go"
	"github.com/brave-intl/bat-go/libs/logging"
	"github.com/shopspring/decimal"
	"golang.org/x/exp/slices"

	"github.com/amazon-ion/ion-go/ion"
	"github.com/aws/aws-sdk-go-v2/service/kms"
	kmsTypes "github.com/aws/aws-sdk-go-v2/service/kms/types"
	"github.com/awslabs/amazon-qldb-driver-go/v3/qldbdriver"
	"github.com/google/uuid"
)

// Transaction - the main type explaining a transaction, type used for qldb via ion
type Transaction struct {
	ID                  *uuid.UUID       `json:"idempotencyKey,omitempty" valid:"required"`
	Amount              *ion.Decimal     `json:"amount" valid:"required"`
	To                  string           `json:"to,omitempty" valid:"required"`
	From                string           `json:"from,omitempty" valid:"required"`
	Custodian           string           `json:"custodian,omitempty" valid:"in(uphold|gemini|bitflyer)"`
	State               TransactionState `json:"state" valid:"required"`
	DocumentID          string           `json:"documentId,omitempty"`
	AttestationDocument string           `json:"attestation,omitempty"`
	PayoutID            string           `json:"payoutId" valid:"required"`
	Signature           string           `json:"signature" valid:"required"` // KMS signature only enclave can sign
	PublicKey           string           `json:"publicKey" valid:"required"` // KMS signature only enclave can sign
	Currency            string           `json:"currency"`
	DryRun              *string          `json:"dryRun"` // determines dry-run
}

// qldbPaymentTransitionHistoryEntryBlockAddress defines blockAddress data for qldbPaymentTransitionHistoryEntry
type qldbPaymentTransitionHistoryEntryBlockAddress struct {
	StrandID   string `ion:"strandId"`
	SequenceNo int64  `ion:"sequenceNo"`
}

// qldbPaymentTransitionHistoryEntryHash defines hash for qldbPaymentTransitionHistoryEntry
type qldbPaymentTransitionHistoryEntryHash string

// qldbPaymentTransitionHistoryEntrySignature defines signature for qldbPaymentTransitionHistoryEntry
type qldbPaymentTransitionHistoryEntrySignature []byte

// qldbPaymentTransitionHistoryEntryData defines data for qldbPaymentTransitionHistoryEntry
type qldbPaymentTransitionHistoryEntryData struct {
	Signature      []byte     `ion:"signature"`
	Data           []byte     `ion:"data"`
	IdempotencyKey *uuid.UUID `ion:"idempotencyKey"`
}

// qldbPaymentTransitionHistoryEntryMetadata defines metadata for qldbPaymentTransitionHistoryEntry
type qldbPaymentTransitionHistoryEntryMetadata struct {
	ID      string    `ion:"id"`
	TxID    string    `ion:"txId"`
	TxTime  time.Time `ion:"txTime"`
	Version int64     `ion:"version"`
}

// qldbPaymentTransitionHistoryEntry defines top level entry for a QLDB transaction
type qldbPaymentTransitionHistoryEntry struct {
	BlockAddress qldbPaymentTransitionHistoryEntryBlockAddress `ion:"blockAddress"`
	Hash         qldbPaymentTransitionHistoryEntryHash         `ion:"hash"`
	Data         qldbPaymentTransitionHistoryEntryData         `ion:"data"`
	Metadata     qldbPaymentTransitionHistoryEntryMetadata     `ion:"metadata"`
}

func (e *qldbPaymentTransitionHistoryEntry) toTransaction() (*Transaction, error) {
	var txn Transaction
	err := json.Unmarshal(e.Data.Data, &txn)
	if err != nil {
		return nil, fmt.Errorf("failed to unmarshal record data for conversion from qldbPaymentTransitionHistoryEntry to Transaction: %w", err)
	}
	return &txn, nil
}

// GenerateIdempotencyKey returns a UUID v5 ID if the ID on the Transaction matches its expected value. Otherwise, it returns
// an error
func (t *Transaction) GenerateIdempotencyKey(namespace uuid.UUID) (*uuid.UUID, error) {
	generatedIdempotencyKey := t.generateIdempotencyKey(namespace)
	if generatedIdempotencyKey != *t.ID {
		return nil, fmt.Errorf("ID does not match transaction fields: have %s, want %s", *t.ID, generatedIdempotencyKey)
	}

	return t.ID, nil
}

// SetIdempotencyKey assigns a UUID v5 value to Transaction.ID
func (t *Transaction) SetIdempotencyKey(namespace uuid.UUID) error {
	generatedIdempotencyKey := t.generateIdempotencyKey(namespace)
	t.ID = &generatedIdempotencyKey
	return nil
}

var (
	prepareFailure = "prepare"
	submitFailure  = "submit"
)

// SignTransaction - perform KMS signing of the transaction, return publicKey and signature in hex string
func (t *Transaction) SignTransaction(ctx context.Context, kmsClient wrappedKMSClient, keyID string) (string, string, error) {
	pubkeyOutput, err := kmsClient.GetPublicKey(ctx, &kms.GetPublicKeyInput{
		KeyId: &keyID,
	})

	if err != nil {
		return "", "", fmt.Errorf("Failed to get public key: %w", err)
	}

	marshaled, err := ion.MarshalBinary(t)
	if err != nil {
		return "", "", fmt.Errorf("Ion marshal failed: %w", err)
	}

	signingOutput, err := kmsClient.Sign(ctx, &kms.SignInput{
		KeyId:            &keyID,
		Message:          marshaled,
		SigningAlgorithm: kmsTypes.SigningAlgorithmSpecEcdsaSha256,
	})

	if err != nil {
		return "", "", fmt.Errorf("Failed to sign transaction: %w", err)
	}

	return hex.EncodeToString(pubkeyOutput.PublicKey), hex.EncodeToString(signingOutput.Signature), nil
}

// MarshalJSON - custom marshaling of transaction type
func (t *Transaction) MarshalJSON() ([]byte, error) {
	type Alias Transaction
	return json.Marshal(&struct {
		Amount *decimal.Decimal `json:"amount"`
		*Alias
	}{
		Amount: fromIonDecimal(t.Amount),
		Alias:  (*Alias)(t),
	})
}

// UnmarshalJSON - custom unmarshal of transaction type
func (t *Transaction) UnmarshalJSON(data []byte) error {
	type Alias Transaction
	aux := &struct {
		Amount *decimal.Decimal `json:"amount"`
		*Alias
	}{
		Alias: (*Alias)(t),
	}
	if err := json.Unmarshal(data, &aux); err != nil {
		return fmt.Errorf("failed to unmarshal transaction: %w", err)
	}
	if aux.Amount == nil {
		return fmt.Errorf("missing required transaction value: Amount")
	}
	parsedAmount, err := ion.ParseDecimal(aux.Amount.String())
	if err != nil {
		return fmt.Errorf("failed to parse transaction Amount into ion decimal: %w", err)
	}
	t.Amount = parsedAmount
	return nil
}

func (t *Transaction) generateIdempotencyKey(namespace uuid.UUID) uuid.UUID {
	return uuid.NewSHA1(namespace, []byte(fmt.Sprintf("%s%s%s%s%s%s", t.To, t.From, t.Currency, t.Amount, t.Custodian, t.PayoutID)))
}

func (t *Transaction) getIdempotencyKey() *uuid.UUID {
	return t.ID
}

func (t *Transaction) nextStateValid(nextState TransactionState) bool {
	if t.State == nextState {
		return true
	}
	// New transaction state should be present in the list of valid next states for the current state.
	if !slices.Contains(t.State.GetValidTransitions(), nextState) {
		return false
	}
	return true
}

func fromIonDecimal(v *ion.Decimal) *decimal.Decimal {
	value, exp := v.CoEx()
	resp := decimal.NewFromBigInt(value, exp)
	return &resp
}

// ErrNotConfiguredYet - service not fully configured
var ErrNotConfiguredYet = errors.New("not yet configured")

func (s *Service) configureDatastore(ctx context.Context) error {
	driver, err := newQLDBDatastore(ctx)
	if err != nil {
		if errors.Is(err, ErrNotConfiguredYet) {
			// will eventually get configured
			return nil
		}
		return fmt.Errorf("failed to create new qldb datastore: %w", err)
	}
	s.datastore = driver
	return s.setupLedger(ctx)
}

const tableAlreadyCreatedCode = "412"

func (s *Service) setupLedger(ctx context.Context) error {
	logger := logging.Logger(ctx, "payments.setupLedger")
	// create the tables needed in the ledger
	_, err := s.datastore.Execute(context.Background(), func(txn qldbdriver.Transaction) (interface{}, error) {
		var (
			ae smithy.APIError
			ok bool
		)
		_, err := txn.Execute("CREATE TABLE transactions")
		if err != nil {
			logger.Warn().Err(err).Msg("error creating transactions table")
			if errors.As(err, &ae) {
				logger.Warn().Err(err).Str("code", ae.ErrorCode()).Msg("api error creating transactions table")
				if ae.ErrorCode() == tableAlreadyCreatedCode {
					// table has already been created
					ok = true
				}
			}
			if !ok {
				return nil, fmt.Errorf("failed to create transactions table due to: %w", err)
			}
		}

		_, err = txn.Execute("CREATE INDEX ON transactions (idempotencyKey)")
		if err != nil {
			return nil, err
		}

		ok = false
		_, err = txn.Execute("CREATE TABLE authorizations")
		if err != nil {
			logger.Warn().Err(err).Msg("error creating authorizationss table")
			if errors.As(err, &ae) {
				logger.Warn().Err(err).Str("code", ae.ErrorCode()).Msg("api error creating authorizations table")
				if ae.ErrorCode() == tableAlreadyCreatedCode {
					// table has already been created
					ok = true
				}
			}
			if !ok {
				return nil, fmt.Errorf("failed to create transactions table due to: %w", err)
			}
		}
		return nil, nil
	})
	if err != nil {
		return fmt.Errorf("failed to create tables: %w", err)
	}
	return nil
}

<<<<<<< HEAD
func (s *Service) progressTransacton(ctx context.Context, transaction *Transaction) (Transaction, error) {
	stateMachine, err := StateMachineFromTransaction(transaction, s)
	if err != nil {
		return Transaction{}, fmt.Errorf("failed to insert transaction: %w", err)
=======
func isQLDBReady(ctx context.Context) bool {
	logger := logging.Logger(ctx, "payments.isQLDBReady")
	// decrypt the aws region
	qldbArn, qldbArnOK := ctx.Value(appctx.PaymentsQLDBRoleArnCTXKey).(string)
	// decrypt the aws region
	region, regionOK := ctx.Value(appctx.AWSRegionCTXKey).(string)
	// get proxy address for outbound
	egressAddr, egressOK := ctx.Value(appctx.EgressProxyAddrCTXKey).(string)
	if regionOK && egressOK && qldbArnOK {
		return true
	}
	logger.Warn().
		Str("region", region).
		Str("egressAddr", egressAddr).
		Str("qldbArn", qldbArn).
		Msg("service is not configured to access qldb")
	return false
}

// newQLDBDatastore - create a new qldbDatastore
func newQLDBDatastore(ctx context.Context) (*qldbdriver.QLDBDriver, error) {
	logger := logging.Logger(ctx, "payments.newQLDBDatastore")

	if !isQLDBReady(ctx) {
		return nil, ErrNotConfiguredYet
	}

	egressProxyAddr, ok := ctx.Value(appctx.EgressProxyAddrCTXKey).(string)
	if !ok {
		return nil, fmt.Errorf("failed to get egress proxy for qldb")
	}

	// decrypt the aws region
	region, ok := ctx.Value(appctx.AWSRegionCTXKey).(string)
	if !ok {
		err := errors.New("empty aws region")
		logger.Error().Err(err).Str("region", region).Msg("aws region")
		return nil, err
	}

	// qldb role arn
	qldbRoleArn, ok := ctx.Value(appctx.PaymentsQLDBRoleArnCTXKey).(string)
	if !ok {
		err := errors.New("empty qldb role arn")
		logger.Error().Err(err).Str("qldbRoleArn", qldbRoleArn).Msg("qldb role arn empty")
		return nil, err
	}

	// qldb ledger name
	qldbLedgerName, ok := ctx.Value(appctx.PaymentsQLDBLedgerNameCTXKey).(string)
	if !ok {
		err := errors.New("empty qldb ledger name")
		logger.Error().Err(err).Str("qldbLedgerName", qldbLedgerName).Msg("qldb ledger name empty")
		return nil, err
	}

	logger.Info().
		Str("egress", egressProxyAddr).
		Str("region", region).
		Str("qldbRoleArn", qldbRoleArn).
		Str("qldbLedgerName", qldbLedgerName).
		Msg("qldb details")

	awsCfg, err := appaws.NewAWSConfig(ctx, egressProxyAddr, region)
	if err != nil {
		logger.Error().Err(err).Str("region", region).Msg("aws config failed")
		return nil, fmt.Errorf("failed to create aws config: %w", err)
>>>>>>> 17a60149
	}

	// Only drive the Transaction into the targetState
	transaction, err = Drive(ctx, stateMachine)
	if err != nil {
		return Transaction{}, fmt.Errorf("failed to drive state machine: %w", err)
	}

	// Enriched includes DocumentID along with the transaction.
	return *transaction, nil
}

// PrepareTransaction - perform a qldb insertion on the transaction
func (s *Service) PrepareTransaction(ctx context.Context, transaction *Transaction) (Transaction, error) {
	return s.progressTransacton(ctx, transaction)
}

// AuthorizeTransaction - Add an Authorization for the Transaction
func (s *Service) AuthorizeTransaction(ctx context.Context, keyID string, transaction Transaction) error {
	_, err := s.datastore.Execute(context.Background(), func(txn qldbdriver.Transaction) (interface{}, error) {
		// for all the transactions load up a check to see if this transaction has already existed
		// or not, then perform the insertion of the records.
		auth := map[string]string{
			"keyID":      keyID,
			"documentId": transaction.DocumentID,
		}
		_, err := txn.Execute("INSERT INTO authorizations ?", auth)
		if err != nil {
			return nil, fmt.Errorf("failed to insert tx authorization: %+v due to: %w", auth, err)
		}
		return nil, nil
	})
	if err != nil {
		return fmt.Errorf("failed to update transactions: %w", err)
	}
	transaction, err = s.progressTransacton(ctx, &transaction)
	if err != nil {
		return fmt.Errorf("failed to progress transaction: %w", err)
	}
	return nil
}

// GetTransactionFromDocID - get the transaction data from the document ID in qldb
func (s *Service) GetTransactionFromDocID(ctx context.Context, docID string) (*Transaction, error) {
	transaction, err := s.datastore.Execute(context.Background(), func(txn qldbdriver.Transaction) (interface{}, error) {
		resp := new(Transaction)

		result, err := txn.Execute("SELECT data.*,metadata.id FROM _ql_committed_transactions WHERE metadata.id = ?", docID)
		if err != nil {
			return nil, fmt.Errorf("failed to get tx: %s due to: %w", docID, err)
		}
		// Check if there are any results
		if result.Next(txn) {
			ionBinary := result.GetCurrentData()
			// unmarshal enriched version
			err := json.Unmarshal(ionBinary, resp)
			if err != nil {
				return nil, fmt.Errorf("failed to unmarshal tx: %s due to: %w", docID, err)
			}
		}

		return resp, nil
	})
	if err != nil {
		return nil, fmt.Errorf("failed to get transactions: %w", err)
	}
	return transaction.(*Transaction), nil
}

// getQLDBObject returns the latest version of an entry for a given ID after doing all requisite validation
func (s *Service) getQLDBObject(
	ctx context.Context,
	qldbTransactionDriver wrappedQldbTxnAPI,
	txnID *uuid.UUID,
	namespace uuid.UUID,
) (*qldbPaymentTransitionHistoryEntry, error) {
	valid, result, err := transactionHistoryIsValid(ctx, qldbTransactionDriver, s.kmsSigningClient, txnID, namespace)
	if err != nil || !valid {
		return nil, fmt.Errorf("failed to validate transition history: %w", err)
	}
	// If no record was found, return nothing
	if result == nil {
		return nil, &QLDBReocrdNotFoundError{}
	}
	merkleValid, err := revisionValidInTree(ctx, s.sdkClient, result)
	if err != nil {
		return nil, fmt.Errorf("failed to verify Merkle tree: %w", err)
	}
	if !merkleValid {
		return nil, fmt.Errorf("invalid Merkle tree for record: %#v", result)
	}
	return result, nil
}

// GetTransactionByID returns the latest version of a record from QLDB if it exists, after doing all requisite validation
func (s *Service) GetTransactionByID(ctx context.Context, id *uuid.UUID) (*Transaction, error) {
	namespace, ok := ctx.Value(serviceNamespaceContextKey{}).(uuid.UUID)
	if !ok {
		return nil, fmt.Errorf("Failed to get UUID namespace from context")
	}
	data, err := s.datastore.Execute(ctx, func(txn qldbdriver.Transaction) (interface{}, error) {
		entry, err := s.getQLDBObject(ctx, txn, id, namespace)
		if err != nil {
			return nil, fmt.Errorf("failed to get QLDB record: %w", err)
		}
		return entry, nil
	})
	if err != nil {
		return nil, fmt.Errorf("failed to query QLDB: %w", err)
	}
	assertedData, ok := data.(*qldbPaymentTransitionHistoryEntry)
	if !ok {
		return nil, fmt.Errorf("database response was the wrong type: %#v", data)
	}
	transaction, err := assertedData.toTransaction()
	if err != nil {
		return nil, fmt.Errorf("failed to convert record to Transaction: %w", err)
	}
	return transaction, nil
}

// getTransactionHistory returns a slice of entries representing the entire state history
// for a given id.
func getTransactionHistory(txn wrappedQldbTxnAPI, id *uuid.UUID) ([]qldbPaymentTransitionHistoryEntry, error) {
	result, err := txn.Execute("SELECT * FROM history(transactions) AS h WHERE h.metadata.id = ?", id)
	if err != nil {
		return nil, fmt.Errorf("QLDB transaction failed: %w", err)
	}
	var collectedData []qldbPaymentTransitionHistoryEntry
	for result.Next(txn) {
		var data qldbPaymentTransitionHistoryEntry
		err := ion.Unmarshal(result.GetCurrentData(), &data)
		if err != nil {
			return nil, fmt.Errorf("ion unmarshal failed: %w", err)
		}
		collectedData = append(collectedData, data)
	}
	return collectedData, nil
}

// WriteTransaction persists an object in a transaction after verifying that its change
// represents a valid state transition.
func (s *Service) WriteTransaction(ctx context.Context, transaction *Transaction) (*Transaction, error) {
	namespace, ok := ctx.Value(serviceNamespaceContextKey{}).(uuid.UUID)
	if !ok {
		return nil, fmt.Errorf("Failed to get UUID namespace from context")
	}
	_, err := s.datastore.Execute(ctx, func(txn qldbdriver.Transaction) (interface{}, error) {
		// Determine if the transaction already exists or if it needs to be initialized. This call will do all necessary
		// record and history validation if they exist for this record
		_, err := s.getQLDBObject(ctx, txn, transaction.ID, namespace)
		var notFound *QLDBReocrdNotFoundError
		if err != nil && !errors.As(err, &notFound) {
			return nil, fmt.Errorf("failed to query QLDB: %w", err)
		}
		transaction.PublicKey, transaction.Signature, err = transaction.SignTransaction(ctx, s.kmsSigningClient, s.kmsSigningKeyID)
		if err != nil {
			return nil, fmt.Errorf("failed to sign transaction: %w", err)
		}

		if errors.As(err, &notFound) {
			return txn.Execute("INSERT INTO transactions ?", transaction)
		}
		return txn.Execute("UPDATE transactions SET state = ? WHERE id = ?", transaction.State, transaction.ID)
	})
	if err != nil {
		return nil, fmt.Errorf("QLDB write execution failed: %w", err)
	}
	return transaction, nil
}<|MERGE_RESOLUTION|>--- conflicted
+++ resolved
@@ -10,13 +10,19 @@
 
 	"github.com/aws/smithy-go"
 	"github.com/brave-intl/bat-go/libs/logging"
+	appaws "github.com/brave-intl/bat-go/libs/nitro/aws"
 	"github.com/shopspring/decimal"
 	"golang.org/x/exp/slices"
 
 	"github.com/amazon-ion/ion-go/ion"
+	"github.com/aws/aws-sdk-go-v2/aws"
+	"github.com/aws/aws-sdk-go-v2/credentials/stscreds"
 	"github.com/aws/aws-sdk-go-v2/service/kms"
 	kmsTypes "github.com/aws/aws-sdk-go-v2/service/kms/types"
+	"github.com/aws/aws-sdk-go-v2/service/qldbsession"
+	"github.com/aws/aws-sdk-go-v2/service/sts"
 	"github.com/awslabs/amazon-qldb-driver-go/v3/qldbdriver"
+	appctx "github.com/brave-intl/bat-go/libs/context"
 	"github.com/google/uuid"
 )
 
@@ -261,29 +267,25 @@
 	return nil
 }
 
-<<<<<<< HEAD
 func (s *Service) progressTransacton(ctx context.Context, transaction *Transaction) (Transaction, error) {
 	stateMachine, err := StateMachineFromTransaction(transaction, s)
 	if err != nil {
 		return Transaction{}, fmt.Errorf("failed to insert transaction: %w", err)
-=======
-func isQLDBReady(ctx context.Context) bool {
-	logger := logging.Logger(ctx, "payments.isQLDBReady")
-	// decrypt the aws region
-	qldbArn, qldbArnOK := ctx.Value(appctx.PaymentsQLDBRoleArnCTXKey).(string)
-	// decrypt the aws region
-	region, regionOK := ctx.Value(appctx.AWSRegionCTXKey).(string)
-	// get proxy address for outbound
-	egressAddr, egressOK := ctx.Value(appctx.EgressProxyAddrCTXKey).(string)
-	if regionOK && egressOK && qldbArnOK {
-		return true
-	}
-	logger.Warn().
-		Str("region", region).
-		Str("egressAddr", egressAddr).
-		Str("qldbArn", qldbArn).
-		Msg("service is not configured to access qldb")
-	return false
+	}
+
+	// Only drive the Transaction into the targetState
+	transaction, err = Drive(ctx, stateMachine)
+	if err != nil {
+		return Transaction{}, fmt.Errorf("failed to drive state machine: %w", err)
+	}
+
+	// Enriched includes DocumentID along with the transaction.
+	return *transaction, nil
+}
+
+// PrepareTransaction - perform a qldb insertion on the transaction
+func (s *Service) PrepareTransaction(ctx context.Context, transaction *Transaction) (Transaction, error) {
+	return s.progressTransacton(ctx, transaction)
 }
 
 // newQLDBDatastore - create a new qldbDatastore
@@ -334,22 +336,125 @@
 	if err != nil {
 		logger.Error().Err(err).Str("region", region).Msg("aws config failed")
 		return nil, fmt.Errorf("failed to create aws config: %w", err)
->>>>>>> 17a60149
-	}
-
-	// Only drive the Transaction into the targetState
-	transaction, err = Drive(ctx, stateMachine)
-	if err != nil {
-		return Transaction{}, fmt.Errorf("failed to drive state machine: %w", err)
-	}
-
-	// Enriched includes DocumentID along with the transaction.
-	return *transaction, nil
-}
-
-// PrepareTransaction - perform a qldb insertion on the transaction
-func (s *Service) PrepareTransaction(ctx context.Context, transaction *Transaction) (Transaction, error) {
-	return s.progressTransacton(ctx, transaction)
+	}
+
+	// assume correct role for qldb access
+	creds := stscreds.NewAssumeRoleProvider(sts.NewFromConfig(awsCfg), qldbRoleArn)
+	awsCfg.Credentials = aws.NewCredentialsCache(creds)
+
+	client := qldbsession.NewFromConfig(awsCfg)
+	// create our qldb driver
+	driver, err := qldbdriver.New(
+		qldbLedgerName, // the ledger to attach to
+		client,         // the qldb session
+		func(options *qldbdriver.DriverOptions) {
+			// debug mode?
+			debug, err := appctx.GetBoolFromContext(ctx, appctx.DebugLoggingCTXKey)
+			if err == nil && debug {
+				options.LoggerVerbosity = qldbdriver.LogDebug
+			} else {
+				// default to info
+				options.LoggerVerbosity = qldbdriver.LogInfo
+			}
+		})
+	if err != nil {
+		return nil, fmt.Errorf("failed to setup the qldb driver: %w", err)
+	}
+	// setup a retry policy
+	// Configuring an exponential backoff strategy with base of 20 milliseconds
+	retryPolicy2 := qldbdriver.RetryPolicy{
+		MaxRetryLimit: 2,
+		Backoff:       qldbdriver.ExponentialBackoffStrategy{SleepBase: 20, SleepCap: 4000}}
+
+	// Overrides the retry policy set by the driver instance
+	driver.SetRetryPolicy(retryPolicy2)
+
+	return driver, nil
+}
+
+const (
+	// StatePrepared - transaction prepared state
+	StatePrepared = "prepared"
+	// StateSubmitted - transaction prepared state
+	StateSubmitted = "submitted"
+)
+
+// InsertTransaction - perform a qldb insertion on the transactions
+func (s Service) InsertTransaction(ctx context.Context, transaction *Transaction) (Transaction, error) {
+	enrichedTransaction, err := s.datastore.Execute(context.Background(), func(txn qldbdriver.Transaction) (interface{}, error) {
+		// for all of the transactions load up a check to see if this transaction has already existed
+		// or not, then perform the insertion of the records.
+		resp := Transaction{}
+
+		// Check if a document with this idempotencyKey exists
+		result, err := txn.Execute("SELECT * FROM transactions WHERE idempotencyKey = ?", transaction.ID)
+		if err != nil {
+			return nil, fmt.Errorf("failed to insert tx: %s due to: %w", transaction.ID, err)
+		}
+		// Check if there are any results
+		if !result.Next(txn) {
+			// set transaction state to prepared
+			transaction.State = StatePrepared
+			// insert the transaction
+			_, err = txn.Execute("INSERT INTO transactions ?", transaction)
+			if err != nil {
+				return nil, fmt.Errorf("failed to insert tx: %s due to: %w", transaction.ID, err)
+			}
+		}
+		// get the document id for the inserted transaction
+		result, err = txn.Execute("SELECT data.*, metadata.id FROM _ql_committed_transactions as t WHERE t.data.idempotencyKey = ?", transaction.ID)
+		if err != nil {
+			return nil, fmt.Errorf("failed to insert tx: %s due to: %w", transaction.ID, err)
+		}
+		// Check if there are any results
+		if result.Next(txn) {
+
+			// get the enriched version of the transaction for the response
+			enriched := new(Transaction)
+			ionBinary := result.GetCurrentData()
+
+			// unmarshal enriched version
+			err := ion.Unmarshal(ionBinary, enriched)
+			if err != nil {
+				return nil, fmt.Errorf("failed to unmarshal enriched tx: %s due to: %w", transaction.ID, err)
+			}
+			resp = *enriched
+		}
+
+		return resp, nil
+	})
+	if err != nil {
+		return Transaction{}, fmt.Errorf("failed to insert transactions: %w", err)
+	}
+	return enrichedTransaction.(Transaction), nil
+}
+
+// UpdateTransactionsState - Change transaction state
+func (s Service) UpdateTransactionsState(ctx context.Context, state string, transactions ...Transaction) error {
+	_, err := s.datastore.Execute(context.Background(), func(txn qldbdriver.Transaction) (interface{}, error) {
+		// for all of the transactions load up a check to see if this transaction has already existed
+		// or not, then perform the insertion of the records.
+		for _, transaction := range transactions {
+			// Check if a document with this idempotencyKey exists
+			result, err := txn.Execute("SELECT * FROM transactions WHERE idempotencyKey = ?", transaction.ID)
+			if err != nil {
+				return nil, fmt.Errorf("failed to update tx: %s due to: %w", transaction.ID, err)
+			}
+			// Check if there are any results
+			if result.Next(txn) {
+				// update the transaction state
+				_, err = txn.Execute("UPDATE transactions SET state = ? WHERE idempotencyKey = ?", state, transaction.ID)
+				if err != nil {
+					return nil, fmt.Errorf("failed to insert tx: %s due to: %w", transaction.ID, err)
+				}
+			}
+		}
+		return nil, nil
+	})
+	if err != nil {
+		return fmt.Errorf("failed to update transactions: %w", err)
+	}
+	return nil
 }
 
 // AuthorizeTransaction - Add an Authorization for the Transaction
