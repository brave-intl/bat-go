--- conflicted
+++ resolved
@@ -404,12 +404,8 @@
 			}
 
 			// ignore public key
-<<<<<<< HEAD
-			/*pubkey,*/ signature, err := signPaymentState(
-=======
 			/*pubkey,*/
 			signature, err := signPaymentState(
->>>>>>> e9321faf
 				ctx,
 				kmsSigningClient,
 				kmsSigningKeyID,
