--- conflicted
+++ resolved
@@ -177,7 +177,6 @@
 	should.Equal(t, Prepared, newTransaction.Status)
 
 	// Should transition transaction into the Authorized state
-<<<<<<< HEAD
 	testTransaction.State = Prepared
 	marshaledData, _ = testTransaction.MarshalJSON()
 	mockTransitionHistory.Data.Data = marshaledData
@@ -229,34 +228,6 @@
 	newTransaction, err = Drive(timeout, &bitflyerStateMachine)
 	must.Equal(t, nil, err)
 	should.Equal(t, Paid, newTransaction.State)
-=======
-	//	testTransaction.Status = Prepared
-	//	marshaledData, _ = json.Marshal(testTransaction)
-	//	mockTransitionHistory.Data.UnsafePaymentState = marshaledData
-	//	bitflyerStateMachine.setTransaction(&testTransaction)
-	//	newTransaction, err = Drive(ctx, &bitflyerStateMachine)
-	//	must.Equal(t, nil, err)
-	//	should.Equal(t, Authorized, newTransaction.Status)
-
-	//	// Should transition transaction into the Pending state
-	//	testTransaction.Status = Authorized
-	//	marshaledData, _ = json.Marshal(testTransaction)
-	//	mockTransitionHistory.Data.UnsafePaymentState = marshaledData
-	//	bitflyerStateMachine.setTransaction(&testTransaction)
-	//	newTransaction, err = Drive(ctx, &bitflyerStateMachine)
-	//	must.Equal(t, nil, err)
-	//	// @TODO: When tests include custodial mocks, this should be Pending
-	//	should.Equal(t, Paid, newTransaction.Status)
-	//
-	//	// Should transition transaction into the Paid state
-	//	testTransaction.Status = Pending
-	//	marshaledData, _ = json.Marshal(testTransaction)
-	//	mockTransitionHistory.Data.UnsafePaymentState = marshaledData
-	//	bitflyerStateMachine.setTransaction(&testTransaction)
-	//	newTransaction, err = Drive(ctx, &bitflyerStateMachine)
-	//	must.Equal(t, nil, err)
-	//	should.Equal(t, Paid, newTransaction.Status)
->>>>>>> 6eed6fa6
 }
 
 // TestBitflyerStateMachine500FailureToPaidTransition tests for a failure to progress status
