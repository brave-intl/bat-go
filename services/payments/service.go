--- conflicted
+++ resolved
@@ -8,30 +8,17 @@
 	"fmt"
 	"strings"
 
-<<<<<<< HEAD
 	"encoding/base64"
 	"encoding/json"
 
 	"github.com/amazon-ion/ion-go/ion"
 	"github.com/aws/aws-sdk-go-v2/aws"
-	"github.com/aws/aws-sdk-go-v2/config"
-	"github.com/aws/aws-sdk-go-v2/credentials/stscreds"
-=======
-	"github.com/aws/aws-sdk-go-v2/aws"
->>>>>>> 17a60149
 	"github.com/aws/aws-sdk-go-v2/service/kms"
 	"github.com/aws/aws-sdk-go-v2/service/qldb"
 	qldbTypes "github.com/aws/aws-sdk-go-v2/service/qldb/types"
-	"github.com/aws/aws-sdk-go-v2/service/qldbsession"
 	"github.com/aws/aws-sdk-go-v2/service/secretsmanager"
-<<<<<<< HEAD
-	"github.com/aws/aws-sdk-go-v2/service/sts"
-=======
->>>>>>> 17a60149
-	"github.com/awslabs/amazon-qldb-driver-go/v3/qldbdriver"
 	"github.com/brave-intl/bat-go/libs/custodian/provider"
 	"github.com/brave-intl/bat-go/libs/nitro"
-	appaws "github.com/brave-intl/bat-go/libs/nitro/aws"
 	"github.com/google/uuid"
 	"github.com/hashicorp/vault/shamir"
 
@@ -139,21 +126,15 @@
 		region = "us-west-2"
 	}
 
-	cfg, err := nitroawsutils.NewAWSConfig(ctx, egressAddr, region)
+	_, err := nitroawsutils.NewAWSConfig(ctx, egressAddr, region)
 	if err != nil {
 		logger.Error().Msg("no egress addr for payments service")
 		return nil, nil, errors.New("no egress addr for payments service")
 	}
 
 	service := &Service{
-<<<<<<< HEAD
 		baseCtx: ctx,
 		//secretMgr: &awsClient{},
-=======
-		baseCtx:   ctx,
-		secretMgr: &awsClient{},
-		awsCfg:    cfg,
->>>>>>> 17a60149
 	}
 
 	if err := service.configureKMSKey(ctx); err != nil {
@@ -165,30 +146,6 @@
 		logger.Fatal().Msg("could not configure datastore")
 	}
 
-<<<<<<< HEAD
-	// set up our custodian integrations
-	upholdCustodian, err := provider.New(ctx, provider.Config{Provider: provider.Uphold})
-	if err != nil {
-		logger.Error().Err(err).Msg("failed to create uphold custodian")
-		return ctx, nil, fmt.Errorf("failed to create uphold custodian: %w", err)
-	}
-	geminiCustodian, err := provider.New(ctx, provider.Config{Provider: provider.Gemini})
-	if err != nil {
-		logger.Error().Err(err).Msg("failed to create gemini custodian")
-		return ctx, nil, fmt.Errorf("failed to create gemini custodian: %w", err)
-	}
-	bitflyerCustodian, err := provider.New(ctx, provider.Config{Provider: provider.Bitflyer})
-	if err != nil {
-		logger.Error().Err(err).Msg("failed to create bitflyer custodian")
-		return ctx, nil, fmt.Errorf("failed to create bitflyer custodian: %w", err)
-	}
-
-	service.custodians = map[string]provider.Custodian{
-		provider.Uphold:   upholdCustodian,
-		provider.Gemini:   geminiCustodian,
-		provider.Bitflyer: bitflyerCustodian,
-	}
-=======
 	/*
 			FIXME
 		// setup our custodian integrations
@@ -214,7 +171,6 @@
 			provider.Bitflyer: bitflyerCustodian,
 		}
 	*/
->>>>>>> 17a60149
 
 	return ctx, service, nil
 }
@@ -474,94 +430,6 @@
 	return false
 }
 
-// newQLDBDatastore - create a new qldbDatastore
-func newQLDBDatastore(ctx context.Context) (*qldbdriver.QLDBDriver, error) {
-	logger := logging.Logger(ctx, "payments.newQLDBDatastore")
-
-	if !isQLDBReady(ctx) {
-		return nil, ErrNotConfiguredYet
-	}
-
-	egressProxyAddr, ok := ctx.Value(appctx.EgressProxyAddrCTXKey).(string)
-	if !ok {
-		return nil, fmt.Errorf("failed to get egress proxy for qldb")
-	}
-
-	// decrypt the aws region
-	region, ok := ctx.Value(appctx.AWSRegionCTXKey).(string)
-	if !ok {
-		err := errors.New("empty aws region")
-		logger.Error().Err(err).Str("region", region).Msg("aws region")
-		return nil, err
-	}
-
-	// qldb role arn
-	qldbRoleArn, ok := ctx.Value(appctx.PaymentsQLDBRoleArnCTXKey).(string)
-	if !ok {
-		err := errors.New("empty qldb role arn")
-		logger.Error().Err(err).Str("qldbRoleArn", qldbRoleArn).Msg("qldb role arn empty")
-		return nil, err
-	}
-
-	// qldb ledger name
-	qldbLedgerName, ok := ctx.Value(appctx.PaymentsQLDBLedgerNameCTXKey).(string)
-	if !ok {
-		err := errors.New("empty qldb ledger name")
-		logger.Error().Err(err).Str("qldbLedgerName", qldbLedgerName).Msg("qldb ledger name empty")
-		return nil, err
-	}
-
-	logger.Info().
-		Str("egress", egressProxyAddr).
-		Str("region", region).
-		Str("qldbRoleArn", qldbRoleArn).
-		Str("qldbLedgerName", qldbLedgerName).
-		Msg("qldb details")
-
-	cfg, err := appaws.NewAWSConfig(ctx, egressProxyAddr, region)
-	if err != nil {
-		logger.Error().Err(err).Str("region", region).Msg("aws config failed")
-		return nil, fmt.Errorf("failed to create aws config: %w", err)
-	}
-	awsCfg, ok := cfg.(aws.Config)
-	if !ok {
-		return nil, fmt.Errorf("invalid aws configuration: %w", err)
-	}
-
-	// assume correct role for qldb access
-	creds := stscreds.NewAssumeRoleProvider(sts.NewFromConfig(awsCfg), qldbRoleArn)
-	awsCfg.Credentials = aws.NewCredentialsCache(creds)
-
-	client := qldbsession.NewFromConfig(awsCfg)
-	// create our qldb driver
-	driver, err := qldbdriver.New(
-		qldbLedgerName, // the ledger to attach to
-		client,         // the qldb session
-		func(options *qldbdriver.DriverOptions) {
-			// debug mode?
-			debug, err := appctx.GetBoolFromContext(ctx, appctx.DebugLoggingCTXKey)
-			if err == nil && debug {
-				options.LoggerVerbosity = qldbdriver.LogDebug
-			} else {
-				// default to info
-				options.LoggerVerbosity = qldbdriver.LogInfo
-			}
-		})
-	if err != nil {
-		return nil, fmt.Errorf("failed to setup the qldb driver: %w", err)
-	}
-	// set up a retry policy
-	// Configuring an exponential backoff strategy with base of 20 milliseconds
-	retryPolicy2 := qldbdriver.RetryPolicy{
-		MaxRetryLimit: 2,
-		Backoff:       qldbdriver.ExponentialBackoffStrategy{SleepBase: 20, SleepCap: 4000}}
-
-	// Overrides the retry policy set by the driver instance
-	driver.SetRetryPolicy(retryPolicy2)
-
-	return driver, nil
-}
-
 func (t *Transaction) shouldDryRun() bool {
 	if t.DryRun == nil {
 		return false
