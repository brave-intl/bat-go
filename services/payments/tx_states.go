package payments

import (
	"context"
	"errors"
	"fmt"
	"net/http"
	"os"
	"time"

	"github.com/google/uuid"
	. "github.com/brave-intl/bat-go/libs/payments"
)

type baseStateMachine struct {
	transaction      *AuthenticatedPaymentState
	datastore        wrappedQldbDriverAPI
	sdkClient        wrappedQldbSDKClient
	kmsSigningClient wrappedKMSClient
	kmsSigningKeyID  string
}

func (s *baseStateMachine) setPersistenceConfigValues(
	datastore wrappedQldbDriverAPI,
	sdkClient wrappedQldbSDKClient,
	kmsSigningClient wrappedKMSClient,
	kmsSigningKeyID string,
	transaction *AuthenticatedPaymentState,
) {
	s.datastore = datastore
	s.sdkClient = sdkClient
	s.kmsSigningClient = kmsSigningClient
	s.kmsSigningKeyID = kmsSigningKeyID
	s.transaction = transaction
}

func (s *baseStateMachine) wrappedWrite(ctx context.Context) (*AuthenticatedPaymentState, error) {
	return writeTransaction(
		ctx,
		s.datastore,
		s.sdkClient,
		s.kmsSigningClient,
		s.kmsSigningKeyID,
		s.transaction,
	)
}

func (s *baseStateMachine) writeNextState(
	ctx context.Context,
	nextState PaymentStatus,
) (*AuthenticatedPaymentState, error) {
	if !s.transaction.NextStateValid(nextState) {
		return nil, fmt.Errorf(
			"invalid state transition from %s to %s for transaction %s",
			s.transaction.Status,
			nextState,
			s.transaction.DocumentID,
		)
	}
	s.transaction.Status = nextState
	authenticatedState, err := s.wrappedWrite(ctx)
	if err != nil {
		return nil, fmt.Errorf("failed to write transaction: %w", err)
	}
	s.transaction = authenticatedState
	return authenticatedState, nil
}

// Prepare implements TxStateMachine for the baseStateMachine.
func (s *baseStateMachine) Prepare(ctx context.Context) (*AuthenticatedPaymentState, error) {
	return s.writeNextState(ctx, Prepared)
}

// Authorize implements TxStateMachine for the baseStateMachine.
func (s *baseStateMachine) Authorize(ctx context.Context) (*AuthenticatedPaymentState, error) {
	return s.writeNextState(ctx, Authorized)
}

func (s *baseStateMachine) setTransaction(transaction *AuthenticatedPaymentState) {
	s.transaction = transaction
}

// GetState returns transaction state for a state machine, implementing TxStateMachine.
func (s *baseStateMachine) getState() PaymentStatus {
	return s.transaction.Status
}

// GetTransaction returns a full transaction for a state machine, implementing TxStateMachine.
func (s *baseStateMachine) getTransaction() *AuthenticatedPaymentState {
	return s.transaction
}

// getDatastore returns a transaction id for a state machine, implementing TxStateMachine.
func (s *baseStateMachine) getDatastore() wrappedQldbDriverAPI {
	return s.datastore
}

// getSDKClient returns a transaction id for a state machine, implementing TxStateMachine.
func (s *baseStateMachine) getSDKClient() wrappedQldbSDKClient {
	return s.sdkClient
}

// getKMSSigningClient returns a transaction id for a state machine, implementing TxStateMachine.
func (s *baseStateMachine) getKMSSigningClient() wrappedKMSClient {
	return s.kmsSigningClient
}

// GenerateTransactionID returns the generated transaction id for a state machine's transaction,
// implementing TxStateMachine.
func (s *baseStateMachine) GenerateTransactionID() (*uuid.UUID, error) {
	paymentStateID := s.transaction.GenerateIdempotencyKey()
	return &paymentStateID, nil
}

// StateMachineFromTransaction returns a state machine when provided a transaction.
func StateMachineFromTransaction(
	service *Service,
	authenticatedState *AuthenticatedPaymentState,
) (TxStateMachine, error) {
	var machine TxStateMachine
<<<<<<< HEAD
	httpClient := http.Client{}
	switch transaction.Custodian {
=======

	switch authenticatedState.PaymentDetails.Custodian {
>>>>>>> 6eed6fa6
	case "uphold":
		machine = &UpholdMachine{}
	case "bitflyer":
		// Set Bitflyer-specific properties
		machine = &BitflyerMachine{
			client: httpClient,
			bitflyerHost: os.Getenv("BITFLYER_SERVER"),
		}
	case "gemini":
		machine = &GeminiMachine{}
	}
	machine.setPersistenceConfigValues(
		service.datastore,
		service.sdkClient,
		service.kmsSigningClient,
		service.kmsSigningKeyID,
		authenticatedState,
	)
	return machine, nil
}

// Drive switches on the provided currentTransactionState and executes the appropriate
// method from the provided TxStateMachine to attempt to progress the state.
func Drive[T TxStateMachine](
	ctx context.Context,
	machine T,
<<<<<<< HEAD
) (*Transaction, error) {
	// Drive is called recursively, so we need to check whether a deadline has been set
	// by a prior caller and only set the default deadline if not.
	if _, deadlineSet := ctx.Deadline(); !deadlineSet {
		ctx, _ = context.WithTimeout(ctx, 5 * time.Minute)
	}
	err := ctx.Err()
	if errors.Is(err, context.DeadlineExceeded) {
		transaction := machine.getTransaction()
		return transaction, err
	}

=======
) (*AuthenticatedPaymentState, error) {
>>>>>>> 6eed6fa6
	// If the transaction does exist in the database, attempt to drive the state machine forward
	switch machine.getState() {
	case Prepared:
		//if len(machine.getTransaction().Authorizations) >= 3 /* TODO MIN AUTHORIZERS */ {
			return machine.Authorize(ctx)
		//}
		//return nil, &InsufficientAuthorizationsError{}
	case Authorized:
		return machine.Pay(ctx)
	case Pending:
		return machine.Pay(ctx)
	case Paid:
		return machine.Pay(ctx)
	case Failed:
		return machine.Fail(ctx)
	default:
		return nil, errors.New("invalid transition state")
	}
}<|MERGE_RESOLUTION|>--- conflicted
+++ resolved
@@ -118,13 +118,8 @@
 	authenticatedState *AuthenticatedPaymentState,
 ) (TxStateMachine, error) {
 	var machine TxStateMachine
-<<<<<<< HEAD
-	httpClient := http.Client{}
-	switch transaction.Custodian {
-=======
 
 	switch authenticatedState.PaymentDetails.Custodian {
->>>>>>> 6eed6fa6
 	case "uphold":
 		machine = &UpholdMachine{}
 	case "bitflyer":
@@ -151,8 +146,7 @@
 func Drive[T TxStateMachine](
 	ctx context.Context,
 	machine T,
-<<<<<<< HEAD
-) (*Transaction, error) {
+) (*AuthenticatedPaymentState, error) {
 	// Drive is called recursively, so we need to check whether a deadline has been set
 	// by a prior caller and only set the default deadline if not.
 	if _, deadlineSet := ctx.Deadline(); !deadlineSet {
@@ -164,9 +158,6 @@
 		return transaction, err
 	}
 
-=======
-) (*AuthenticatedPaymentState, error) {
->>>>>>> 6eed6fa6
 	// If the transaction does exist in the database, attempt to drive the state machine forward
 	switch machine.getState() {
 	case Prepared:
