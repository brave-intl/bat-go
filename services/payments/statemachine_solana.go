--- conflicted
+++ resolved
@@ -25,17 +25,11 @@
 }
 
 const (
-<<<<<<< HEAD
 	CommitmentNotFound rpc.Commitment = "notfound"
 	CommitmentUnknown rpc.Commitment = "unknown"
 	SPLBATMintDecimals  uint8  = 8                                              // Mint decimals for Wormhole wrapped BAT on mainnet
 	SPLBATMintAddress   string = "EPeUFDgHRxs9xxEPVaL6kfGQvCon7jmAWKVUHuux1Tpz" // Mint address for Wormhole wrapped BAT on mainnet
 	tokenProgramAddress string = "TokenkegQfeZyiNwAJbNbGKPFXCWuBvf9Ss623VQ5DA"
-=======
-	batMintDecimals int = 8
-	CommitmentNotFound rpc.Commitment = "notfound"
-	CommitmentUnknown rpc.Commitment = "unknown"
->>>>>>> 6cc95d4f
 )
 
 // SolanaMachine is an implementation of TxStateMachine for Solana on-chain payouts
@@ -179,7 +173,6 @@
 	return sm.SetNextState(ctx, paymentLib.Failed)
 }
 
-<<<<<<< HEAD
 func makeInstructions(
 	feePayer common.PublicKey,
 	payeeWallet common.PublicKey,
@@ -187,12 +180,6 @@
 	mint common.PublicKey,
 ) ([]types.Instruction, error) {
 	toAta, _, err := common.FindAssociatedTokenAddress(payeeWallet, mint)
-=======
-func makeInstructions(feePayer common.PublicKey, payeeWallet common.PublicKey, amount uint64) ([]types.Instruction, error) {
-	batMintPublicKey := common.PublicKeyFromString(os.Getenv("BAT_MINT_ADDRESS"))
-
-	toAta, _, err := common.FindAssociatedTokenAddress(payeeWallet, batMintPublicKey)
->>>>>>> 6cc95d4f
 	if err != nil {
 		return []types.Instruction{}, err
 	}
@@ -204,11 +191,7 @@
 	ataCreationParam := associated_token_account.CreateIdempotentParam{
 		Funder:                 feePayer,
 		Owner:                  payeeWallet,
-<<<<<<< HEAD
 		Mint:                   mint,
-=======
-		Mint:                   batMintPublicKey,
->>>>>>> 6cc95d4f
 		AssociatedTokenAccount: toAta,
 	}
 
