package wallet

import (
	"crypto"
	"encoding/json"
	"errors"
	"net/http"

	"github.com/asaskevich/govalidator"
	"github.com/brave-intl/bat-go/libs/clients"
	errorutils "github.com/brave-intl/bat-go/libs/errors"
	"github.com/brave-intl/bat-go/libs/handlers"
	"github.com/brave-intl/bat-go/libs/httpsignature"
	"github.com/brave-intl/bat-go/libs/logging"
<<<<<<< HEAD
=======
	"github.com/brave-intl/bat-go/libs/middleware"
	"github.com/go-chi/chi"
>>>>>>> 05716cb5
)

var (
	errGeoCountryFormat  = errors.New("error geo country format must be ISO3166Alpha2")
	errGeoAlreadySet     = errors.New("error geo country has already been set for rewards wallet")
	errPaymentIDMismatch = errors.New("error payment id does not match http signature key id")
)

<<<<<<< HEAD
// CreateWalletV4Request - request object for creation of a v4 rewards wallet
type CreateWalletV4Request struct {
	GeoCountry string `json:"geo_country"`
=======
// V4Request contains the fields for making v4 wallet requests.
type V4Request struct {
	GeoCountry string `json:"geoCountry"`
>>>>>>> 05716cb5
}

// V4Response contains the fields for v4 wallet responses.
type V4Response struct {
	PaymentID string `json:"paymentId"`
}

// CreateWalletV4 creates a brave rewards wallet. This endpoint takes a geo country as part of the request
// that must be ISO3166Alpha2 format.
func CreateWalletV4(s *Service) func(w http.ResponseWriter, r *http.Request) *handlers.AppError {
	return func(w http.ResponseWriter, r *http.Request) *handlers.AppError {
		logger := logging.Logger(r.Context(), "wallet.CreateWalletV4")

		verifier := httpsignature.ParameterizedKeystoreVerifier{
			SignatureParams: httpsignature.SignatureParams{
				Algorithm: httpsignature.ED25519,
				Headers:   []string{"digest", "(request-target)"},
			},
			Keystore: &DecodeEd25519Keystore{},
			Opts:     crypto.Hash(0),
		}

		ctx, publicKey, err := verifier.VerifyRequest(r)
		if err != nil {
			logger.Error().Err(err).Msg("error creating rewards wallet")
			return handlers.WrapError(err, "error creating rewards wallet", http.StatusUnauthorized)
		}

		var request V4Request
		err = json.NewDecoder(r.Body).Decode(&request)
		if err != nil {
			logger.Error().Err(err).Msg("error creating rewards wallet")
			return handlers.WrapError(err, "error creating rewards wallet", http.StatusBadRequest)
		}

		if !govalidator.IsISO3166Alpha2(request.GeoCountry) {
			logger.Error().Err(errGeoCountryFormat).Msg("error creating rewards wallet")
			return handlers.WrapError(errGeoCountryFormat, "error creating rewards wallet", http.StatusBadRequest)
		}

		info, err := s.CreateRewardsWallet(ctx, publicKey, request.GeoCountry)
		if err != nil {
			logger.Error().Err(err).Msg("error creating rewards wallet")
			switch {
			case errors.Is(err, errRewardsWalletAlreadyExists):
				return handlers.WrapError(errRewardsWalletAlreadyExists,
					"error creating rewards wallet", http.StatusConflict)
			case errors.Is(err, errGeoCountryDisabled):
				return handlers.WrapError(errGeoCountryDisabled,
					"error creating rewards wallet", http.StatusForbidden)
			default:
				return handlers.WrapError(errorutils.ErrInternalServerError,
					"error creating rewards wallet", http.StatusInternalServerError)
			}
		}

		response := V4Response{
			PaymentID: info.ID,
		}

		return handlers.RenderContent(ctx, response, w, http.StatusCreated)
	}
}

// UpdateWalletV4 updates a brave rewards wallet. This endpoint takes a geo country as part of the request that must
// be ISO3166Alpha2 format.
func UpdateWalletV4(s *Service) func(w http.ResponseWriter, r *http.Request) *handlers.AppError {
	return func(w http.ResponseWriter, r *http.Request) *handlers.AppError {
		logger := logging.Logger(r.Context(), "wallet.UpdateWalletV4")

		paymentID := chi.URLParam(r, "paymentID")
		if paymentID == "" {
			logger.Error().Err(errorutils.ErrBadRequest).Msg("error updating rewards wallet")
			return handlers.ValidationError("error validating paymentID url parameter",
				map[string]interface{}{"paymentID": errorutils.ErrBadRequest.Error()})
		}

		keyID, err := middleware.GetKeyID(r.Context())
		if err != nil {
			logger.Error().Err(err).Msg("error updating rewards wallet")
			return handlers.ValidationError("error retrieving keyID from signature",
				map[string]interface{}{"keyID": err.Error()})
		}

		if paymentID != keyID {
			logger.Error().Err(errPaymentIDMismatch).Msg("error updating rewards wallet")
			return handlers.WrapError(errPaymentIDMismatch, "error updating rewards wallet", http.StatusForbidden)
		}

		var request V4Request
		err = json.NewDecoder(r.Body).Decode(&request)
		if err != nil {
			logger.Error().Err(err).Msg("error updating rewards wallet")
			return handlers.WrapError(err, "error updating rewards wallet", http.StatusBadRequest)
		}

		if !govalidator.IsISO3166Alpha2(request.GeoCountry) {
			logger.Error().Err(errGeoCountryFormat).Msg("error updating rewards wallet")
			return handlers.WrapError(errGeoCountryFormat, "error updating rewards wallet", http.StatusBadRequest)
		}

		// Currently we do not check for the wallet existence as the middleware LookupVerifier covers this.
		upsertReputationSummary := func() (interface{}, error) {
			return nil, s.repClient.UpsertReputationSummary(r.Context(), paymentID, request.GeoCountry)
		}

		_, err = s.retry(r.Context(), upsertReputationSummary, retryPolicy, canRetry(nonRetriableErrors))
		if err != nil {
			logger.Error().Err(err).Msg("error updating rewards wallet")
			var errorBundle *errorutils.ErrorBundle
			if errors.As(err, &errorBundle) {
				logger.Error().
					Str("error bundle", errorBundle.DataToString()).
					Msg("error updating rewards wallet")
				if httpState, ok := errorBundle.Data().(clients.HTTPState); ok {
					if httpState.Status == http.StatusBadRequest {
						return handlers.WrapError(errorutils.ErrBadRequest,
							"error updating rewards wallet", http.StatusBadRequest)
					}
					if httpState.Status == http.StatusConflict {
						return handlers.WrapError(errGeoAlreadySet,
							"error updating rewards wallet", http.StatusConflict)
					}
				}
			}
			return handlers.WrapError(errorutils.ErrInternalServerError, "error updating rewards wallet",
				http.StatusInternalServerError)
		}

		return handlers.RenderContent(r.Context(), nil, w, http.StatusOK)
	}
}<|MERGE_RESOLUTION|>--- conflicted
+++ resolved
@@ -12,11 +12,8 @@
 	"github.com/brave-intl/bat-go/libs/handlers"
 	"github.com/brave-intl/bat-go/libs/httpsignature"
 	"github.com/brave-intl/bat-go/libs/logging"
-<<<<<<< HEAD
-=======
 	"github.com/brave-intl/bat-go/libs/middleware"
 	"github.com/go-chi/chi"
->>>>>>> 05716cb5
 )
 
 var (
@@ -25,15 +22,9 @@
 	errPaymentIDMismatch = errors.New("error payment id does not match http signature key id")
 )
 
-<<<<<<< HEAD
-// CreateWalletV4Request - request object for creation of a v4 rewards wallet
-type CreateWalletV4Request struct {
-	GeoCountry string `json:"geo_country"`
-=======
 // V4Request contains the fields for making v4 wallet requests.
 type V4Request struct {
 	GeoCountry string `json:"geoCountry"`
->>>>>>> 05716cb5
 }
 
 // V4Response contains the fields for v4 wallet responses.
