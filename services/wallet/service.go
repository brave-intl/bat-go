package wallet

import (
	"context"
	"encoding/hex"
	"errors"
	"fmt"
	"net/http"
	"os"

	"github.com/brave-intl/bat-go/libs/altcurrency"
	appaws "github.com/brave-intl/bat-go/libs/aws"
	"github.com/brave-intl/bat-go/libs/backoff"
	"github.com/brave-intl/bat-go/libs/backoff/retrypolicy"
	"github.com/brave-intl/bat-go/libs/clients"
	"github.com/brave-intl/bat-go/libs/clients/gemini"
	"github.com/brave-intl/bat-go/libs/clients/reputation"
	appctx "github.com/brave-intl/bat-go/libs/context"
	"github.com/brave-intl/bat-go/libs/custodian"
	errorutils "github.com/brave-intl/bat-go/libs/errors"
	"github.com/brave-intl/bat-go/libs/handlers"
	"github.com/brave-intl/bat-go/libs/logging"
	"github.com/brave-intl/bat-go/libs/middleware"
	walletutils "github.com/brave-intl/bat-go/libs/wallet"
	"github.com/brave-intl/bat-go/libs/wallet/provider"
	"github.com/brave-intl/bat-go/libs/wallet/provider/uphold"
	"github.com/go-chi/chi"
	"github.com/lib/pq"
	uuid "github.com/satori/go.uuid"
	"github.com/shopspring/decimal"
	"github.com/spf13/viper"
)

<<<<<<< HEAD
// ReputationGeoEnable - enable geo reputation check
var ReputationGeoEnable = isReputationGeoEnabled()

func isReputationGeoEnabled() bool {
	var toggle = false
	if os.Getenv("REPUTATION_GEO_ENABLED") != "" {
		var err error
		toggle, err = strconv.ParseBool(os.Getenv("REPUTATION_GEO_ENABLED"))
		if err != nil {
			return false
		}
	}
	return toggle
}

=======
>>>>>>> 05716cb5
var (
	// ClaimNamespace uuidv5 namespace for provider linking - exported for tests
	ClaimNamespace = uuid.Must(uuid.FromString("c39b298b-b625-42e9-a463-69c7726e5ddc"))
)

var (
	retryPolicy        = retrypolicy.DefaultRetry
	nonRetriableErrors = []int{http.StatusBadRequest, http.StatusUnauthorized, http.StatusForbidden,
		http.StatusInternalServerError, http.StatusConflict}
)

var (
	errGeoCountryDisabled         = errors.New("geo country is disabled")
	errRewardsWalletAlreadyExists = errors.New("rewards wallet already exists")
)

// GeoValidator - interface describing validation of geolocation
type GeoValidator interface {
	Validate(ctx context.Context, geolocation string) (bool, error)
}

// Service contains datastore connections
type Service struct {
	Datastore    Datastore
	RoDatastore  ReadOnlyDatastore
	repClient    reputation.Client
	geminiClient gemini.Client
	geoValidator GeoValidator
	retry        backoff.RetryFunc
}

// InitService creates a service using the passed datastore and clients configured from the environment
func InitService(datastore Datastore, roDatastore ReadOnlyDatastore, repClient reputation.Client,
	geminiClient gemini.Client, geoCountryValidator GeoValidator,
	retry backoff.RetryFunc) (*Service, error) {
	service := &Service{
		Datastore:    datastore,
		RoDatastore:  roDatastore,
		repClient:    repClient,
		geminiClient: geminiClient,
		geoValidator: geoCountryValidator,
		retry:        retry,
	}
	return service, nil
}

// ReadableDatastore returns a read only datastore if available, otherwise a normal datastore
func (service *Service) ReadableDatastore() ReadOnlyDatastore {
	if service.RoDatastore != nil {
		return service.RoDatastore
	}
	return service.Datastore
}

// SetupService - create a new wallet service
func SetupService(ctx context.Context) (context.Context, *Service) {
	logger := logging.Logger(ctx, "wallet.SetupService")

	db, err := NewWritablePostgres(viper.GetString("datastore"), false, "wallet_db")
	if err != nil {
		logger.Panic().Err(err).Msg("unable connect to wallet db")
	}

	roDB, err := NewReadOnlyPostgres(viper.GetString("ro-datastore"), false, "wallet_ro_db")
	if err != nil {
		logger.Panic().Err(err).Msg("unable connect to wallet db")
	}

	ctx = context.WithValue(ctx, appctx.RODatastoreCTXKey, roDB)
	ctx = context.WithValue(ctx, appctx.DatastoreCTXKey, db)

	// add our command line params to context
	ctx = context.WithValue(ctx, appctx.EnvironmentCTXKey, viper.Get("environment"))

	// jwt key is hex encoded string
	decodedBitFlyerJWTKey, err := hex.DecodeString(viper.GetString("bitflyer-jwt-key"))
	if err != nil {
		logger.Error().Err(err).Msg("invalid bitflyer jwt key")
	}
	ctx = context.WithValue(ctx, appctx.BitFlyerJWTKeyCTXKey, decodedBitFlyerJWTKey)

	// setup reputation client
	repClient, err := reputation.New()
	// it's okay to not fatally fail if this environment is local and we cant make a rep client
	if err != nil && os.Getenv("ENV") != "local" {
		logger.Fatal().Err(err).Msg("failed to initialize wallet service")
	}

	ctx = context.WithValue(ctx, appctx.ReputationClientCTXKey, repClient)

	var geminiClient gemini.Client
	if os.Getenv("GEMINI_ENABLED") == "true" {
		geminiClient, err = gemini.New()
		if err != nil {
			logger.Panic().Err(err).Msg("failed to create gemini client")
		}
		ctx = context.WithValue(ctx, appctx.GeminiClientCTXKey, geminiClient)
	}

	cfg, err := appaws.BaseAWSConfig(ctx, logger)
	if err != nil {
		logger.Fatal().Err(err).Msg("failed to initialize wallet service")
	}

	awsClient, err := appaws.NewClient(cfg)
	if err != nil {
		logger.Fatal().Err(err).Msg("failed to initialize wallet service")
	}

	bucket, bucketOK := ctx.Value(appctx.ParametersMergeBucketCTXKey).(string)
	useCustodianRegions, featureOK := ctx.Value(appctx.UseCustodianRegionsCTXKey).(bool)
	if featureOK && useCustodianRegions && !bucketOK {
		logger.Fatal().Msg("failed to initialize wallet service, misconfiguration for custodian regions bucket")
	}

	object, ok := ctx.Value(appctx.DisabledWalletGeoCountriesCTXKey).(string)
	if !ok {
		logger.Fatal().Err(errors.New("wallet geo countries disabled ctx key value not found")).
			Msg("failed to initialize wallet service")
	}

	config := Config{
		bucket: bucket,
		object: object,
	}

	geoCountryValidator := NewGeoCountryValidator(awsClient, config)

	s, err := InitService(db, roDB, repClient, geminiClient, geoCountryValidator, backoff.Retry)
	if err != nil {
		logger.Fatal().Err(err).Msg("failed to initialize wallet service")
	}

	if useCustodianRegions {
		// use client to put the custodian regions on ctx
		custodianRegions, err := custodian.ExtractCustodianRegions(ctx, awsClient, bucket)
		if err != nil {
			logger.Fatal().Err(err).Msg("failed to initialize wallet service, unable to extract custodian regions")
		}
		ctx = context.WithValue(ctx, appctx.CustodianRegionsCTXKey, custodianRegions)
	}

	return ctx, s
}

// RegisterRoutes - register the wallet api routes given a chi.Mux
func RegisterRoutes(ctx context.Context, s *Service, r *chi.Mux) *chi.Mux {
	// setup our wallet routes
	r.Route("/v3/wallet", func(r chi.Router) {
		// rate limited to 2 per minute...
		// create wallet routes for our wallet providers
		r.Post("/uphold", middleware.RateLimiter(ctx, 2)(middleware.InstrumentHandlerFunc(
			"CreateUpholdWallet", CreateUpholdWalletV3)).ServeHTTP)
		r.Post("/brave", middleware.RateLimiter(ctx, 2)(middleware.InstrumentHandlerFunc(
			"CreateBraveWallet", CreateBraveWalletV3)).ServeHTTP)

		// if wallets are being migrated we do not want to over claim, we might go over the limit
		if viper.GetBool("enable-link-drain-flag") {
			// create wallet claim routes for our wallet providers
			r.Post("/uphold/{paymentID}/claim", middleware.InstrumentHandlerFunc(
				"LinkUpholdDepositAccount", LinkUpholdDepositAccountV3(s)))
			r.Post("/bitflyer/{paymentID}/claim", middleware.HTTPSignedOnly(s)(middleware.InstrumentHandlerFunc(
				"LinkBitFlyerDepositAccount", LinkBitFlyerDepositAccountV3(s))).ServeHTTP)
			r.Post("/brave/{paymentID}/claim", middleware.HTTPSignedOnly(s)(middleware.InstrumentHandlerFunc(
				"LinkBraveDepositAccount", LinkBraveDepositAccountV3(s))).ServeHTTP)
			r.Post("/gemini/{paymentID}/claim", middleware.HTTPSignedOnly(s)(middleware.InstrumentHandlerFunc(
				"LinkGeminiDepositAccount", LinkGeminiDepositAccountV3(s))).ServeHTTP)
			// disconnect verified custodial wallet
			r.Delete("/{custodian}/{paymentID}/claim", middleware.HTTPSignedOnly(s)(middleware.InstrumentHandlerFunc(
				"DisconnectCustodianLinkV3", DisconnectCustodianLinkV3(s))).ServeHTTP)

			// create wallet connect routes for our wallet providers
			r.Post("/uphold/{paymentID}/connect", middleware.InstrumentHandlerFunc(
				"LinkUpholdDepositAccount", LinkUpholdDepositAccountV3(s)))
			r.Post("/bitflyer/{paymentID}/connect", middleware.HTTPSignedOnly(s)(middleware.InstrumentHandlerFunc(
				"LinkBitFlyerDepositAccount", LinkBitFlyerDepositAccountV3(s))).ServeHTTP)
			r.Post("/brave/{paymentID}/connect", middleware.HTTPSignedOnly(s)(middleware.InstrumentHandlerFunc(
				"LinkBraveDepositAccount", LinkBraveDepositAccountV3(s))).ServeHTTP)
			r.Post("/gemini/{paymentID}/connect", middleware.HTTPSignedOnly(s)(middleware.InstrumentHandlerFunc(
				"LinkGeminiDepositAccount", LinkGeminiDepositAccountV3(s))).ServeHTTP)
			// disconnect verified custodial wallet
			r.Delete("/{custodian}/{paymentID}/connect", middleware.HTTPSignedOnly(s)(middleware.InstrumentHandlerFunc(
				"DisconnectCustodianLinkV3", DisconnectCustodianLinkV3(s))).ServeHTTP)
		}

		// unlink verified custodial wallet
		r.Delete("/{custodian}/{payment_id}/unlink", middleware.SimpleTokenAuthorizedOnly(
			middleware.InstrumentHandlerFunc("UnlinkWallet", UnlinkWalletV3(s))).ServeHTTP)

		r.Get("/linking-info", middleware.SimpleTokenAuthorizedOnly(
			middleware.InstrumentHandlerFunc("GetLinkingInfo", GetLinkingInfoV3(s))).ServeHTTP)

		// get wallet routes
		r.Get("/{paymentID}", middleware.InstrumentHandlerFunc(
			"GetWallet", GetWalletV3))
		r.Get("/recover/{publicKey}", middleware.InstrumentHandlerFunc(
			"RecoverWallet", RecoverWalletV3))

		// get wallet balance routes
		r.Get("/uphold/{paymentID}", middleware.InstrumentHandlerFunc(
			"GetUpholdWalletBalance", GetUpholdWalletBalanceV3))
	})

	r.Route("/v4/wallets", func(r chi.Router) {
		r.Post("/", middleware.InstrumentHandlerFunc("CreateWalletV4", CreateWalletV4(s)))
		r.Patch("/{paymentID}", middleware.HTTPSignedOnly(s)(middleware.InstrumentHandlerFunc(
			"UpdateWalletV4", UpdateWalletV4(s))).ServeHTTP)
	})

	return r
}

// SubmitAnonCardTransaction validates and submits a transaction on behalf of an anonymous card
func (service *Service) SubmitAnonCardTransaction(
	ctx context.Context,
	walletID uuid.UUID,
	transaction string,
	destination string,
) (*walletutils.TransactionInfo, error) {
	info, err := service.Datastore.GetWallet(ctx, walletID)
	if err != nil {
		return nil, errorutils.Wrap(err, "error getting wallet")
	}
	return service.SubmitCommitableAnonCardTransaction(ctx, info, transaction, destination, true)
}

// GetWallet - get a wallet by id
func (service *Service) GetWallet(ctx context.Context, ID uuid.UUID) (*walletutils.Info, error) {
	return service.Datastore.GetWallet(ctx, ID)
}

// SubmitCommitableAnonCardTransaction submits a transaction
func (service *Service) SubmitCommitableAnonCardTransaction(
	ctx context.Context,
	info *walletutils.Info,
	transaction string,
	destination string,
	confirm bool,
) (*walletutils.TransactionInfo, error) {
	providerWallet, err := provider.GetWallet(ctx, *info)
	if err != nil {
		return nil, err
	}
	anonCard, ok := providerWallet.(*uphold.Wallet)
	if !ok {
		return nil, errors.New("only uphold wallets are supported")
	}

	// FIXME needs to require the idempotency key
	_, err = anonCard.VerifyAnonCardTransaction(ctx, transaction, destination)
	if err != nil {
		return nil, err
	}

	// Submit and confirm since we are requiring the idempotency key
	return anonCard.SubmitTransaction(ctx, transaction, confirm)
}

// UnlinkWallet - unlink this wallet from the custodian
func (service *Service) UnlinkWallet(ctx context.Context, walletID, custodian string) error {
	id, err := uuid.FromString(walletID)
	if err != nil {
		return fmt.Errorf("unable to parse wallet id: %w", err)
	}
	switch custodian {
	case "uphold", "bitflyer", "gemini", "brave":
	default:
		return fmt.Errorf("custodian '%s' not valid", custodian)
	}

	if err := service.Datastore.UnlinkWallet(ctx, id, custodian); err != nil {
		return fmt.Errorf("unable to unlink wallet: %w", err)
	}
	return nil
}

// IncreaseLinkingLimit - increase this wallet's linking limit
func (service *Service) IncreaseLinkingLimit(ctx context.Context, custodianID string) error {
	// convert to provider id
	providerLinkingID := uuid.NewV5(ClaimNamespace, custodianID)

	if err := service.Datastore.IncreaseLinkingLimit(ctx, providerLinkingID); err != nil {
		return fmt.Errorf("unable to increase linking limit: %w", err)
	}
	return nil
}

// GetLinkingInfo - Get data about the linking info
func (service *Service) GetLinkingInfo(ctx context.Context, providerLinkingID, custodianID string) (map[string]LinkingInfo, error) {
	// compute the provider linking id based on custodian id if there is one

	if custodianID != "" {
		// generate a provider linking id
		providerLinkingID = uuid.NewV5(ClaimNamespace, custodianID).String()
	}

	infos, err := service.Datastore.GetLinkingLimitInfo(ctx, providerLinkingID)
	if err != nil {
		return infos, fmt.Errorf("unable to increase linking limit: %w", err)
	}
	return infos, nil
}

// LinkBitFlyerWallet links a wallet and transfers funds to newly linked wallet
func (service *Service) LinkBitFlyerWallet(ctx context.Context, walletID uuid.UUID, depositID, accountHash string) error {
	// during validation, we verified that the account hash and deposit id were signed by bitflyer
	// we also validated that this "info" signed the request to perform the linking with http signature
	// we assume that since we got linkingInfo signed from BF that they are KYC
	providerLinkingID := uuid.NewV5(ClaimNamespace, accountHash)
	// tx.Destination will be stored as UserDepositDestination in the wallet info upon linking
	err := service.Datastore.LinkWallet(ctx, walletID.String(), depositID, providerLinkingID, nil, "bitflyer", "JP")
	if err != nil {
		status := http.StatusInternalServerError
		if errors.Is(err, ErrTooManyCardsLinked) {
			status = http.StatusConflict
		}
		if errors.Is(err, ErrUnusualActivity) {
			return handlers.WrapError(err, "unable to link - unusual activity", http.StatusBadRequest)
		}
		if errors.Is(err, ErrGeoResetDifferent) {
			return handlers.WrapError(err, "mismatched provider account regions", http.StatusBadRequest)
		}
		return handlers.WrapError(err, "unable to link bitflyer wallets", status)
	}
	return nil
}

// LinkGeminiWallet links a wallet and transfers funds to newly linked wallet
func (service *Service) LinkGeminiWallet(ctx context.Context, walletID uuid.UUID, verificationToken, depositID string) error {
	// get gemini client from context
	geminiClient, ok := ctx.Value(appctx.GeminiClientCTXKey).(gemini.Client)
	if !ok {
		// no gemini client on context
		return handlers.WrapError(
			appctx.ErrNotInContext, "gemini client misconfigured", http.StatusInternalServerError)
	}

	// perform an Account Validation call to gemini to get the accountID
	accountID, country, err := geminiClient.ValidateAccount(ctx, verificationToken, depositID)
	if err != nil {
		return fmt.Errorf("failed to validate account: %w", err)
	}

	// we assume that since we got linking_info(VerificationToken) signed from Gemini that they are KYC
	providerLinkingID := uuid.NewV5(ClaimNamespace, accountID)
	// tx.Destination will be stored as UserDepositDestination in the wallet info upon linking
	err = service.Datastore.LinkWallet(ctx, walletID.String(), depositID, providerLinkingID, nil, "gemini", country)
	if err != nil {
		status := http.StatusInternalServerError
		if errors.Is(err, ErrTooManyCardsLinked) {
			status = http.StatusConflict
		}
		if errors.Is(err, ErrUnusualActivity) {
			return handlers.WrapError(err, "unable to link - unusual activity", http.StatusBadRequest)
		}
		if errors.Is(err, ErrGeoResetDifferent) {
			return handlers.WrapError(err, "mismatched provider account regions", http.StatusBadRequest)
		}
		return handlers.WrapError(err, "unable to link gemini wallets", status)
	}
	return nil
}

// LinkWallet links a wallet and transfers funds to newly linked wallet
func (service *Service) LinkWallet(
	ctx context.Context,
	wallet uphold.Wallet,
	transaction string,
	anonymousAddress *uuid.UUID,
) error {
	// do not confirm this transaction yet
	info := wallet.GetWalletInfo()

	var (
		userID          string
		country         string
		depositProvider string
		probi           decimal.Decimal
	)

	transactionInfo, err := wallet.VerifyTransaction(ctx, transaction)
	if err != nil {
		return handlers.WrapError(
			errors.New("failed to verify transaction"), "transaction verification failure",
			http.StatusForbidden)
	}

	// verify that the user is kyc from uphold. (for all wallet provider cases)
	if uID, ok, c, err := wallet.IsUserKYC(ctx, transactionInfo.Destination); err != nil {
		// there was an error
		return handlers.WrapError(err,
			"wallet could not be kyc checked",
			http.StatusInternalServerError,
		)
	} else if !ok {
		// fail
		return handlers.WrapError(
			errors.New("user kyc did not pass"),
			"KYC required",
			http.StatusForbidden)
	} else {
		userID = uID
		country = c
	}

	// check kyc user id validity
	if userID == "" {
		return handlers.WrapError(
			errors.New("user id not provided"),
			"KYC required",
			http.StatusForbidden)
	}

	probi = transactionInfo.Probi
	depositProvider = "uphold"

	providerLinkingID := uuid.NewV5(ClaimNamespace, userID)
	// tx.Destination will be stored as UserDepositDestination in the wallet info upon linking
	err = service.Datastore.LinkWallet(ctx, info.ID, transactionInfo.Destination, providerLinkingID, anonymousAddress, depositProvider, country)
	if err != nil {
		status := http.StatusInternalServerError
		if errors.Is(err, ErrTooManyCardsLinked) {
			status = http.StatusConflict
		}
		if errors.Is(err, ErrUnusualActivity) {
			return handlers.WrapError(err, "unable to link - unusual activity", http.StatusBadRequest)
		}
		if errors.Is(err, ErrGeoResetDifferent) {
			return handlers.WrapError(err, "mismatched provider account regions", http.StatusBadRequest)
		}
		return handlers.WrapError(err, "unable to link uphold wallets", status)
	}

	// if this wallet is linking a deposit account do not submit a transaction
	if decimal.NewFromFloat(0).LessThan(probi) {
		_, err := service.SubmitCommitableAnonCardTransaction(ctx, &info, transaction, "", true)
		if err != nil {
			return handlers.WrapError(err, "unable to transfer tokens", http.StatusBadRequest)
		}
	}
	return nil
}

// LinkBraveWallet links a wallet and transfers funds to newly linked wallet
func (service *Service) LinkBraveWallet(ctx context.Context, from, to uuid.UUID) error {

	// get reputation client from context
	repClient, ok := ctx.Value(appctx.ReputationClientCTXKey).(reputation.Client)
	if !ok {
		return fmt.Errorf("server misconfigured: no reputation client")
	}

	// is this from wallet reputable as an iOS device?
	isFromOnPlatform, err := repClient.IsWalletOnPlatform(ctx, from, "ios")
	if err != nil {
		return fmt.Errorf("invalid device: %w", err)
	}

	if !isFromOnPlatform {
		// wallet is not reputable, decline
		return fmt.Errorf("unable to link wallet: invalid device")
	}

	// link the wallet in our datastore, provider linking id will be on the deposit wallet (to wallet)
	providerLinkingID := uuid.NewV5(ClaimNamespace, to.String())

	// "to" will be stored as UserDepositDestination in the wallet info upon linking
	if err := service.Datastore.LinkWallet(ctx, from.String(), to.String(), providerLinkingID, nil, "brave", ""); err != nil {
		status := http.StatusInternalServerError
		if errors.Is(err, ErrTooManyCardsLinked) {
			// we are not allowing draining to wallets that exceed the linking limits
			// this will cause an error in the client prior to attempting draining
			status = http.StatusTeapot
		}
		if errors.Is(err, ErrUnusualActivity) {
			return handlers.WrapError(err, "unable to link - unusual activity", http.StatusBadRequest)
		}
		if errors.Is(err, ErrGeoResetDifferent) {
			return handlers.WrapError(err, "mismatched provider account regions", http.StatusBadRequest)
		}
		return handlers.WrapError(err, "unable to link brave wallets", status)
	}

	return nil
}

// DisconnectCustodianLink - removes the link to the custodian wallet that is active
func (service *Service) DisconnectCustodianLink(ctx context.Context, custodian string, walletID uuid.UUID) error {
	if err := service.Datastore.DisconnectCustodialWallet(ctx, walletID); err != nil {
		return handlers.WrapError(err, "unable to disconnect custodian wallet", http.StatusInternalServerError)
	}
	return nil
}

// CreateRewardsWallet creates a brave rewards wallet and informs the reputation service.
// If either the local transaction or call to the reputation service fails then the wallet is not created.
func (service *Service) CreateRewardsWallet(ctx context.Context, publicKey string, geoCountry string) (*walletutils.Info, error) {
	valid, err := service.geoValidator.Validate(ctx, geoCountry)
	if err != nil {
		return nil, fmt.Errorf("error validating geo country: %w", err)
	}

	if !valid {
		return nil, errGeoCountryDisabled
	}

	var altCurrency = altcurrency.BAT
	var info = &walletutils.Info{
		ID:          uuid.NewV5(ClaimNamespace, publicKey).String(),
		Provider:    "brave",
		PublicKey:   publicKey,
		AltCurrency: &altCurrency,
	}

	ctx, tx, rollback, commit, err := getTx(ctx, service.Datastore)
	if err != nil {
		return nil, fmt.Errorf("error creating transaction: %w", err)
	}
	defer rollback()

	err = service.Datastore.InsertWalletTx(ctx, tx, info)
	if err != nil {
		var pgErr *pq.Error
		if errors.As(err, &pgErr) {
			if pgErr.Code == "23505" { // unique constraint violation
				return nil, errRewardsWalletAlreadyExists
			}
		}
		return nil, fmt.Errorf("error inserting rewards wallet: %w", err)
	}

	upsertReputationSummary := func() (interface{}, error) {
		return nil, service.repClient.UpsertReputationSummary(ctx, info.ID, geoCountry)
	}

	_, err = service.retry(ctx, upsertReputationSummary, retryPolicy, canRetry(nonRetriableErrors))
	if err != nil {
		return nil, fmt.Errorf("error calling reputation service: %w", err)
	}

	err = commit()
	if err != nil {
		return nil, fmt.Errorf("error comitting rewards wallet transaction: %w", err)
	}

	return info, nil
}

func canRetry(nonRetriableErrors []int) func(error) bool {
	return func(err error) bool {
		var eb *errorutils.ErrorBundle
		switch {
		case errors.As(err, &eb):
			if hs, ok := eb.Data().(clients.HTTPState); ok {
				for _, httpStatusCode := range nonRetriableErrors {
					if hs.Status == httpStatusCode {
						return false
					}
				}
				return true
			}
		}
		return false
	}
}<|MERGE_RESOLUTION|>--- conflicted
+++ resolved
@@ -7,6 +7,7 @@
 	"fmt"
 	"net/http"
 	"os"
+	"strconv"
 
 	"github.com/brave-intl/bat-go/libs/altcurrency"
 	appaws "github.com/brave-intl/bat-go/libs/aws"
@@ -31,7 +32,6 @@
 	"github.com/spf13/viper"
 )
 
-<<<<<<< HEAD
 // ReputationGeoEnable - enable geo reputation check
 var ReputationGeoEnable = isReputationGeoEnabled()
 
@@ -47,8 +47,6 @@
 	return toggle
 }
 
-=======
->>>>>>> 05716cb5
 var (
 	// ClaimNamespace uuidv5 namespace for provider linking - exported for tests
 	ClaimNamespace = uuid.Must(uuid.FromString("c39b298b-b625-42e9-a463-69c7726e5ddc"))
