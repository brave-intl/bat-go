--- conflicted
+++ resolved
@@ -53,7 +53,6 @@
 func NewSettlementClient(ctx context.Context, env string, config map[string]string) (context.Context, SettlementClient, error) {
 	ctx, _ = logging.SetupLogger(ctx)
 
-<<<<<<< HEAD
 	var sp httpsignature.SignatureParams
 	sp.Algorithm = httpsignature.AWSNITRO
 	sp.KeyID = "primary"
@@ -65,13 +64,6 @@
 	}
 
 	verifier := httpsignature.NewNitroVerifier(pcrs)
-=======
-	// FIXME should have PCR2 as an argument to this function and pass it here
-	sp, verifier, err := NewNitroVerifier(nil)
-	if err != nil {
-		return ctx, nil, err
-	}
->>>>>>> 508ac3eb
 
 	client, err := newRedisClient(ctx, env, config["addr"], config["username"], config["pass"], sp, verifier)
 	return ctx, client, err
