module github.com/brave-intl/bat-go/tools/payments/cmd/authorize

replace github.com/brave-intl/bat-go/tools/payments => ../../

replace github.com/brave-intl/bat-go/libs => ../../../../libs

go 1.20

require (
	github.com/brave-intl/bat-go/libs v0.0.0-20230403164253-ad445ff37512
	github.com/brave-intl/bat-go/tools/payments v0.0.0-00010101000000-000000000000
)

require (
	github.com/asaskevich/govalidator v0.0.0-20210307081110-f21760c49a8d // indirect
	github.com/beorn7/perks v1.0.1 // indirect
	github.com/cespare/xxhash/v2 v2.2.0 // indirect
	github.com/dgryski/go-rendezvous v0.0.0-20200823014737-9f7001d12a5f // indirect
	github.com/fxamacker/cbor/v2 v2.4.0 // indirect
	github.com/getsentry/sentry-go v0.14.0 // indirect
	github.com/go-chi/chi v4.1.2+incompatible // indirect
	github.com/golang/protobuf v1.5.3 // indirect
	github.com/gomodule/redigo v2.0.0+incompatible // indirect
	github.com/google/uuid v1.3.0 // indirect
	github.com/hashicorp/golang-lru v0.5.4 // indirect
	github.com/hf/nitrite v0.0.0-20211104000856-f9e0dcc73703 // indirect
	github.com/hf/nsm v0.0.0-20220930140112-cd181bd646b9 // indirect
	github.com/mattn/go-colorable v0.1.13 // indirect
	github.com/mattn/go-isatty v0.0.18 // indirect
	github.com/matttproud/golang_protobuf_extensions v1.0.4 // indirect
	github.com/mdlayher/socket v0.4.0 // indirect
	github.com/mdlayher/vsock v1.2.0 // indirect
	github.com/prometheus/client_golang v1.14.0 // indirect
	github.com/prometheus/client_model v0.3.0 // indirect
	github.com/prometheus/common v0.42.0 // indirect
	github.com/prometheus/procfs v0.9.0 // indirect
	github.com/redis/go-redis/v9 v9.3.0 // indirect
	github.com/rs/xid v1.4.0 // indirect
	github.com/rs/zerolog v1.29.0 // indirect
	github.com/satori/go.uuid v1.2.0 // indirect
	github.com/shengdoushi/base58 v1.0.0 // indirect
	github.com/shopspring/decimal v1.3.1 // indirect
	github.com/throttled/throttled v2.2.5+incompatible // indirect
	github.com/x448/float16 v0.8.4 // indirect
<<<<<<< HEAD
	golang.org/x/crypto v0.17.0 // indirect
=======
	golang.org/x/crypto v0.14.0 // indirect
>>>>>>> f09bfa33
	golang.org/x/net v0.16.0 // indirect
	golang.org/x/sync v0.4.0 // indirect
	golang.org/x/sys v0.15.0 // indirect
	golang.org/x/term v0.15.0 // indirect
	golang.org/x/text v0.14.0 // indirect
	google.golang.org/protobuf v1.30.0 // indirect
)<|MERGE_RESOLUTION|>--- conflicted
+++ resolved
@@ -42,11 +42,7 @@
 	github.com/shopspring/decimal v1.3.1 // indirect
 	github.com/throttled/throttled v2.2.5+incompatible // indirect
 	github.com/x448/float16 v0.8.4 // indirect
-<<<<<<< HEAD
 	golang.org/x/crypto v0.17.0 // indirect
-=======
-	golang.org/x/crypto v0.14.0 // indirect
->>>>>>> f09bfa33
 	golang.org/x/net v0.16.0 // indirect
 	golang.org/x/sync v0.4.0 // indirect
 	golang.org/x/sys v0.15.0 // indirect
