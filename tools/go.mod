--- conflicted
+++ resolved
@@ -202,13 +202,8 @@
 	golang.org/x/sys v0.7.0 // indirect
 	golang.org/x/text v0.9.0 // indirect
 	golang.org/x/time v0.1.0 // indirect
-<<<<<<< HEAD
 	golang.org/x/tools v0.7.0 // indirect
-	google.golang.org/api v0.110.0 // indirect
-=======
-	golang.org/x/tools v0.6.0 // indirect
 	google.golang.org/api v0.114.0 // indirect
->>>>>>> 0477b4e7
 	google.golang.org/appengine v1.6.7 // indirect
 	google.golang.org/genproto v0.0.0-20230306155012-7f2fa6fef1f4 // indirect
 	google.golang.org/grpc v1.53.0 // indirect
