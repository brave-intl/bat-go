module github.com/brave-intl/bat-go/tools

go 1.18

require (
	github.com/alecthomas/jsonschema v0.0.0-20220216202328-9eeeec9d044b
	github.com/brave-intl/bat-go v1.0.2
	github.com/brave-intl/bat-go/libs v1.0.2
	github.com/brave-intl/bat-go/services v1.0.2
	github.com/getsentry/sentry-go v0.14.0
	github.com/gocarina/gocsv v0.0.0-20220927221512-ad3251f9fa25
	github.com/golang/mock v1.6.0
	github.com/google/uuid v1.3.0
	github.com/hashicorp/vault v1.13.12
	github.com/hashicorp/vault/api v1.9.2
	github.com/hashicorp/vault/sdk v0.10.2
	github.com/keybase/go-crypto v0.0.0-20200123153347-de78d2cb44f4
	github.com/rs/zerolog v1.28.0
	github.com/satori/go.uuid v1.2.0
	github.com/shengdoushi/base58 v1.0.0
	github.com/shopspring/decimal v1.3.1
	github.com/sirupsen/logrus v1.9.0
	github.com/spf13/cobra v1.6.1
	github.com/spf13/viper v1.13.0
	github.com/stretchr/testify v1.8.3
	golang.org/x/crypto v0.17.0
	golang.org/x/term v0.15.0
	gopkg.in/macaroon.v2 v2.1.0
	gopkg.in/yaml.v2 v2.4.0
	gotest.tools v2.2.0+incompatible
)

replace github.com/brave-intl/bat-go/cmd => ../cmd

replace github.com/brave-intl/bat-go/libs => ../libs

replace github.com/brave-intl/bat-go/services => ../services

require (
	cloud.google.com/go/compute v1.21.0 // indirect
	cloud.google.com/go/compute/metadata v0.2.3 // indirect
	cloud.google.com/go/iam v1.1.1 // indirect
	cloud.google.com/go/kms v1.12.1 // indirect
	cloud.google.com/go/monitoring v1.15.1 // indirect
	github.com/Azure/azure-sdk-for-go v67.2.0+incompatible // indirect
	github.com/Azure/go-autorest v14.2.0+incompatible // indirect
	github.com/Azure/go-autorest/autorest v0.11.28 // indirect
	github.com/Azure/go-autorest/autorest/adal v0.9.21 // indirect
	github.com/Azure/go-autorest/autorest/azure/auth v0.5.12 // indirect
	github.com/Azure/go-autorest/autorest/azure/cli v0.4.6 // indirect
	github.com/Azure/go-autorest/autorest/date v0.3.0 // indirect
	github.com/Azure/go-autorest/autorest/to v0.4.0 // indirect
	github.com/Azure/go-autorest/autorest/validation v0.3.1 // indirect
	github.com/Azure/go-autorest/logger v0.2.1 // indirect
	github.com/Azure/go-autorest/tracing v0.6.0 // indirect
	github.com/DataDog/datadog-go v4.8.3+incompatible // indirect
	github.com/Masterminds/goutils v1.1.1 // indirect
	github.com/Masterminds/semver/v3 v3.1.1 // indirect
	github.com/Masterminds/sprig/v3 v3.2.2 // indirect
	github.com/Microsoft/go-winio v0.6.1 // indirect
	github.com/aliyun/alibaba-cloud-sdk-go v1.62.146 // indirect
	github.com/armon/go-metrics v0.4.1 // indirect
	github.com/armon/go-radix v1.0.0 // indirect
	github.com/asaskevich/govalidator v0.0.0-20210307081110-f21760c49a8d // indirect
	github.com/aws/aws-sdk-go v1.44.206 // indirect
	github.com/aws/aws-sdk-go-v2 v1.18.0 // indirect
	github.com/aws/aws-sdk-go-v2/aws/protocol/eventstream v1.4.10 // indirect
	github.com/aws/aws-sdk-go-v2/config v1.18.19 // indirect
	github.com/aws/aws-sdk-go-v2/credentials v1.13.18 // indirect
	github.com/aws/aws-sdk-go-v2/feature/ec2/imds v1.13.1 // indirect
	github.com/aws/aws-sdk-go-v2/internal/configsources v1.1.33 // indirect
	github.com/aws/aws-sdk-go-v2/internal/endpoints/v2 v2.4.27 // indirect
	github.com/aws/aws-sdk-go-v2/internal/ini v1.3.32 // indirect
	github.com/aws/aws-sdk-go-v2/internal/v4a v1.0.23 // indirect
	github.com/aws/aws-sdk-go-v2/service/internal/accept-encoding v1.9.11 // indirect
	github.com/aws/aws-sdk-go-v2/service/internal/checksum v1.1.26 // indirect
	github.com/aws/aws-sdk-go-v2/service/internal/presigned-url v1.9.25 // indirect
	github.com/aws/aws-sdk-go-v2/service/internal/s3shared v1.14.0 // indirect
	github.com/aws/aws-sdk-go-v2/service/kms v1.21.1 // indirect
	github.com/aws/aws-sdk-go-v2/service/s3 v1.31.0 // indirect
	github.com/aws/aws-sdk-go-v2/service/sso v1.12.6 // indirect
	github.com/aws/aws-sdk-go-v2/service/ssooidc v1.14.6 // indirect
	github.com/aws/aws-sdk-go-v2/service/sts v1.18.7 // indirect
	github.com/aws/smithy-go v1.13.5 // indirect
	github.com/beorn7/perks v1.0.1 // indirect
	github.com/bgentry/speakeasy v0.1.0 // indirect
	github.com/btcsuite/btcutil v1.0.2 // indirect
	github.com/cenkalti/backoff/v3 v3.2.2 // indirect
	github.com/cespare/xxhash/v2 v2.2.0 // indirect
	github.com/circonus-labs/circonus-gometrics v2.3.1+incompatible // indirect
	github.com/circonus-labs/circonusllhist v0.1.5 // indirect
	github.com/davecgh/go-spew v1.1.2-0.20180830191138-d8f796af33cc // indirect
	github.com/dimchansky/utfbom v1.1.1 // indirect
	github.com/docker/distribution v2.8.2+incompatible // indirect
	github.com/docker/docker v24.0.5+incompatible // indirect
	github.com/docker/go-connections v0.4.0 // indirect
	github.com/docker/go-units v0.5.0 // indirect
	github.com/fatih/color v1.16.0 // indirect
	github.com/fsnotify/fsnotify v1.6.0 // indirect
	github.com/fxamacker/cbor/v2 v2.4.0 // indirect
	github.com/go-chi/chi v4.1.2+incompatible // indirect
	github.com/go-chi/cors v1.2.1 // indirect
	github.com/go-jose/go-jose/v3 v3.0.1 // indirect
	github.com/go-openapi/analysis v0.21.4 // indirect
	github.com/go-openapi/errors v0.20.3 // indirect
	github.com/go-openapi/jsonpointer v0.19.5 // indirect
	github.com/go-openapi/jsonreference v0.20.0 // indirect
	github.com/go-openapi/loads v0.21.2 // indirect
	github.com/go-openapi/spec v0.20.7 // indirect
	github.com/go-openapi/strfmt v0.21.3 // indirect
	github.com/go-openapi/swag v0.22.3 // indirect
	github.com/go-openapi/validate v0.22.0 // indirect
	github.com/go-ozzo/ozzo-validation v3.6.0+incompatible // indirect
	github.com/go-sql-driver/mysql v1.7.1 // indirect
	github.com/gogo/protobuf v1.3.2 // indirect
	github.com/golang-jwt/jwt/v4 v4.4.2 // indirect
	github.com/golang-migrate/migrate/v4 v4.15.2 // indirect
	github.com/golang/groupcache v0.0.0-20210331224755-41bb18bfe9da // indirect
	github.com/golang/protobuf v1.5.3 // indirect
	github.com/golang/snappy v0.0.4 // indirect
	github.com/gomodule/redigo v2.0.0+incompatible // indirect
	github.com/google/go-cmp v0.5.9 // indirect
	github.com/google/go-metrics-stackdriver v0.5.0 // indirect
	github.com/google/go-querystring v1.1.0 // indirect
	github.com/google/s2a-go v0.1.4 // indirect
	github.com/google/tink/go v1.7.0 // indirect
	github.com/googleapis/enterprise-certificate-proxy v0.2.5 // indirect
	github.com/googleapis/gax-go/v2 v2.12.0 // indirect
	github.com/hashicorp/errwrap v1.1.0 // indirect
	github.com/hashicorp/go-cleanhttp v0.5.2 // indirect
	github.com/hashicorp/go-hclog v1.6.3 // indirect
	github.com/hashicorp/go-immutable-radix v1.3.1 // indirect
	github.com/hashicorp/go-kms-wrapping/v2 v2.0.9-0.20230228100945-740d2999c798 // indirect
	github.com/hashicorp/go-kms-wrapping/wrappers/aead/v2 v2.0.7-1 // indirect
	github.com/hashicorp/go-kms-wrapping/wrappers/alicloudkms/v2 v2.0.1 // indirect
	github.com/hashicorp/go-kms-wrapping/wrappers/awskms/v2 v2.0.7 // indirect
	github.com/hashicorp/go-kms-wrapping/wrappers/azurekeyvault/v2 v2.0.8-0.20230905162003-bfa3347a7c85 // indirect
	github.com/hashicorp/go-kms-wrapping/wrappers/gcpckms/v2 v2.0.8 // indirect
	github.com/hashicorp/go-kms-wrapping/wrappers/ocikms/v2 v2.0.7 // indirect
	github.com/hashicorp/go-kms-wrapping/wrappers/transit/v2 v2.0.7 // indirect
	github.com/hashicorp/go-multierror v1.1.1 // indirect
	github.com/hashicorp/go-plugin v1.5.2 // indirect
	github.com/hashicorp/go-retryablehttp v0.7.7 // indirect
	github.com/hashicorp/go-rootcerts v1.0.2 // indirect
	github.com/hashicorp/go-secure-stdlib/awsutil v0.1.6 // indirect
	github.com/hashicorp/go-secure-stdlib/mlock v0.1.2 // indirect
	github.com/hashicorp/go-secure-stdlib/parseutil v0.1.7 // indirect
	github.com/hashicorp/go-secure-stdlib/plugincontainer v0.2.2 // indirect
	github.com/hashicorp/go-secure-stdlib/strutil v0.1.2 // indirect
	github.com/hashicorp/go-secure-stdlib/tlsutil v0.1.2 // indirect
	github.com/hashicorp/go-sockaddr v1.0.2 // indirect
	github.com/hashicorp/go-uuid v1.0.3 // indirect
	github.com/hashicorp/go-version v1.6.0 // indirect
	github.com/hashicorp/golang-lru v0.5.4 // indirect
	github.com/hashicorp/hcl v1.0.1-vault-5 // indirect
	github.com/hashicorp/hcp-sdk-go v0.23.0 // indirect
	github.com/hashicorp/yamux v0.1.1 // indirect
	github.com/hf/nitrite v0.0.0-20211104000856-f9e0dcc73703 // indirect
	github.com/hf/nsm v0.0.0-20220930140112-cd181bd646b9 // indirect
	github.com/huandu/xstrings v1.3.2 // indirect
	github.com/iancoleman/orderedmap v0.2.0 // indirect
	github.com/imdario/mergo v0.3.13 // indirect
	github.com/inconshreveable/mousetrap v1.0.1 // indirect
	github.com/jmespath/go-jmespath v0.4.0 // indirect
	github.com/jmoiron/sqlx v1.3.5 // indirect
	github.com/josharian/intern v1.0.0 // indirect
	github.com/json-iterator/go v1.1.12 // indirect
	github.com/lib/pq v1.10.9 // indirect
	github.com/magiconair/properties v1.8.6 // indirect
	github.com/mailru/easyjson v0.7.7 // indirect
	github.com/mattn/go-colorable v0.1.13 // indirect
	github.com/mattn/go-isatty v0.0.20 // indirect
	github.com/mattn/go-sqlite3 v1.14.15 // indirect
	github.com/matttproud/golang_protobuf_extensions v1.0.4 // indirect
	github.com/mdlayher/socket v0.4.0 // indirect
	github.com/mdlayher/vsock v1.2.0 // indirect
	github.com/mitchellh/cli v1.1.5 // indirect
	github.com/mitchellh/copystructure v1.2.0 // indirect
	github.com/mitchellh/go-homedir v1.1.0 // indirect
	github.com/mitchellh/go-testing-interface v1.14.1 // indirect
	github.com/mitchellh/mapstructure v1.5.0 // indirect
	github.com/mitchellh/reflectwalk v1.0.2 // indirect
	github.com/modern-go/concurrent v0.0.0-20180306012644-bacd9c7ef1dd // indirect
	github.com/modern-go/reflect2 v1.0.2 // indirect
	github.com/natefinch/atomic v1.0.1 // indirect
	github.com/oklog/run v1.1.0 // indirect
	github.com/oklog/ulid v1.3.1 // indirect
	github.com/opencontainers/go-digest v1.0.0 // indirect
	github.com/opencontainers/image-spec v1.1.0-rc2.0.20221005185240-3a7f492d3f1b // indirect
	github.com/opentracing/opentracing-go v1.2.1-0.20220228012449-10b1cf09e00b // indirect
	github.com/oracle/oci-go-sdk/v60 v60.0.0 // indirect
	github.com/patrickmn/go-cache v2.1.0+incompatible // indirect
	github.com/pelletier/go-toml v1.9.5 // indirect
	github.com/pelletier/go-toml/v2 v2.0.5 // indirect
	github.com/pierrec/lz4 v2.6.1+incompatible // indirect
	github.com/pkg/errors v0.9.1 // indirect
	github.com/pmezard/go-difflib v1.0.1-0.20181226105442-5d4384ee4fb2 // indirect
	github.com/posener/complete v1.2.3 // indirect
	github.com/prometheus/client_golang v1.13.0 // indirect
	github.com/prometheus/client_model v0.4.0 // indirect
	github.com/prometheus/common v0.37.0 // indirect
	github.com/prometheus/procfs v0.8.0 // indirect
	github.com/rs/xid v1.4.0 // indirect
	github.com/ryanuber/go-glob v1.0.0 // indirect
	github.com/sony/gobreaker v0.5.0 // indirect
	github.com/spf13/afero v1.9.2 // indirect
	github.com/spf13/cast v1.5.0 // indirect
	github.com/spf13/jwalterweatherman v1.1.0 // indirect
	github.com/spf13/pflag v1.0.5 // indirect
	github.com/subosito/gotenv v1.4.1 // indirect
	github.com/superp00t/niceware v0.0.0-20170614015008-16cb30c384b5 // indirect
	github.com/throttled/throttled v2.2.5+incompatible // indirect
	github.com/tv42/httpunix v0.0.0-20191220191345-2ba4b9c3382c // indirect
	github.com/tyler-smith/go-bip39 v1.1.0 // indirect
	github.com/x448/float16 v0.8.4 // indirect
	go.mongodb.org/mongo-driver v1.10.3 // indirect
	go.opencensus.io v0.24.0 // indirect
	go.uber.org/atomic v1.10.0 // indirect
	golang.org/x/mod v0.13.0 // indirect
	golang.org/x/net v0.17.0 // indirect
	golang.org/x/oauth2 v0.11.0 // indirect
<<<<<<< HEAD
	golang.org/x/sync v0.4.0 // indirect
	golang.org/x/sys v0.14.0 // indirect
=======
	golang.org/x/sync v0.3.0 // indirect
	golang.org/x/sys v0.20.0 // indirect
>>>>>>> 9a185fb6
	golang.org/x/text v0.14.0 // indirect
	golang.org/x/time v0.3.0 // indirect
	golang.org/x/tools v0.14.0 // indirect
	google.golang.org/api v0.134.0 // indirect
	google.golang.org/appengine v1.6.7 // indirect
	google.golang.org/genproto v0.0.0-20230726155614-23370e0ffb3e // indirect
	google.golang.org/genproto/googleapis/api v0.0.0-20230711160842-782d3b101e98 // indirect
	google.golang.org/genproto/googleapis/rpc v0.0.0-20230803162519-f966b187b2e5 // indirect
	google.golang.org/grpc v1.58.3 // indirect
	google.golang.org/protobuf v1.31.0 // indirect
	gopkg.in/ini.v1 v1.67.0 // indirect
	gopkg.in/square/go-jose.v2 v2.6.0 // indirect
	gopkg.in/yaml.v3 v3.0.1 // indirect
)<|MERGE_RESOLUTION|>--- conflicted
+++ resolved
@@ -219,13 +219,8 @@
 	golang.org/x/mod v0.13.0 // indirect
 	golang.org/x/net v0.17.0 // indirect
 	golang.org/x/oauth2 v0.11.0 // indirect
-<<<<<<< HEAD
 	golang.org/x/sync v0.4.0 // indirect
-	golang.org/x/sys v0.14.0 // indirect
-=======
-	golang.org/x/sync v0.3.0 // indirect
 	golang.org/x/sys v0.20.0 // indirect
->>>>>>> 9a185fb6
 	golang.org/x/text v0.14.0 // indirect
 	golang.org/x/time v0.3.0 // indirect
 	golang.org/x/tools v0.14.0 // indirect
