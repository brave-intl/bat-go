module github.com/brave-intl/bat-go/cmd

go 1.18

replace github.com/brave-intl/bat-go/services => ../services

replace github.com/brave-intl/bat-go/libs => ../libs

replace github.com/brave-intl/bat-go/tools => ../tools

require (
	github.com/brave-intl/bat-go/libs v0.0.0-20220913154833-730f36b772de
	github.com/rs/zerolog v1.28.0
	github.com/spf13/cobra v1.6.1
	github.com/spf13/viper v1.13.0
)

require (
	github.com/asaskevich/govalidator v0.0.0-20210307081110-f21760c49a8d // indirect
	github.com/beorn7/perks v1.0.1 // indirect
	github.com/cespare/xxhash/v2 v2.2.0 // indirect
	github.com/fsnotify/fsnotify v1.5.4 // indirect
	github.com/fxamacker/cbor/v2 v2.2.0 // indirect
	github.com/getsentry/sentry-go v0.14.0 // indirect
	github.com/go-chi/chi v4.1.2+incompatible // indirect
	github.com/golang/protobuf v1.5.2 // indirect
	github.com/gomodule/redigo v2.0.0+incompatible // indirect
	github.com/hashicorp/golang-lru v0.5.4 // indirect
	github.com/hashicorp/hcl v1.0.0 // indirect
	github.com/hf/nitrite v0.0.0-20211104000856-f9e0dcc73703 // indirect
	github.com/hf/nsm v0.0.0-20220930140112-cd181bd646b9 // indirect
	github.com/inconshreveable/mousetrap v1.0.1 // indirect
	github.com/magiconair/properties v1.8.6 // indirect
	github.com/mattn/go-colorable v0.1.13 // indirect
	github.com/mattn/go-isatty v0.0.16 // indirect
	github.com/matttproud/golang_protobuf_extensions v1.0.4 // indirect
	github.com/mdlayher/socket v0.4.0 // indirect
	github.com/mdlayher/vsock v1.2.0 // indirect
	github.com/mitchellh/mapstructure v1.5.0 // indirect
	github.com/pelletier/go-toml v1.9.5 // indirect
	github.com/pelletier/go-toml/v2 v2.0.5 // indirect
	github.com/prometheus/client_golang v1.13.0 // indirect
	github.com/prometheus/client_model v0.3.0 // indirect
	github.com/prometheus/common v0.37.0 // indirect
	github.com/prometheus/procfs v0.8.0 // indirect
	github.com/rs/xid v1.4.0 // indirect
	github.com/satori/go.uuid v1.2.0 // indirect
	github.com/shengdoushi/base58 v1.0.0 // indirect
	github.com/spf13/afero v1.8.2 // indirect
	github.com/spf13/cast v1.5.0 // indirect
	github.com/spf13/jwalterweatherman v1.1.0 // indirect
	github.com/spf13/pflag v1.0.5 // indirect
	github.com/subosito/gotenv v1.4.1 // indirect
	github.com/throttled/throttled v2.2.5+incompatible // indirect
<<<<<<< HEAD
	github.com/x448/float16 v0.8.4 // indirect
	golang.org/x/crypto v0.14.0 // indirect
	golang.org/x/exp v0.0.0-20231006140011-7918f672742d // indirect
	golang.org/x/net v0.16.0 // indirect
	golang.org/x/sync v0.4.0 // indirect
	golang.org/x/sys v0.13.0 // indirect
	golang.org/x/text v0.13.0 // indirect
=======
	golang.org/x/crypto v0.17.0 // indirect
	golang.org/x/sys v0.15.0 // indirect
	golang.org/x/text v0.14.0 // indirect
>>>>>>> 9a185fb6
	google.golang.org/protobuf v1.28.1 // indirect
	gopkg.in/ini.v1 v1.67.0 // indirect
	gopkg.in/yaml.v2 v2.4.0 // indirect
	gopkg.in/yaml.v3 v3.0.1 // indirect
)<|MERGE_RESOLUTION|>--- conflicted
+++ resolved
@@ -46,25 +46,19 @@
 	github.com/rs/xid v1.4.0 // indirect
 	github.com/satori/go.uuid v1.2.0 // indirect
 	github.com/shengdoushi/base58 v1.0.0 // indirect
+	github.com/shopspring/decimal v1.3.1 // indirect
 	github.com/spf13/afero v1.8.2 // indirect
 	github.com/spf13/cast v1.5.0 // indirect
 	github.com/spf13/jwalterweatherman v1.1.0 // indirect
 	github.com/spf13/pflag v1.0.5 // indirect
 	github.com/subosito/gotenv v1.4.1 // indirect
 	github.com/throttled/throttled v2.2.5+incompatible // indirect
-<<<<<<< HEAD
 	github.com/x448/float16 v0.8.4 // indirect
-	golang.org/x/crypto v0.14.0 // indirect
-	golang.org/x/exp v0.0.0-20231006140011-7918f672742d // indirect
+	golang.org/x/crypto v0.17.0 // indirect
 	golang.org/x/net v0.16.0 // indirect
 	golang.org/x/sync v0.4.0 // indirect
-	golang.org/x/sys v0.13.0 // indirect
-	golang.org/x/text v0.13.0 // indirect
-=======
-	golang.org/x/crypto v0.17.0 // indirect
 	golang.org/x/sys v0.15.0 // indirect
 	golang.org/x/text v0.14.0 // indirect
->>>>>>> 9a185fb6
 	google.golang.org/protobuf v1.28.1 // indirect
 	gopkg.in/ini.v1 v1.67.0 // indirect
 	gopkg.in/yaml.v2 v2.4.0 // indirect
