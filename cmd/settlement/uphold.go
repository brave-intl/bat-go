package settlement

import (
	"bufio"
	"context"
	"encoding/json"
	"fmt"
	"io"
	"io/ioutil"
	"os"
	"path/filepath"
	"strings"
	"time"

	"github.com/brave-intl/bat-go/cmd"
	"github.com/brave-intl/bat-go/settlement"
	appctx "github.com/brave-intl/bat-go/utils/context"
	"github.com/brave-intl/bat-go/utils/logging"
	"github.com/brave-intl/bat-go/utils/wallet/provider/uphold"
	"github.com/spf13/cobra"
)

var (
	// UpholdCmd uphold subcommand
	UpholdCmd = &cobra.Command{
		Use:   "uphold",
		Short: "uphold sub command",
	}
	// UpholdUploadCmd uphold upload subcommand
	UpholdUploadCmd = &cobra.Command{
		Use:   "upload",
		Short: "upload to uphold",
		Run:   cmd.Perform("upload", RunUpholdUpload),
	}
)

func init() {
	UpholdCmd.AddCommand(
		UpholdUploadCmd,
	)

	SettlementCmd.AddCommand(
		UpholdCmd,
	)

	uploadBuilder := cmd.NewFlagBuilder(UpholdUploadCmd)

	uploadBuilder.Flag().Bool("verbose", false,
		"how verbose logging should be").
		Bind("verbose")

	uploadBuilder.Flag().String("input", "",
		"input file to submit to a given provider").
		Bind("input").
		Require()

	uploadBuilder.Flag().String("progress", "1s",
		"how often progress should be printed out").
		Bind("progress")
}

// RunUpholdUpload the runner that the uphold upload command calls
func RunUpholdUpload(cmd *cobra.Command, args []string) error {
	ctx := cmd.Context()
	verbose, err := cmd.Flags().GetBool("verbose")
	if err != nil {
		return err
	}
	progress, err := cmd.Flags().GetString("progress")
	if err != nil {
		return err
	}
	inputFile, err := cmd.Flags().GetString("input")
	if err != nil {
		return err
	}
	// setup context for logging, debug and progress
	ctx = context.WithValue(ctx, appctx.DebugLoggingCTXKey, verbose)

	// setup progress logging
	progressDuration, err := time.ParseDuration(progress)
	if err != nil {
		return err
	}
	progChan := logging.UpholdReportProgress(ctx, progressDuration)
	ctx = context.WithValue(ctx, appctx.ProgressLoggingCTXKey, progChan)

	logFile := strings.TrimSuffix(inputFile, filepath.Ext(inputFile)) + "-log.json"
	outputFilePrefix := strings.TrimSuffix(inputFile, filepath.Ext(inputFile))

	return UpholdUpload(
		ctx,
		inputFile,
		logFile,
		outputFilePrefix,
	)
}

func recordProgress(f *os.File, settlementTransaction *settlement.Transaction) error {
	var out []byte
	out, err := json.Marshal(settlementTransaction)
	if err != nil {
		return fmt.Errorf("failed to unmarshal settlement transaction: %v", err)
	}

	// Append progress to the log
	_, err = f.Write(append(out, '\n'))
	if err != nil {
		return fmt.Errorf("failed to write to output log: %v", err)
	}
	err = f.Sync()
	if err != nil {
		return fmt.Errorf("failed to sync output log to disk: %v", err)
	}
	return nil
}

// UpholdUpload uploads transactions to uphold
func UpholdUpload(
	ctx context.Context,
	inputFile string,
	logFile string,
	outputFilePrefix string,
) error {

	// setup logger, with the context that has the logger
	logger, err := appctx.GetLogger(ctx)
	if err != nil {
		_, logger = logging.SetupLogger(ctx)
	}
	logger.Info().Msg("beginning uphold upload")

	settlementJSON, err := ioutil.ReadFile(inputFile)
	if err != nil {
		logger.Panic().Err(err).Msg("failed to read input file")
	}

	f, err := os.OpenFile(logFile, os.O_RDWR|os.O_APPEND|os.O_CREATE, 0600)
	if err != nil {
		logger.Panic().Err(err).Msg("failed to create output file")
	}

	var settlementState settlement.State
	err = json.Unmarshal(settlementJSON, &settlementState)
	if err != nil {
		logger.Panic().Err(err).Msg("failed to unmarshal input file")
	}

	settlementWallet, err := uphold.FromWalletInfo(ctx, settlementState.WalletInfo)
	if err != nil {
		logger.Panic().Err(err).Msg("failed to make settlement wallet")
	}

	// Read from the transaction log
	logger.Info().Msg("scanning stateful logs to establish transaction status")
	scanner := bufio.NewScanner(f)
	isResubmit := false
	for scanner.Scan() {
		var tmp settlement.Transaction
		err = json.Unmarshal(scanner.Bytes(), &tmp)
		if err != nil {
			logger.Panic().Err(err).Msg("failed to scan the transaction log")
		}
		for i := 0; i < len(settlementState.Transactions); i++ {
			// Only one transaction per channel is allowed per settlement
			if settlementState.Transactions[i].Channel == tmp.Channel {
				isResubmit = true
				settlementState.Transactions[i] = tmp
			}
		}
	}

	// Optimize the case where we are rerunning by creating a truncated snapshot of the last state
	if isResubmit {
		backupFile := strings.TrimSuffix(logFile, filepath.Ext(logFile)) + "-backup.json"
		backupF, err := os.OpenFile(backupFile, os.O_RDWR|os.O_APPEND|os.O_CREATE, 0600)
		if err != nil {
			logger.Panic().Err(err).Msg("failed to open backup file")
		}

		// Reset log offset to 0, append to the backup we just opened
		_, err = f.Seek(0, 0)
		if err != nil {
			logger.Panic().Err(err).Msg("failed to seek log back to start")
		}
		nBytes, err := io.Copy(backupF, f)
		if nBytes <= 0 || err != nil {
			logger.Panic().Err(err).Msg("failed to backup log")
		}
		err = backupF.Sync()
		if err != nil {
			logger.Panic().Err(err).Msg("failed to sync backup log to disk")
		}

		tmpFile := strings.TrimSuffix(logFile, filepath.Ext(logFile)) + "-tmp.json"
		tmpF, err := os.OpenFile(tmpFile, os.O_RDWR|os.O_CREATE, 0600)
		if err != nil {
			logger.Panic().Err(err).Msg("failed to create temporary file")
		}

		// Snapshot the fully caught up state into a temporary file
		for i := 0; i < len(settlementState.Transactions); i++ {
			err = recordProgress(tmpF, &settlementState.Transactions[i])
			if err != nil {
				logger.Panic().Err(err).Msg("failed to snapshot state")
			}
		}

		// Replace our log file handle with the temporary file handle
		f = tmpF

		// Rename the temporary file, replacing the original log with the truncated snapshot
		// NOTE: this is only done after we've successfully written to the new temporary file to ensure
		// that even in pathological cases we always have a valid log file to resume from
		err = os.Rename(tmpFile, logFile)
		if err != nil {
			logger.Panic().Err(err).Msg("failed to replace the log")
		}
	}

	var total = len(settlementState.Transactions)

	// Attempt to move all transactions into a processing state
	allFinalized := true
<<<<<<< HEAD
	progress := logging.UpholdProgressSet{
		Progress: []logging.UpholdProgress{},
	}
=======
	someProcessing := false
>>>>>>> a893b3d8
	for i := 0; i < total; i++ {
		settlementTransaction := &settlementState.Transactions[i]

		if settlementTransaction.IsComplete() || settlementTransaction.IsFailed() {
			continue
		}

		err = settlement.SubmitPreparedTransaction(ctx, settlementWallet, settlementTransaction)
		if err != nil {
			logger.Error().Err(err).Msg("unanticipated error")
			settlementTransaction.FailureReason = fmt.Sprintf("unanticipated error: %e", err)
			allFinalized = false
			continue
		}

		err = recordProgress(f, settlementTransaction)
		if err != nil {
			logger.Panic().Err(err).Msg("failed to record progress")
		}

		err = settlement.ConfirmPreparedTransaction(ctx, settlementWallet, settlementTransaction)
		if err != nil {
			logger.Panic().Err(err).Msg("failed to confirm prepared transaction")
		}

		err = recordProgress(f, settlementTransaction)
		if err != nil {
			logger.Panic().Err(err).Msg("failed to record progress")
		}

		// We will later attempt to resolve all processing to complete or failed
		if settlementTransaction.IsProcessing() {
			someProcessing = true
		} else if !settlementTransaction.IsComplete() && !settlementTransaction.IsFailed() {
			allFinalized = false
		}

		// Progress is tracked on an error by error basis based on a string
		// comparison of errors. Each iteration we need to see if the error
		// message we received matches any messages we have already received. If
		// yes, increment the count. If no, add this new error with count 1. If
		// there was no error, increment or create a success progress entry.
		for p := 0; p < len(progress.Progress)-1; p++ {
			existingProgressEntry := progress.Progress[p]
			progressMessage := settlementTransaction.FailureReason
			if settlementTransaction.FailureReason == "" {
				progressMessage = "Successes"
			}

			if existingProgressEntry.Message == progressMessage {
				existingProgressEntry.Count++
			} else if p == len(progress.Progress) {
				progress.Progress = append(progress.Progress, logging.UpholdProgress{
					Message: progressMessage,
					Count:   1,
				})
			}
		}

		// perform progress logging
		logging.UpholdSubmitProgress(ctx, progress)
	}

	// While there are transactions in the processing state, attempt to resolve them to complete or failed
	for someProcessing {
		someProcessing = false
		for i := 0; i < total; i++ {
			settlementTransaction := &settlementState.Transactions[i]

			if settlementTransaction.IsProcessing() {
				// Confirm will first check if the transaction has already been confirmed
				err = settlement.ConfirmPreparedTransaction(ctx, settlementWallet, settlementTransaction)
				if err != nil {
					logger.Panic().Err(err).Msg("failed to confirm prepared transaction")
				}

				err = recordProgress(f, settlementTransaction)
				if err != nil {
					logger.Panic().Err(err).Msg("failed to record progress")
				}

				if settlementTransaction.IsProcessing() {
					someProcessing = true
				}
			}
		}
	}

	if allFinalized {
		logger.Info().Msg("all transactions finalized, writing out settlement file")
	} else {
		logger.Panic().Msg("not all transactions are finalized, rerun to resubmit")
	}

	transactionsMap := make(map[string][]settlement.Transaction)
	for i := 0; i < len(settlementState.Transactions); i++ {
		// Redact signed transactions
		settlementState.Transactions[i].SignedTx = ""

		// Group by status
		status := settlementState.Transactions[i].Status
		transactionsMap[status] = append(transactionsMap[status], settlementState.Transactions[i])
	}

	for key, txs := range transactionsMap {
		outputFile := outputFilePrefix + "-" + key + ".json"

		// Write out transactions ready to be submitted to eyeshade
		out, err := json.MarshalIndent(txs, "", "    ")
		if err != nil {
			logger.Panic().Err(err).Msg("failed to marshal settlement transactions to eyeshade input")
		}

		err = ioutil.WriteFile(outputFile, out, 0600)
		if err != nil {
			logger.Panic().Err(err).Msg("failed to write out settlement transactions to eyeshade input")
		}
	}

	logger.Info().Msg("done!")
	return nil
}<|MERGE_RESOLUTION|>--- conflicted
+++ resolved
@@ -222,13 +222,10 @@
 
 	// Attempt to move all transactions into a processing state
 	allFinalized := true
-<<<<<<< HEAD
+  someProcessing := false
 	progress := logging.UpholdProgressSet{
 		Progress: []logging.UpholdProgress{},
 	}
-=======
-	someProcessing := false
->>>>>>> a893b3d8
 	for i := 0; i < total; i++ {
 		settlementTransaction := &settlementState.Transactions[i]
 
