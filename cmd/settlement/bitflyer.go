package settlement

import (
	"context"
	"path/filepath"
	"strings"

	"github.com/brave-intl/bat-go/cmd"
	bitflyersettlement "github.com/brave-intl/bat-go/settlement/bitflyer"
	"github.com/brave-intl/bat-go/utils/clients/bitflyer"
	appctx "github.com/brave-intl/bat-go/utils/context"
	"github.com/brave-intl/bat-go/utils/logging"
	"github.com/spf13/cobra"
	"github.com/spf13/viper"
)

var (
	// BitflyerSettlementCmd creates the bitflyer subcommand
	BitflyerSettlementCmd = &cobra.Command{
		Use:   "bitflyer",
		Short: "facilitates bitflyer settlement",
	}

	// UploadBitflyerSettlementCmd creates the bitflyer uphold subcommand
	UploadBitflyerSettlementCmd = &cobra.Command{
		Use:   "upload",
		Short: "uploads signed bitflyer transactions",
		Run:   cmd.Perform("bitflyer upload", UploadBitflyerSettlement),
	}

	// CheckStatusBitflyerSettlementCmd creates the bitflyer checkstatus subcommand
	CheckStatusBitflyerSettlementCmd = &cobra.Command{
		Use:   "checkstatus",
		Short: "uploads signed bitflyer transactions",
		Run:   cmd.Perform("bitflyer checkstatus", CheckStatusBitflyerSettlement),
	}

	// GetBitflyerTokenCmd gets a new bitflyer token
	GetBitflyerTokenCmd = &cobra.Command{
		Use:   "token",
		Short: "gets a new token for authing",
		Run:   cmd.Perform("bitflyer token", GetBitflyerToken),
	}
)

// NewRefreshTokenPayloadFromViper creates the payload to refresh a bitflyer token from viper
func NewRefreshTokenPayloadFromViper() *bitflyer.TokenPayload {
	vpr := viper.GetViper()
	clientID := vpr.GetString("bitflyer-client-id")
	clientSecret := vpr.GetString("bitflyer-client-secret")
	extraClientSecret := vpr.GetString("bitflyer-extra-client-secret")
	return &bitflyer.TokenPayload{
		GrantType:         "client_credentials",
		ClientID:          clientID,
		ClientSecret:      clientSecret,
		ExtraClientSecret: extraClientSecret,
	}
}

// GetBitflyerToken gets a new bitflyer token from cobra command
func GetBitflyerToken(cmd *cobra.Command, args []string) error {
	ctx := cmd.Context()
	logger, err := appctx.GetLogger(ctx)
	if err != nil {
		_, logger = logging.SetupLogger(ctx)
	}
	refreshTokenPayload := NewRefreshTokenPayloadFromViper()
	client, err := bitflyer.New()
	if err != nil {
		return err
	}
	auth, err := client.RefreshToken(
		ctx,
		*refreshTokenPayload,
	)
	if err != nil {
		return err
	}
	logger.Info().
		Str("access_token", auth.AccessToken).
		Int("expires_in", auth.ExpiresIn).
		Str("refresh_token", auth.RefreshToken).
		Str("scope", auth.Scope).
		Str("token_type", auth.TokenType).
		Msg("token refreshed")
	return nil
}

// UploadBitflyerSettlement uploads bitflyer settlement
func UploadBitflyerSettlement(cmd *cobra.Command, args []string) error {
	input, err := cmd.Flags().GetString("input")
	if err != nil {
		return err
	}
	out, err := cmd.Flags().GetString("out")
	if err != nil {
		return err
	}
	token := viper.GetViper().GetString("bitflyer-client-token")
	if out == "" {
		out = strings.TrimSuffix(input, filepath.Ext(input)) + "-finished.json"
	}
	sourceFrom, err := cmd.Flags().GetString("bitflyer-source-from")
	if err != nil {
		return err
	}
	dryRunOptions, err := ParseDryRun(cmd)
	if err != nil {
		return err
	}
	return BitflyerUploadSettlement(
		cmd.Context(),
		"upload",
		input,
		out,
		token,
		sourceFrom,
		dryRunOptions,
	)
}

// ParseDryRun parses the dry run option
func ParseDryRun(cmd *cobra.Command) (*bitflyer.DryRunOption, error) {
	dryRun, err := cmd.Flags().GetBool("bitflyer-dryrun")
	if err != nil {
		return nil, err
	}
	var dryRunOptions *bitflyer.DryRunOption
	if dryRun {
		dryRunDuration, err := cmd.Flags().GetDuration("bitflyer-process-time")
		if err != nil {
			return nil, err
		}
		dryRunOptions = &bitflyer.DryRunOption{
			ProcessTimeSec: dryRunDuration,
		}
	}
	return dryRunOptions, nil
}

// CheckStatusBitflyerSettlement is the command runner for checking bitflyer transactions status
func CheckStatusBitflyerSettlement(cmd *cobra.Command, args []string) error {
	input, err := cmd.Flags().GetString("input")
	if err != nil {
		return err
	}
	out, err := cmd.Flags().GetString("out")
	if err != nil {
		return err
	}
	if out == "" {
		out = strings.TrimSuffix(input, filepath.Ext(input)) + "-finished.json"
	}
	token := viper.GetViper().GetString("bitflyer-client-token")
	sourceFrom, err := cmd.Flags().GetString("bitflyer-source-from")
	if err != nil {
		return err
	}
	dryRunOptions, err := ParseDryRun(cmd)
	if err != nil {
		return err
	}
	return BitflyerUploadSettlement(
		cmd.Context(),
		"checkstatus",
		input,
		out,
		token,
		sourceFrom,
		dryRunOptions,
	)
}

func init() {
	// add complete and transform subcommand
	BitflyerSettlementCmd.AddCommand(GetBitflyerTokenCmd)
	BitflyerSettlementCmd.AddCommand(UploadBitflyerSettlementCmd)
	BitflyerSettlementCmd.AddCommand(CheckStatusBitflyerSettlementCmd)

	// add this command as a settlement subcommand
	SettlementCmd.AddCommand(BitflyerSettlementCmd)

	// setup the flags
	tokenBuilder := cmd.NewFlagBuilder(GetBitflyerTokenCmd)
	uploadCheckStatusBuilder := cmd.NewFlagBuilder(UploadBitflyerSettlementCmd).
		AddCommand(CheckStatusBitflyerSettlementCmd)
	allBuilder := tokenBuilder.Concat(uploadCheckStatusBuilder)

	uploadCheckStatusBuilder.Flag().String("input", "",
		"the file or comma delimited list of files that should be utilized. both referrals and contributions should be done in one command in order to group the transactions appropriately").
		Require().
		Bind("input")

	uploadCheckStatusBuilder.Flag().String("out", "./bitflyer-settlement",
		"the location of the file").
		Bind("out").
		Env("OUT")

	uploadCheckStatusBuilder.Flag().String("bitflyer-source-from", "self",
		"tells bitflyer where to draw funds from").
		Bind("bitflyer-source-from").
		Env("BITFLYER_SOURCE_FROM")

	uploadCheckStatusBuilder.Flag().Bool("bitflyer-dryrun", false,
		"tells bitflyer that this is a practice round").
		Bind("bitflyer-dryrun").
		Env("BITFLYER_DRYRUN")

	uploadCheckStatusBuilder.Flag().String("bitflyer-client-token", "",
		"the token to be sent for auth on bitflyer").
		Bind("bitflyer-client-token").
		Env("BITFLYER_TOKEN")

	tokenBuilder.Flag().String("bitflyer-client-id", "",
		"tells bitflyer what the client id is during token generation").
		Bind("bitflyer-client-id").
		Env("BITFLYER_CLIENT_ID")

	tokenBuilder.Flag().String("bitflyer-client-secret", "",
		"tells bitflyer what the client secret during token generation").
		Bind("bitflyer-client-secret").
		Env("BITFLYER_CLIENT_SECRET")

	tokenBuilder.Flag().String("bitflyer-extra-client-secret", "",
		"tells bitflyer what the extra client secret is during token").
		Bind("bitflyer-extra-client-secret").
		Env("BITFLYER_EXTRA_CLIENT_SECRET")

	allBuilder.Flag().String("bitflyer-server", "",
		"the bitflyer domain to interact with").
		Bind("bitflyer-server").
		Env("BITFLYER_SERVER")
}

// BitflyerUploadSettlement marks the settlement file as complete
func BitflyerUploadSettlement(
	ctx context.Context,
	action, inPath, outPath, token, sourceFrom string,
	dryRun *bitflyer.DryRunOption,
) error {
	logger, err := appctx.GetLogger(ctx)
	if err != nil {
		_, logger = logging.SetupLogger(ctx)
	}

	bulkPayoutFiles := strings.Split(inPath, ",")
	bitflyerClient, err := bitflyer.New()
	if err != nil {
		logger.Error().Err(err).Msg("failed to create new bitflyer client")
		return err
	}
	// set the auth token
<<<<<<< HEAD
	if token != "" {
		bitflyerClient.SetAuthToken(token)
	} else {
		refreshTokenPayload := NewRefreshTokenPayloadFromViper()
		_, err := bitflyerClient.RefreshToken(ctx, *refreshTokenPayload)
		if err != nil {
			return err
		}
=======
	if token == "" {
		return errors.New("a token must be set at BITFLYER_TOKEN")
>>>>>>> 99565f94
	}

	submittedTransactions, submitErr := bitflyersettlement.IterateRequest(
		ctx,
		action,
		bitflyerClient,
		bulkPayoutFiles,
		sourceFrom,
		dryRun,
	)
	// write file for upload to eyeshade
	logger.Info().
		Str("files", outPath).
		Msg("outputting files")

	err = WriteCategorizedTransactions(ctx, outPath, submittedTransactions)
	if err != nil {
		logger.Error().Err(err).Msg("failed to write transactions file")
		return err
	}
	return submitErr
}<|MERGE_RESOLUTION|>--- conflicted
+++ resolved
@@ -2,10 +2,14 @@
 
 import (
 	"context"
+	"encoding/json"
+	"errors"
+	"io/ioutil"
 	"path/filepath"
 	"strings"
 
 	"github.com/brave-intl/bat-go/cmd"
+	"github.com/brave-intl/bat-go/settlement"
 	bitflyersettlement "github.com/brave-intl/bat-go/settlement/bitflyer"
 	"github.com/brave-intl/bat-go/utils/clients/bitflyer"
 	appctx "github.com/brave-intl/bat-go/utils/context"
@@ -43,45 +47,34 @@
 	}
 )
 
-// NewRefreshTokenPayloadFromViper creates the payload to refresh a bitflyer token from viper
-func NewRefreshTokenPayloadFromViper() *bitflyer.TokenPayload {
-	vpr := viper.GetViper()
-	clientID := vpr.GetString("bitflyer-client-id")
-	clientSecret := vpr.GetString("bitflyer-client-secret")
-	extraClientSecret := vpr.GetString("bitflyer-extra-client-secret")
-	return &bitflyer.TokenPayload{
+// GetBitflyerToken gets a new bitflyer token from cobra command
+func GetBitflyerToken(cmd *cobra.Command, args []string) error {
+	ctx := cmd.Context()
+	logger, err := appctx.GetLogger(ctx)
+	if err != nil {
+		_, logger = logging.SetupLogger(ctx)
+	}
+	clientID := viper.GetViper().GetString("bitflyer-client-id")
+	clientSecret := viper.GetViper().GetString("bitflyer-client-secret")
+	extraClientSecret := viper.GetViper().GetString("bitflyer-extra-client-secret")
+	client, err := bitflyer.New()
+	if err != nil {
+		return err
+	}
+	payload := bitflyer.TokenPayload{
 		GrantType:         "client_credentials",
 		ClientID:          clientID,
 		ClientSecret:      clientSecret,
 		ExtraClientSecret: extraClientSecret,
 	}
-}
-
-// GetBitflyerToken gets a new bitflyer token from cobra command
-func GetBitflyerToken(cmd *cobra.Command, args []string) error {
-	ctx := cmd.Context()
-	logger, err := appctx.GetLogger(ctx)
-	if err != nil {
-		_, logger = logging.SetupLogger(ctx)
-	}
-	refreshTokenPayload := NewRefreshTokenPayloadFromViper()
-	client, err := bitflyer.New()
-	if err != nil {
-		return err
-	}
 	auth, err := client.RefreshToken(
 		ctx,
-		*refreshTokenPayload,
-	)
-	if err != nil {
-		return err
-	}
-	logger.Info().
-		Str("access_token", auth.AccessToken).
-		Int("expires_in", auth.ExpiresIn).
-		Str("refresh_token", auth.RefreshToken).
-		Str("scope", auth.Scope).
-		Str("token_type", auth.TokenType).
+		payload,
+	)
+	if err != nil {
+		return err
+	}
+	logger.Info().Interface("auth", auth).
 		Msg("token refreshed")
 	return nil
 }
@@ -104,7 +97,7 @@
 	if err != nil {
 		return err
 	}
-	dryRunOptions, err := ParseDryRun(cmd)
+	dryRun, err := cmd.Flags().GetBool("bitflyer-dryrun")
 	if err != nil {
 		return err
 	}
@@ -115,27 +108,8 @@
 		out,
 		token,
 		sourceFrom,
-		dryRunOptions,
-	)
-}
-
-// ParseDryRun parses the dry run option
-func ParseDryRun(cmd *cobra.Command) (*bitflyer.DryRunOption, error) {
-	dryRun, err := cmd.Flags().GetBool("bitflyer-dryrun")
-	if err != nil {
-		return nil, err
-	}
-	var dryRunOptions *bitflyer.DryRunOption
-	if dryRun {
-		dryRunDuration, err := cmd.Flags().GetDuration("bitflyer-process-time")
-		if err != nil {
-			return nil, err
-		}
-		dryRunOptions = &bitflyer.DryRunOption{
-			ProcessTimeSec: dryRunDuration,
-		}
-	}
-	return dryRunOptions, nil
+		dryRun,
+	)
 }
 
 // CheckStatusBitflyerSettlement is the command runner for checking bitflyer transactions status
@@ -156,7 +130,7 @@
 	if err != nil {
 		return err
 	}
-	dryRunOptions, err := ParseDryRun(cmd)
+	dryRun, err := cmd.Flags().GetBool("bitflyer-dryrun")
 	if err != nil {
 		return err
 	}
@@ -167,7 +141,7 @@
 		out,
 		token,
 		sourceFrom,
-		dryRunOptions,
+		dryRun,
 	)
 }
 
@@ -222,7 +196,7 @@
 		Env("BITFLYER_CLIENT_SECRET")
 
 	tokenBuilder.Flag().String("bitflyer-extra-client-secret", "",
-		"tells bitflyer what the extra client secret is during token").
+		"tells bitflyer what the extra client secret is during token generation").
 		Bind("bitflyer-extra-client-secret").
 		Env("BITFLYER_EXTRA_CLIENT_SECRET")
 
@@ -236,13 +210,22 @@
 func BitflyerUploadSettlement(
 	ctx context.Context,
 	action, inPath, outPath, token, sourceFrom string,
-	dryRun *bitflyer.DryRunOption,
+	dryRun bool,
 ) error {
 	logger, err := appctx.GetLogger(ctx)
 	if err != nil {
 		_, logger = logging.SetupLogger(ctx)
 	}
 
+	// logger.Info().
+	// 	Str("action", action).
+	// 	Str("inPath", inPath).
+	// 	Str("outPath", outPath).
+	// 	Str("token", token).
+	// 	Str("sourceFrom", sourceFrom).
+	// 	Bool("dryRun", dryRun).
+	// 	Msg("stop")
+	// return nil
 	bulkPayoutFiles := strings.Split(inPath, ",")
 	bitflyerClient, err := bitflyer.New()
 	if err != nil {
@@ -250,20 +233,10 @@
 		return err
 	}
 	// set the auth token
-<<<<<<< HEAD
-	if token != "" {
-		bitflyerClient.SetAuthToken(token)
-	} else {
-		refreshTokenPayload := NewRefreshTokenPayloadFromViper()
-		_, err := bitflyerClient.RefreshToken(ctx, *refreshTokenPayload)
-		if err != nil {
-			return err
-		}
-=======
 	if token == "" {
 		return errors.New("a token must be set at BITFLYER_TOKEN")
->>>>>>> 99565f94
-	}
+	}
+	bitflyerClient.SetAuthToken(token)
 
 	submittedTransactions, submitErr := bitflyersettlement.IterateRequest(
 		ctx,
@@ -278,10 +251,37 @@
 		Str("files", outPath).
 		Msg("outputting files")
 
-	err = WriteCategorizedTransactions(ctx, outPath, submittedTransactions)
-	if err != nil {
-		logger.Error().Err(err).Msg("failed to write transactions file")
-		return err
+	if submittedTransactions != nil {
+		for key, txs := range *submittedTransactions {
+			if len(txs) > 0 {
+				outputPath := strings.TrimSuffix(outPath, filepath.Ext(outPath)) + "-" + key + ".json"
+				err = BitflyerWriteTransactions(ctx, outputPath, &txs)
+				if err != nil {
+					logger.Error().Err(err).Msg("failed to write bitflyer transactions file")
+					return err
+				}
+			}
+		}
 	}
 	return submitErr
+}
+
+// BitflyerWriteTransactions writes settlement transactions to a json file
+func BitflyerWriteTransactions(ctx context.Context, outPath string, metadata *[]settlement.Transaction) error {
+	logger, err := appctx.GetLogger(ctx)
+	if err != nil {
+		_, logger = logging.SetupLogger(ctx)
+	}
+
+	if len(*metadata) == 0 {
+		return nil
+	}
+
+	logger.Debug().Str("files", outPath).Int("num transactions", len(*metadata)).Msg("writing outputting files")
+	data, err := json.MarshalIndent(metadata, "", "  ")
+	if err != nil {
+		logger.Error().Err(err).Msg("failed writing outputting files")
+		return err
+	}
+	return ioutil.WriteFile(outPath, data, 0600)
 }