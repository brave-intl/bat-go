package serve

import (
	"context"
	"fmt"
	"net/http"
	"os"
	"time"

	// needed for profiling
	_ "net/http/pprof"
	// re-using viper bind-env for wallet env variables
	_ "github.com/brave-intl/bat-go/cmd/wallets"

	"github.com/asaskevich/govalidator"
	"github.com/brave-intl/bat-go/cmd"
	"github.com/brave-intl/bat-go/grant"
	"github.com/brave-intl/bat-go/middleware"
	"github.com/brave-intl/bat-go/payment"
	"github.com/brave-intl/bat-go/promotion"
	"github.com/brave-intl/bat-go/utils/clients/reputation"
	appctx "github.com/brave-intl/bat-go/utils/context"
	"github.com/brave-intl/bat-go/utils/handlers"
	"github.com/brave-intl/bat-go/utils/logging"
	srv "github.com/brave-intl/bat-go/utils/service"
	"github.com/brave-intl/bat-go/wallet"
	sentry "github.com/getsentry/sentry-go"
	"github.com/go-chi/chi"
	chiware "github.com/go-chi/chi/middleware"
	"github.com/go-chi/cors"
	"github.com/rs/zerolog"
	"github.com/rs/zerolog/hlog"
	"github.com/rs/zerolog/log"
	"github.com/spf13/cobra"
	"github.com/spf13/viper"
)

var (
	// GrantServerCmd start up the grant server
	GrantServerCmd = &cobra.Command{
		Use:   "grant",
		Short: "subcommand to start up grant server",
		Run:   cmd.Perform("grant", RunGrantServer),
	}
)

func init() {
	cmd.ServeCmd.AddCommand(GrantServerCmd)

	GrantServerCmd.PersistentFlags().Bool("enable-job-workers", true, "enable job workers (defaults true)")
	cmd.Must(viper.BindPFlag("enable-job-workers", GrantServerCmd.PersistentFlags().Lookup("enable-job-workers")))
	cmd.Must(viper.BindEnv("enable-job-workers", "ENABLE_JOB_WORKERS"))

	GrantServerCmd.PersistentFlags().StringSlice("brave-transfer-promotion-ids", []string{""}, "brave vg deposit destination promotion id")
	cmd.Must(viper.BindPFlag("brave-transfer-promotion-ids", GrantServerCmd.PersistentFlags().Lookup("brave-transfer-promotion-ids")))
	cmd.Must(viper.BindEnv("brave-transfer-promotion-ids", "BRAVE_TRANSFER_PROMOTION_IDS"))

	GrantServerCmd.PersistentFlags().StringSlice("wallet-on-platform-prior-to", []string{""}, "wallet on platform prior to for transfer")
	cmd.Must(viper.BindPFlag("wallet-on-platform-prior-to", GrantServerCmd.PersistentFlags().Lookup("wallet-on-platform-prior-to")))
	cmd.Must(viper.BindEnv("wallet-on-platform-prior-to", "WALLET_ON_PLATFORM_PRIOR_TO"))
}

func setupRouter(ctx context.Context, logger *zerolog.Logger) (context.Context, *chi.Mux, *promotion.Service, []srv.Job) {
	buildTime := ctx.Value(appctx.BuildTimeCTXKey).(string)
	commit := ctx.Value(appctx.CommitCTXKey).(string)
	version := ctx.Value(appctx.VersionCTXKey).(string)
	env := ctx.Value(appctx.EnvironmentCTXKey).(string)

	// runnable jobs for the services created
	jobs := []srv.Job{}

	govalidator.SetFieldsRequiredByDefault(true)

	r := chi.NewRouter()
	//test
	if os.Getenv("ENV") != "production" {
		r.Use(cors.Handler(cors.Options{
			Debug:            true,
			AllowedOrigins:   []string{"https://confab.bsg.brave.software", "https://together.bsg.brave.software"},
			AllowedMethods:   []string{"GET", "POST", "PUT", "DELETE", "OPTIONS"},
			AllowedHeaders:   []string{"Accept", "Authorization", "Content-Type", "X-CSRF-Token", "Digest", "Signature"},
			ExposedHeaders:   []string{"Link"},
			AllowCredentials: false,
			MaxAge:           300,
		}))
	}

	if os.Getenv("ENV") != "production" {
		r.Use(cors.Handler(cors.Options{
			Debug:            true,
			AllowedOrigins:   []string{"https://confab.bsg.brave.software", "https://together.bsg.brave.software"},
			AllowedMethods:   []string{"GET", "POST", "PUT", "DELETE", "OPTIONS"},
			AllowedHeaders:   []string{"Accept", "Authorization", "Content-Type", "X-CSRF-Token", "Digest", "Signature"},
			ExposedHeaders:   []string{"Link"},
			AllowCredentials: false,
			MaxAge:           300,
		}))
	}

	// chain should be:
	// id / transfer -> ip -> heartbeat -> request logger / recovery -> token check -> rate limit
	// -> instrumentation -> handler
	r.Use(chiware.RequestID)
	r.Use(middleware.RequestIDTransfer)

	// NOTE: This uses standard fowarding headers, note that this puts implicit trust in the header values
	// provided to us. In particular it uses the first element.
	// Consequently we should consider the request IP as primarily "informational".
	r.Use(chiware.RealIP)

	r.Use(chiware.Heartbeat("/"))
	// log and recover here
	if logger != nil {
		// Also handles panic recovery
		r.Use(hlog.NewHandler(*logger))
		r.Use(hlog.UserAgentHandler("user_agent"))
		r.Use(hlog.RequestIDHandler("req_id", "Request-Id"))
		r.Use(middleware.RequestLogger(logger))
	}
	// now we have middlewares we want included in logging
	r.Use(chiware.Timeout(15 * time.Second))
	r.Use(middleware.BearerToken)
<<<<<<< HEAD
=======
	if os.Getenv("ENV") == "production" {
		r.Use(middleware.RateLimiter(ctx, 180))
	}
>>>>>>> 582355a9

	var walletService *wallet.Service
	// use cobra configurations for setting up wallet service
	// this way we can have the wallet service completely separated from
	// grants service and easily deployable.
	r, ctx, walletService = wallet.SetupService(ctx, r)

	promotionDB, promotionRODB, err := promotion.NewPostgres()
	if err != nil {
		logger.Panic().Err(err).Msg("unable connect to promotion db")
	}

	promotionService, err := promotion.InitService(
		ctx,
		promotionDB,
		promotionRODB,
		walletService,
	)
	if err != nil {
		sentry.CaptureException(err)
		logger.Panic().Err(err).Msg("Promotion service initialization failed")
	}

	grantDB, grantRODB, err := grant.NewPostgres()
	if err != nil {
		logger.Panic().Err(err).Msg("unable connect to grant db")
	}

	grantService, err := grant.InitService(
		ctx,
		grantDB,
		grantRODB,
		walletService,
		promotionService,
	)
	if err != nil {
		sentry.CaptureException(err)
		logger.Panic().Err(err).Msg("Grant service initialization failed")
	}

	// add runnable jobs:
	jobs = append(jobs, grantService.Jobs()...)

	// add runnable jobs:
	jobs = append(jobs, promotionService.Jobs()...)

	r.Mount("/v1/promotions", promotion.Router(promotionService))
	r.Mount("/v2/promotions", promotion.RouterV2(promotionService))

	sRouter, err := promotion.SuggestionsRouter(promotionService)
	if err != nil {
		logger.Panic().Err(err).Msg("failed to initialize the suggestions router")
	}

	r.Mount("/v1/suggestions", sRouter)
	// temporarily house batloss events in promotion to avoid widespread conflicts later
	r.Mount("/v1/wallets", promotion.WalletEventRouter(promotionService))

	paymentPG, err := payment.NewPostgres("", true, "payment_db")
	if err != nil {
		sentry.CaptureException(err)
		logger.Panic().Err(err).Msg("Must be able to init postgres connection to start")
	}
	paymentService, err := payment.InitService(ctx, paymentPG, walletService)
	if err != nil {
		sentry.CaptureException(err)
		logger.Panic().Err(err).Msg("Payment service initialization failed")
	}

	// add runnable jobs:
	jobs = append(jobs, paymentService.Jobs()...)

	r.Mount("/v1/credentials", payment.CredentialRouter(paymentService))
	r.Mount("/v1/orders", payment.Router(paymentService))
	r.Mount("/v1/payments", payment.PaymentRouter(paymentService))
	r.Mount("/v1/votes", payment.VoteRouter(paymentService))

	if os.Getenv("FEATURE_MERCHANT") != "" {
		payment.InitEncryptionKeys()
		paymentDB, err := payment.NewPostgres("", true, "merch_payment_db")
		if err != nil {
			sentry.CaptureException(err)
			logger.Panic().Err(err).Msg("Must be able to init postgres connection to start")
		}
		paymentService, err := payment.InitService(ctx, paymentDB, walletService)
		if err != nil {
			sentry.CaptureException(err)
			logger.Panic().Err(err).Msg("Payment service initialization failed")
		}
		r.Mount("/v1/merchants", payment.MerchantRouter(paymentService))
	}

	r.Get("/metrics", middleware.Metrics())

	// add profiling flag to enable profiling routes
	if os.Getenv("PPROF_ENABLED") != "" {
		// pprof attaches routes to default serve mux
		// host:6061/debug/pprof/
		go func() {
			log.Error().Err(http.ListenAndServe(":6061", http.DefaultServeMux))
		}()
	}

	logger.Info().
		Str("version", version).
		Str("commit", commit).
		Str("buildTime", buildTime).
		Msg("server starting up")

	r.Get("/health-check", handlers.HealthCheckHandler(version, buildTime, commit))

	reputationServer := os.Getenv("REPUTATION_SERVER")
	reputationToken := os.Getenv("REPUTATION_TOKEN")
	if len(reputationServer) == 0 {
		if env != "local" {
			logger.Panic().Msg("REPUTATION_SERVER is missing in production environment")
		}
	} else {
		proxyRouter := reputation.ProxyRouter(reputationServer, reputationToken)
		r.Mount("/v1/devicecheck", proxyRouter)
		r.Mount("/v1/captchas", proxyRouter)
		r.Mount("/v2/attestations/safetynet", proxyRouter)
	}

	return ctx, r, promotionService, jobs
}

func jobWorker(ctx context.Context, job func(context.Context) (bool, error), duration time.Duration) {
	logger, err := appctx.GetLogger(ctx)
	if err != nil {
		ctx, logger = logging.SetupLogger(ctx)
	}
	for {
		_, err := job(ctx)
		if err != nil {
			logger.Error().Err(err).Msg("error encountered in job run")
			sentry.CaptureException(err)
		}
		// regardless if attempted or not, wait for the duration until retrying
		<-time.After(duration)
	}
}

// RunGrantServer is the runner for starting up the grant server
func RunGrantServer(cmd *cobra.Command, args []string) error {
	enableJobWorkers, err := cmd.Flags().GetBool("enable-job-workers")
	if err != nil {
		return err
	}
	ctx := cmd.Context()
	return GrantServer(
		ctx,
		enableJobWorkers,
	)
}

// GrantServer runs the grant server
func GrantServer(
	ctx context.Context,
	enableJobWorkers bool,
) error {
	logger, err := appctx.GetLogger(ctx)
	if err != nil {
		ctx, logger = logging.SetupLogger(ctx)
	}

	sentryDsn := os.Getenv("SENTRY_DSN")
	if sentryDsn != "" {
		buildTime := ctx.Value(appctx.BuildTimeCTXKey).(string)
		commit := ctx.Value(appctx.CommitCTXKey).(string)
		err := sentry.Init(sentry.ClientOptions{
			Dsn:     sentryDsn,
			Release: fmt.Sprintf("bat-go@%s-%s", commit, buildTime),
		})
		defer sentry.Flush(2 * time.Second)
		if err != nil {
			logger.Panic().Err(err).Msg("unable to setup reporting!")
		}
	}
	logger.Info().
		Str("prefix", "main").
		Msg("Starting server")

	// add flags to context
	ctx = context.WithValue(ctx, appctx.BraveTransferPromotionIDCTXKey, viper.GetStringSlice("brave-transfer-promotion-ids"))
	ctx = context.WithValue(ctx, appctx.WalletOnPlatformPriorToCTXKey, viper.GetString("wallet-on-platform-prior-to"))

	ctx, r, _, jobs := setupRouter(ctx, logger)

	ctx, cancel := context.WithCancel(ctx)
	defer cancel()

	if enableJobWorkers {
		for _, job := range jobs {
			// iterate over jobs
			for i := 0; i < job.Workers; i++ {
				// spin up a job worker for each worker
				logger.Debug().Msg("starting job worker")
				go jobWorker(ctx, job.Func, job.Cadence)
			}
		}
	}

	srv := http.Server{
		Addr:         ":3333",
		Handler:      chi.ServerBaseContext(ctx, r),
		ReadTimeout:  3 * time.Second,
		WriteTimeout: 20 * time.Second,
	}
	err = srv.ListenAndServe()
	if err != nil {
		sentry.CaptureException(err)
		logger.Panic().Err(err).Msg("HTTP server start failed!")
	}
	return nil
}<|MERGE_RESOLUTION|>--- conflicted
+++ resolved
@@ -120,12 +120,9 @@
 	// now we have middlewares we want included in logging
 	r.Use(chiware.Timeout(15 * time.Second))
 	r.Use(middleware.BearerToken)
-<<<<<<< HEAD
-=======
 	if os.Getenv("ENV") == "production" {
 		r.Use(middleware.RateLimiter(ctx, 180))
 	}
->>>>>>> 582355a9
 
 	var walletService *wallet.Service
 	// use cobra configurations for setting up wallet service
