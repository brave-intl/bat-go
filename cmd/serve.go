package cmd

import (
	"context"
	"os"
	"time"

	"github.com/brave-intl/bat-go/middleware"
	appctx "github.com/brave-intl/bat-go/utils/context"
	"github.com/brave-intl/bat-go/utils/handlers"
	"github.com/go-chi/chi"
	chiware "github.com/go-chi/chi/middleware"
	"github.com/rs/zerolog/hlog"
	"github.com/spf13/cobra"
	"github.com/spf13/viper"
)

const (
	timeout = 10 * time.Second
)

func init() {
	RootCmd.AddCommand(ServeCmd)

	// address - sets the address of the server to be started
	ServeCmd.PersistentFlags().String("address", ":8080",
		"the default address to bind to")
	Must(viper.BindPFlag("address", ServeCmd.PersistentFlags().Lookup("address")))
	Must(viper.BindEnv("address", "ADDR"))
}

// ServeCmd the serve command
var ServeCmd = &cobra.Command{
	Use:   "serve",
	Short: "entrypoint to serve a micro-service",
}

// SetupRouter sets up a router
func SetupRouter(ctx context.Context) *chi.Mux {
	logger, err := appctx.GetLogger(ctx)
	Must(err)

	r := chi.NewRouter()
	r.Use(
		chiware.RequestID,
		chiware.RealIP,
		chiware.Heartbeat("/"),
		chiware.Timeout(timeout),
		middleware.BearerToken,
<<<<<<< HEAD
=======

>>>>>>> 582355a9
		middleware.RequestIDTransfer)

	if os.Getenv("ENV") == "production" {
		r.Use(middleware.RateLimiter(ctx, 180))
	}
	if logger != nil {
		// Also handles panic recovery
		r.Use(
			hlog.NewHandler(*logger),
			hlog.UserAgentHandler("user_agent"),
			hlog.RequestIDHandler("req_id", "Request-Id"),
			middleware.RequestLogger(logger))

		logger.Info().
			Str("version", ctx.Value(appctx.VersionCTXKey).(string)).
			Str("commit", ctx.Value(appctx.CommitCTXKey).(string)).
			Str("build_time", ctx.Value(appctx.BuildTimeCTXKey).(string)).
			Str("ratios_service", viper.GetString("ratios-service")).
			Str("address", viper.GetString("address")).
			Str("environment", viper.GetString("environment")).
			Msg("server starting")
	}
	// we will always have metrics and health-check
	r.Get("/metrics", middleware.Metrics())
	r.Get("/health-check", handlers.HealthCheckHandler(
		ctx.Value(appctx.VersionCTXKey).(string),
		ctx.Value(appctx.VersionCTXKey).(string),
		ctx.Value(appctx.VersionCTXKey).(string)))
	return r
}<|MERGE_RESOLUTION|>--- conflicted
+++ resolved
@@ -47,10 +47,6 @@
 		chiware.Heartbeat("/"),
 		chiware.Timeout(timeout),
 		middleware.BearerToken,
-<<<<<<< HEAD
-=======
-
->>>>>>> 582355a9
 		middleware.RequestIDTransfer)
 
 	if os.Getenv("ENV") == "production" {
