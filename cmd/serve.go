package cmd

import (
	"context"
	"os"
	"time"

	"github.com/brave-intl/bat-go/middleware"
	appctx "github.com/brave-intl/bat-go/utils/context"
	"github.com/brave-intl/bat-go/utils/handlers"
	"github.com/go-chi/chi"
	chiware "github.com/go-chi/chi/middleware"
	"github.com/rs/zerolog/hlog"
	"github.com/spf13/cobra"
	"github.com/spf13/viper"
)

const (
	timeout = 10 * time.Second
)

func init() {
	RootCmd.AddCommand(ServeCmd)

	// address - sets the address of the server to be started
	ServeCmd.PersistentFlags().String("address", ":8080",
		"the default address to bind to")
	Must(viper.BindPFlag("address", ServeCmd.PersistentFlags().Lookup("address")))
	Must(viper.BindEnv("address", "ADDR"))
}

// ServeCmd the serve command
var ServeCmd = &cobra.Command{
	Use:   "serve",
	Short: "entrypoint to serve a micro-service",
}

// SetupRouter sets up a router
func SetupRouter(ctx context.Context) *chi.Mux {
	logger, err := appctx.GetLogger(ctx)
	Must(err)

	r := chi.NewRouter()
	r.Use(
		chiware.RequestID,
		chiware.RealIP,
		chiware.Heartbeat("/"),
		chiware.Timeout(timeout),
		middleware.BearerToken,
		middleware.RequestIDTransfer)

	if os.Getenv("ENV") == "production" {
		r.Use(middleware.RateLimiter(ctx, 180))
	}
	if logger != nil {
		// Also handles panic recovery
		r.Use(
			hlog.NewHandler(*logger),
			hlog.UserAgentHandler("user_agent"),
			hlog.RequestIDHandler("req_id", "Request-Id"),
			middleware.RequestLogger(logger))

		logger.Info().
			Str("version", ctx.Value(appctx.VersionCTXKey).(string)).
			Str("commit", ctx.Value(appctx.CommitCTXKey).(string)).
			Str("build_time", ctx.Value(appctx.BuildTimeCTXKey).(string)).
			Str("ratios_service", viper.GetString("ratios-service")).
			Str("address", viper.GetString("address")).
			Str("environment", viper.GetString("environment")).
			Msg("server starting")
	}
<<<<<<< HEAD
	// we will always have metrics and health-check
	return r
}

// SetupDefaultRoutes sets up default routes
func SetupDefaultRoutes(ctx context.Context, r *chi.Mux) *chi.Mux {
	r.Get("/metrics", middleware.Metrics())
=======
>>>>>>> c45b10b8
	r.Get("/health-check", handlers.HealthCheckHandler(
		ctx.Value(appctx.VersionCTXKey).(string),
		ctx.Value(appctx.VersionCTXKey).(string),
		ctx.Value(appctx.VersionCTXKey).(string)))
	return r
}<|MERGE_RESOLUTION|>--- conflicted
+++ resolved
@@ -69,16 +69,11 @@
 			Str("environment", viper.GetString("environment")).
 			Msg("server starting")
 	}
-<<<<<<< HEAD
-	// we will always have metrics and health-check
 	return r
 }
 
 // SetupDefaultRoutes sets up default routes
 func SetupDefaultRoutes(ctx context.Context, r *chi.Mux) *chi.Mux {
-	r.Get("/metrics", middleware.Metrics())
-=======
->>>>>>> c45b10b8
 	r.Get("/health-check", handlers.HealthCheckHandler(
 		ctx.Value(appctx.VersionCTXKey).(string),
 		ctx.Value(appctx.VersionCTXKey).(string),
