--- conflicted
+++ resolved
@@ -82,15 +82,12 @@
 		"gemini-client-secret holds the uphold guid that we want to use to sign bulk transactions").
 		Bind("gemini-client-secret").
 		Env("GEMINI_CLIENT_SECRET")
-<<<<<<< HEAD
-
-	// bitflyer-client-token
-	importKeyBuilder.Flag().String("bitflyer-client-token", "",
-		"bitflyer-client-token holds the uphold token that we want to use to auth the bulk transactions").
+
+	// bitflyer-token
+	importKeyBuilder.Flag().String("bitflyer-token", "",
+		"bitflyer-token holds the uphold token that we want to use to auth the bulk transactions").
 		Env("BITFLYER_TOKEN").
-		Bind("bitflyer-client-token")
-=======
->>>>>>> 2fef2343
+		Bind("bitflyer-token")
 }
 
 // ImportKey pulls in keys from environment variables
